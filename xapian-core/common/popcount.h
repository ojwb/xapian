/** @file
 * @brief Count the number of set bits in an integer type
 */
/* Copyright (C) 2014-2020 Olly Betts
 *
 * This program is free software; you can redistribute it and/or modify
 * it under the terms of the GNU General Public License as published by
 * the Free Software Foundation; either version 2 of the License, or
 * (at your option) any later version.
 *
 * This program is distributed in the hope that it will be useful,
 * but WITHOUT ANY WARRANTY; without even the implied warranty of
 * MERCHANTABILITY or FITNESS FOR A PARTICULAR PURPOSE.  See the
 * GNU General Public License for more details.
 *
 * You should have received a copy of the GNU General Public License
 * along with this program; if not, write to the Free Software
 * Foundation, Inc., 51 Franklin St, Fifth Floor, Boston, MA  02110-1301 USA
 */

#ifndef XAPIAN_INCLUDED_POPCOUNT_H
#define XAPIAN_INCLUDED_POPCOUNT_H

#ifndef PACKAGE
# error config.h must be included first in each C++ source file
#endif

#if !HAVE_DECL___BUILTIN_POPCOUNT
// Only include <intrin.h> if we have to as it can result in warnings about
// duplicate declarations of builtin functions under mingw.
# if HAVE_DECL___POPCNT || HAVE_DECL___POPCNT64
#  include <intrin.h>
# endif
#endif

/// Add the number of set bits in value to accumulator.
template<typename A, typename V>
static inline void
add_popcount(A& accumulator, V value)
{
    if (false) {
#if HAVE_DECL___BUILTIN_POPCOUNT
    } else if constexpr(sizeof(V) == sizeof(unsigned)) {
	accumulator += __builtin_popcount(value);
#elif HAVE_DECL___POPCNT
<<<<<<< HEAD
    } else if (sizeof(V) == sizeof(unsigned)) {
	accumulator += A(__popcnt(value));
=======
    } else if constexpr(sizeof(V) == sizeof(unsigned)) {
	accumulator += static_cast<A>(__popcnt(value));
>>>>>>> 2c434a8a
#endif
#if HAVE_DECL___BUILTIN_POPCOUNTL
    } else if constexpr(sizeof(V) == sizeof(unsigned long)) {
	accumulator += __builtin_popcountl(value);
#endif
#if HAVE_DECL___BUILTIN_POPCOUNTLL
    } else if constexpr(sizeof(V) == sizeof(unsigned long long)) {
	accumulator += __builtin_popcountll(value);
#elif HAVE_DECL___POPCNT64
<<<<<<< HEAD
    } else if (sizeof(V) == sizeof(unsigned long long)) {
	accumulator += A(__popcnt64(value));
=======
    } else if constexpr(sizeof(V) == sizeof(unsigned long long)) {
	accumulator += static_cast<A>(__popcnt64(value));
>>>>>>> 2c434a8a
#endif
    } else {
	while (value) {
	    ++accumulator;
	    value &= value - 1;
	}
    }
}

/// Count the number of set bits in value.
template<typename V>
static unsigned
popcount(V value)
{
    unsigned accumulator = 0;
    add_popcount(accumulator, value);
    return accumulator;
}

#endif // XAPIAN_INCLUDED_POPCOUNT_H<|MERGE_RESOLUTION|>--- conflicted
+++ resolved
@@ -43,13 +43,8 @@
     } else if constexpr(sizeof(V) == sizeof(unsigned)) {
 	accumulator += __builtin_popcount(value);
 #elif HAVE_DECL___POPCNT
-<<<<<<< HEAD
-    } else if (sizeof(V) == sizeof(unsigned)) {
+    } else if constexpr(sizeof(V) == sizeof(unsigned)) {
 	accumulator += A(__popcnt(value));
-=======
-    } else if constexpr(sizeof(V) == sizeof(unsigned)) {
-	accumulator += static_cast<A>(__popcnt(value));
->>>>>>> 2c434a8a
 #endif
 #if HAVE_DECL___BUILTIN_POPCOUNTL
     } else if constexpr(sizeof(V) == sizeof(unsigned long)) {
@@ -59,13 +54,8 @@
     } else if constexpr(sizeof(V) == sizeof(unsigned long long)) {
 	accumulator += __builtin_popcountll(value);
 #elif HAVE_DECL___POPCNT64
-<<<<<<< HEAD
-    } else if (sizeof(V) == sizeof(unsigned long long)) {
+    } else if constexpr(sizeof(V) == sizeof(unsigned long long)) {
 	accumulator += A(__popcnt64(value));
-=======
-    } else if constexpr(sizeof(V) == sizeof(unsigned long long)) {
-	accumulator += static_cast<A>(__popcnt64(value));
->>>>>>> 2c434a8a
 #endif
     } else {
 	while (value) {
