--- conflicted
+++ resolved
@@ -41,18 +41,7 @@
     // To achieve the effect we want, we find the *maximum* after negating each
     // of the values (which for an unsigned type leaves 0 alone but flips the
     // order of all other values), then negate the answer.
-<<<<<<< HEAD
-#ifdef _MSC_VER
-# pragma warning(push)
-# pragma warning(disable:4146)
-#endif
-    return -std::max(-a, -b);
-#ifdef _MSC_VER
-# pragma warning(pop)
-#endif
-=======
     return negate_unsigned(std::max(negate_unsigned(a), negate_unsigned(b)));
->>>>>>> 449dd822
 }
 
 #endif // XAPIAN_INCLUDED_MIN_NON_ZERO_H