/** @file remoteprotocol.h
 *  @brief Remote protocol version and message numbers
 */
/* Copyright (C) 2006,2007,2008,2009 Olly Betts
 * Copyright (C) 2007 Lemur Consulting Ltd
 *
 * This program is free software; you can redistribute it and/or modify
 * it under the terms of the GNU General Public License as published by
 * the Free Software Foundation; either version 2 of the License, or
 * (at your option) any later version.
 *
 * This program is distributed in the hope that it will be useful,
 * but WITHOUT ANY WARRANTY; without even the implied warranty of
 * MERCHANTABILITY or FITNESS FOR A PARTICULAR PURPOSE.  See the
 * GNU General Public License for more details.
 *
 * You should have received a copy of the GNU General Public License
 * along with this program; if not, write to the Free Software
 * Foundation, Inc., 51 Franklin St, Fifth Floor, Boston, MA  02110-1301 USA
 */

#ifndef XAPIAN_INCLUDED_REMOTEPROTOCOL_H
#define XAPIAN_INCLUDED_REMOTEPROTOCOL_H

// Versions:
// 21: Overhauled remote backend supporting WritableDatabase
// 22: Lossless double serialisation
// 23: Support get_lastdocid() on remote databases
// 24: Support for OP_VALUE_RANGE in query serialisation
// 25: Support for delete_document and replace_document with unique term
// 26: Tweak delete_document with unique term; delta encode rset and termpos
// 27: Support for postlists (always passes the whole list across)
// 28: Pass document length in reply to MSG_TERMLIST
// 29: Serialisation of Xapian::Error includes error_string
// 30: Add minor protocol version numbers, to reduce need for client upgrades
// 30.1: Pass the prefix parameter for MSG_ALLTERMS, and use it.
// 30.2: New REPLY_DELETEDOCUMENT returns MSG_DONE to allow exceptions.
// 30.3: New MSG_GETMSET which passes check_at_least parameter.
// 30.4: New query operator OP_SCALE_WEIGHT.
// 30.5: New MSG_GETMSET which expects MSet's percent_factor to be returned.
// 30.6: Support for OP_VALUE_GE and OP_VALUE_LE in query serialisation
<<<<<<< HEAD
// 31: Clean up for Xapian 1.1.0
// 32: Serialise termfreq and reltermfreqs together in serialise_stats.
#define XAPIAN_REMOTE_PROTOCOL_MAJOR_VERSION 32
=======
// 31: 1.1.0 Clean up for Xapian 1.1.0
// 32: 1.1.1 Serialise termfreq and reltermfreqs together in serialise_stats.
// 33: 1.1.3 Support for passing matchspies over the remote connection.
#define XAPIAN_REMOTE_PROTOCOL_MAJOR_VERSION 33
>>>>>>> bd46b50e
#define XAPIAN_REMOTE_PROTOCOL_MINOR_VERSION 0

/** Message types (client -> server).
 *
 *  When modifying this list, you probably need to update the array of function
 *  pointers in net/remoteserver.cc too.
 */
enum message_type {
    MSG_ALLTERMS,		// All Terms
    MSG_COLLFREQ,		// Get Collection Frequency
    MSG_DOCUMENT,		// Get Document
    MSG_TERMEXISTS,		// Term Exists?
    MSG_TERMFREQ,		// Get Term Frequency
    MSG_VALUESTATS,		// Get value statistics
    MSG_KEEPALIVE,		// Keep-alive
    MSG_DOCLENGTH,		// Get Doc Length
    MSG_QUERY,			// Run Query
    MSG_TERMLIST,		// Get TermList
    MSG_POSITIONLIST,		// Get PositionList
    MSG_POSTLIST,		// Get PostList
    MSG_REOPEN,			// Reopen
    MSG_UPDATE,			// Get Updated DocCount and AvLength
    MSG_ADDDOCUMENT,		// Add Document
    MSG_CANCEL,			// Cancel
    MSG_DELETEDOCUMENTTERM,	// Delete Document by term
    MSG_COMMIT,			// Commit
    MSG_REPLACEDOCUMENT,	// Replace Document
    MSG_REPLACEDOCUMENTTERM,	// Replace Document by term
    MSG_DELETEDOCUMENT,		// Delete Document
    MSG_WRITEACCESS,		// Upgrade to WritableDatabase
    MSG_GETMSET,		// Get MSet
    MSG_SHUTDOWN,		// Shutdown
    MSG_MAX
};

/// Reply types (server -> client).
enum reply_type {
    REPLY_GREETING,		// Greeting
    REPLY_EXCEPTION,		// Exception
    REPLY_DONE,			// Done sending list
    REPLY_ALLTERMS,		// All Terms
    REPLY_COLLFREQ,		// Get Collection Frequency
    REPLY_DOCDATA,		// Get Document
    REPLY_TERMDOESNTEXIST,	// Term Doesn't Exist
    REPLY_TERMEXISTS,		// Term Exists
    REPLY_TERMFREQ,		// Get Term Frequency
    REPLY_VALUESTATS,		// Value statistics
    REPLY_DOCLENGTH,		// Get Doc Length
    REPLY_STATS,		// Stats
    REPLY_TERMLIST,		// Get Termlist
    REPLY_POSITIONLIST,		// Get PositionList
    REPLY_POSTLISTSTART,	// Start of a postlist
    REPLY_POSTLISTITEM,		// Item in body of a postlist
    REPLY_UPDATE,		// Get Updated DocCount and AvLength
    REPLY_VALUE,		// Document Value
    REPLY_ADDDOCUMENT,		// Add Document
    REPLY_RESULTS,		// Results (MSet)
    REPLY_MAX
};

#endif // XAPIAN_INCLUDED_REMOTEPROTOCOL_H<|MERGE_RESOLUTION|>--- conflicted
+++ resolved
@@ -39,16 +39,10 @@
 // 30.4: New query operator OP_SCALE_WEIGHT.
 // 30.5: New MSG_GETMSET which expects MSet's percent_factor to be returned.
 // 30.6: Support for OP_VALUE_GE and OP_VALUE_LE in query serialisation
-<<<<<<< HEAD
-// 31: Clean up for Xapian 1.1.0
-// 32: Serialise termfreq and reltermfreqs together in serialise_stats.
-#define XAPIAN_REMOTE_PROTOCOL_MAJOR_VERSION 32
-=======
 // 31: 1.1.0 Clean up for Xapian 1.1.0
 // 32: 1.1.1 Serialise termfreq and reltermfreqs together in serialise_stats.
 // 33: 1.1.3 Support for passing matchspies over the remote connection.
 #define XAPIAN_REMOTE_PROTOCOL_MAJOR_VERSION 33
->>>>>>> bd46b50e
 #define XAPIAN_REMOTE_PROTOCOL_MINOR_VERSION 0
 
 /** Message types (client -> server).
