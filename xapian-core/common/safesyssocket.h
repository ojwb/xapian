--- conflicted
+++ resolved
@@ -30,14 +30,6 @@
 #endif
 
 #ifdef __WIN32__
-<<<<<<< HEAD
-# include "xapian/error.h"
-# if defined SOCK_CLOEXEC
-static_assert(!SOCK_CLOEXEC, "Not expecting __WIN32__ SOCK_CLOEXEC support");
-# endif
-# define SOCK_CLOEXEC 0
-
-=======
 # include <type_traits>
 # include "xapian/error.h"
 # if defined SOCK_CLOEXEC
@@ -47,23 +39,11 @@
 
 static_assert(std::is_unsigned<SOCKET>::value, "SOCKET is unsigned");
 
->>>>>>> 2dddae08
 inline int socket_(int domain, int type, int protocol) {
     // Winsock2's socket() returns the unsigned type SOCKET, which is a 32-bit
     // type for WIN32 and a 64-bit type for WIN64.
     //
     // It seems we can always safely assign SOCKET to an int: failure is indicated
-<<<<<<< HEAD
-    // by INVALID_SOCKET which will cast to -1 as an int; when SOCKET is a 32-bit
-    // type other values will cast appropriately; when SOCKET is a 64-bit type it
-    // seems in practice that valid values all fit in 32-bits (and that we're not
-    // the only code to assume this, so Microsoft are unlikely to arbitrarily
-    // change that).
-    //
-    // But we should check and throw an exception rather than quietly mangling
-    // the value.
-    auto sock = socket(domain, type, protocol);
-=======
     // by INVALID_SOCKET which will cast to -1 as an int, and it seems in
     // practice that valid values all fit in 31-bits (and that we're not the
     // only code to assume this since it makes it much easier to write code
@@ -73,7 +53,6 @@
     // But we should check and throw an exception rather than quietly mangling
     // the value.
     SOCKET sock = socket(domain, type, protocol);
->>>>>>> 2dddae08
     if (rare(sock > SOCKET(0x7fffffff) && sock != INVALID_SOCKET)) {
 	throw Xapian::NetworkError("socket() returned value > INT_MAX");
     }
