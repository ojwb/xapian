/** @file
 * @brief Convert types to std::string
 */
/* Copyright (C) 2009,2012,2015,2017 Olly Betts
 *
 * This program is free software; you can redistribute it and/or modify
 * it under the terms of the GNU General Public License as published by
 * the Free Software Foundation; either version 2 of the License, or
 * (at your option) any later version.
 *
 * This program is distributed in the hope that it will be useful,
 * but WITHOUT ANY WARRANTY; without even the implied warranty of
 * MERCHANTABILITY or FITNESS FOR A PARTICULAR PURPOSE.  See the
 * GNU General Public License for more details.
 *
 * You should have received a copy of the GNU General Public License
 * along with this program; if not, write to the Free Software
 * Foundation, Inc., 51 Franklin St, Fifth Floor, Boston, MA  02110-1301 USA
 */

#include <config.h>

#include "str.h"

#include "negate_unsigned.h"
#include "omassert.h"

#include <cstdio> // For snprintf() or sprintf().
#include <cstdlib> // For abort().
#include <string>
#include <type_traits>

using namespace std;

// Much faster than snprintf() - also less generated code!
template<class T>
static inline string
tostring_unsigned(T value)
{
    static_assert(std::is_unsigned<T>::value, "Unsigned type required");
    // Special case single digit positive numbers.
    // FIXME: is this actually worthwhile?
    if (value < 10) return string(1, '0' + char(value));
    char buf[(sizeof(T) * 5 + 1) / 2];
    char * p = buf + sizeof(buf);
    do {
	AssertRel(p,>,buf);
	char ch = static_cast<char>(value % 10);
	value /= 10;
	*(--p) = ch + '0';
    } while (value);
    return string(p, buf + sizeof(buf) - p);
}

template<class T>
static inline string
tostring(T value)
{
    // Special case single digit positive numbers.
    // FIXME: is this actually worthwhile?
    if (value < 10 && value >= 0) return string(1, '0' + char(value));

    bool negative = (value < 0);

    typedef typename std::make_unsigned<T>::type unsigned_type;
    unsigned_type val(value);
    if (negative) {
<<<<<<< HEAD
#ifdef _MSC_VER
# pragma warning(push)
# pragma warning(disable:4146)
#endif
	val = -val;
#ifdef _MSC_VER
# pragma warning(pop)
#endif
=======
	val = negate_unsigned(val);
>>>>>>> 449dd822
    }

    char buf[(sizeof(unsigned_type) * 5 + 1) / 2 + 1];
    char * p = buf + sizeof(buf);
    do {
	AssertRel(p,>,buf);
	char ch = static_cast<char>(val % 10);
	val /= 10;
	*(--p) = ch + '0';
    } while (val);

    if (negative) {
	AssertRel(p,>,buf);
	*--p = '-';
    }
    return string(p, buf + sizeof(buf) - p);
}

namespace Xapian {
namespace Internal {

string
str(int value)
{
    return tostring(value);
}

string
str(unsigned int value)
{
    return tostring_unsigned(value);
}

string
str(long value)
{
    return tostring(value);
}

string
str(unsigned long value)
{
    return tostring_unsigned(value);
}

string
str(long long value)
{
    return tostring(value);
}

string
str(unsigned long long value)
{
    return tostring_unsigned(value);
}

template<class T>
static inline string
format(const char * fmt, T value)
{
    char buf[128];
#ifdef SNPRINTF
    // If -1 is returned (as pre-ISO snprintf does if the buffer is too small,
    // it will be cast to > sizeof(buf) and handled appropriately.
    size_t size = SNPRINTF(buf, sizeof(buf), fmt, value);
    AssertRel(size,<=,sizeof(buf));
    if (size > sizeof(buf)) size = sizeof(buf);
#else
    size_t size = sprintf(buf, fmt, value);
    // Buffer overflow.
    if (size >= sizeof(buf)) abort();
#endif
    return string(buf, size);
}

string
str(double value)
{
    return format("%.20g", value);
}

string
str(const void * value)
{
    return format("%p", value);
}

}
}<|MERGE_RESOLUTION|>--- conflicted
+++ resolved
@@ -65,18 +65,7 @@
     typedef typename std::make_unsigned<T>::type unsigned_type;
     unsigned_type val(value);
     if (negative) {
-<<<<<<< HEAD
-#ifdef _MSC_VER
-# pragma warning(push)
-# pragma warning(disable:4146)
-#endif
-	val = -val;
-#ifdef _MSC_VER
-# pragma warning(pop)
-#endif
-=======
 	val = negate_unsigned(val);
->>>>>>> 449dd822
     }
 
     char buf[(sizeof(unsigned_type) * 5 + 1) / 2 + 1];
