dnl Process this file with autoconf to produce a configure script.

dnl NB When updating the version for a release, update LIBRARY_VERSION_INFO
dnl below too.
AC_INIT([xapian-core], [1.5.0], [https://xapian.org/bugs])
dnl See HACKING document for details of the reasons for required versions.
AC_PREREQ([2.64])
dnl Extract from the libtool info manual:
dnl
dnl Here are a set of rules to help you update your library version information:
dnl
dnl 1. Start with version information of '0:0:0' for each libtool library.
dnl
dnl 2. Update the version information only immediately before a public
dnl    release of your software.  More frequent updates are unnecessary,
dnl    and only guarantee that the current interface number gets larger
dnl    faster.
dnl
dnl 3. If the library source code has changed at all since the last
dnl    update, then increment REVISION ('C:R:A' becomes 'C:r+1:A').
dnl
dnl 4. If any interfaces have been added, removed, or changed since the
dnl    last update, increment CURRENT, and set REVISION to 0.
dnl
dnl 5. If any interfaces have been added since the last public release,
dnl    then increment AGE.
dnl
dnl 6. If any interfaces have been removed since the last public release
dnl    then set AGE to 0.
dnl
dnl LIBRARY_VERSION_INFO for libxapian1.5
dnl 0:0:0 1.5.0 Reset as library renamed
LIBRARY_VERSION_INFO=0:0:0
AC_SUBST([LIBRARY_VERSION_INFO])

LIBRARY_VERSION_SUFFIX=
dnl Where xapian.h, etc go.
incdir=$includedir
case $PACKAGE_VERSION in
  [*.*[13579].*])
    dnl Development release series:
    [dev_series=`echo "$PACKAGE_VERSION"|sed 's/\.[^.]*$//'`]

    dnl Append version installed programs by default.  To specify no suffix,
    dnl configure with: --program-suffix=
    test x"$program_suffix" != xNONE || program_suffix=-$dev_series

    incdir=$incdir/xapian-$dev_series

    LIBRARY_VERSION_SUFFIX=-$dev_series
    ;;
esac

AC_SUBST([LIBRARY_VERSION_SUFFIX])
AC_SUBST([incdir])

dnl Check the build directory doesn't contain a space, so we die early with
dnl a helpful error.
case `pwd` in
*' '*)
   AC_MSG_ERROR([You can't build in a directory whose path contains a space])
   ;;
esac

dnl Check the source directory doesn't contain a space, so we die early with
dnl a helpful error.  FIXME: Unfortunately, configure seems to choke before
dnl it gets to us so this code doesn't get a chance to fire.
case $0 in
*' '*)
   dnl Note: for in-tree builds, the build directory test above will fire
   dnl before this can.
   AC_MSG_ERROR([You can't build with sources in a directory whose path contains a space])
   ;;
esac

dnl Check the prefix to install in doesn't contain a space, so we die early with
dnl a helpful error.
case $prefix in
*' '*)
   AC_MSG_ERROR([You can't install in a directory whose path contains a space])
   ;;
esac

dnl Note if the user specified a particular C++ compiler so we can give a more
dnl appropriate error message if we can't link a simple C++ program.
original_CXX=
if test -n "$CXX" ; then
  original_CXX="CXX=$CXX"
elif test -n "$CCC" ; then
  original_CXX="CCC=$CCC"
fi

dnl See HACKING document for details of the reasons for required versions.
AM_INIT_AUTOMAKE([1.13 -Wportability tar-ustar no-dist-gzip dist-xz std-options])
AC_CONFIG_SRCDIR([matcher/multiandpostlist.cc])

AC_CONFIG_HEADERS([config.h])

AC_CONFIG_MACRO_DIRS([m4])

AM_PROG_AR

dnl Use libtool to manage our libraries.
LT_PREREQ([2.2.8])
dnl Default to only building shared libraries.
dnl
dnl Building both shared and static means having to compile the files which
dnl make up the library twice on most platforms.  Shared libraries are the
dnl better option for most users, and if anyone really wants static libraries,
dnl they can configure with --enable-static (or --enable-static=xapian-core if
dnl configuring a combined tree with the bindings).
dnl
dnl We don't export any data items from the library, so it should be safe to
dnl enable win32-dll without decorating any declarations specially.
LT_INIT([disable-static win32-dll])

dnl -no-undefined causes problems on Solaris with Sun CC in C++11 mode, so only
dnl pass -no-undefined on platforms where it is required in order to link a
dnl shared library at all (Windows is the main one).
NO_UNDEFINED=
if test unsupported = "$allow_undefined_flag" ; then
  NO_UNDEFINED=-no-undefined
fi
AC_SUBST(NO_UNDEFINED)

AM_CXXFLAGS=

dnl A standard "gotcha" for mingw and cygwin users is to not set up their
dnl PATH correctly, so that MSDOS FIND.EXE is found before Unix find.  Help
dnl them out by checking for this condition, rather than letting libtool
dnl fail in obscure ways.  NB check the *BUILD* OS, not the host one!
case $build_os in
  *mingw* | *cygwin* | pw32*)
    find /dirunlikelytoexist >/dev/null 2>&1
    if test $? = 2 ; then
	dnl Unix find will return 1 if the directory didn't exist, or 0 if
	dnl it did.
	AC_MSG_ERROR([
*** You appear to have an MSDOS-like FIND.EXE in your PATH ahead of any
*** UNIX-like find.  This misconfiguration will confuse libtool - you'll need
*** to make sure you have a UNIX-like find installed and fix your PATH, then
*** rerun configure.  For more information, see:
***
***   https://www.cygwin.com/faq/faq.html#faq.using.find
])
    fi
  ;;
esac

dnl Add parameters for aclocal
dnl (This must come after AM_INIT_AUTOMAKE, since it modifies ACLOCAL)
ACLOCAL="$ACLOCAL $ACLOCAL_FLAGS"

dnl disable "maintainer only" rules by default
AM_MAINTAINER_MODE

dnl Checks for programs.
AC_PROG_CXX

AC_CANONICAL_HOST

# Checked: freebsd8.0 openbsd4.6 solaris2.9 solaris2.10
case $host_os in
  linux* | k*bsd*-gnu | freebsd* | openbsd* | solaris*)
    dnl Vanilla libtool sets this to "unknown" which it then handles as "yes".
    link_all_deplibs_CXX=no
    ;;
esac

case $host_os in
  linux*)
    dnl Extract search path from ldconfig which is more reliable than the way
    dnl vanilla libtool extracts them from ld.so.conf.
    d=`/sbin/ldconfig -N -X -v 2>&AS_MESSAGE_LOG_FD|$SED 's,^\(/.*\):\( (.*)\)\?$,\1,p;d'|tr '\n' ' '`
    test -z "$d" || sys_lib_dlsearch_path_spec=$d
    ;;
esac

case $host in
  *-*-cygwin* | *-*-mingw* | *-*-pw32* | *-*-os2* | *-*-darwin* | *-cegcc*)
    dnl On these platforms, libtool emits a warning if -no-install is passed,
    dnl and uses -no-fast-install instead - the least ugly way to avoid that
    dnl warnings seems to be to duplicate the above list of platforms from
    dnl libtool and use -no-fast-install on them directly.
    NO_INSTALL=-no-fast-install ;;
  *)
    NO_INSTALL=-no-install ;;
esac
AC_SUBST([NO_INSTALL])

dnl For reasons which are beyond me, if autoconf can't find a C++ compiler
dnl it will set CXX to g++ (which obviously won't work) rather than actually
dnl telling the user that it couldn't find a C++ compiler and telling them
dnl to either install one or set CXX if there's one configure failed to find.
dnl It's probably worthwhile checking that the C++ compiler actually works
dnl anyway!
if test -n "$CXX" ; then
  AC_LANG_CPLUSPLUS
  AC_MSG_CHECKING([whether $CXX is a working C++ compiler])
  AC_CACHE_VAL([xo_cv_cxx_works],
    [
    AC_TRY_RUN([int main() {}],
	       xo_cv_cxx_works=yes,
	       xo_cv_cxx_works=no,
	       AC_TRY_LINK([], [], xo_cv_cxx_works=yes, xo_cv_cxx_works=no))
    ])
  AC_MSG_RESULT([$xo_cv_cxx_works])
else
  xo_cv_cxx_works=no
fi
if test no = "$xo_cv_cxx_works" ; then
  case $original_CXX in
  CCC=*)
    dnl CCC is handled in a slightly odd way - if its value isn't an
    dnl executable (taking PATH into account) then it is ignored!
    test "$original_CXX" = "CCC=$CXX" || original_CXX=
    ;;
  esac
  if test -z "$original_CXX" ; then
  AC_MSG_ERROR([
*** You need a working C++ compiler to compile Xapian, but configure failed to
*** find one.  If you have a working C++ compiler, you can tell configure where
*** to find it by invoking it like so:
***
***   ./configure CXX=/opt/bin/c++
])
  else
  AC_MSG_ERROR([
*** You need a working C++ compiler to compile Xapian, but the compiler you
*** specified (with '$original_CXX') doesn't appear to be able to successfully
*** compile and link a simple program.
])
  fi
fi

dnl Probe for any options needed to enable C++11 support.
AX_CXX_COMPILE_STDCXX_11

dnl We don't use a C compiler to compile Xapian's code, but on some platforms
dnl (e.g. mingw) libtool uses $LTCC which defaults to $CC, and it's also use to
dnl build auxiliary tools like snowball and lemon.
AC_PROG_CC

dnl Check endianness.
AC_C_BIGENDIAN

dnl We want a non-cross-compiling C compiler for building lemon with.
if test -z "$CC_FOR_BUILD" ; then
  if test yes = "$cross_compiling"; then
    CC_FOR_BUILD=cc
  else
    CC_FOR_BUILD="$CC"
  fi
fi
AC_ARG_VAR([CC_FOR_BUILD], [C compiler command for native compilation (needed to compile build tools during cross-builds)])

dnl Run tests using the C++ compiler.
AC_LANG_CPLUSPLUS

dnl Enable large file support if possible.
AC_SYS_LARGEFILE
dnl With xlC on AIX, -D_LARGE_FILES changes the ABI of std::string, so it
dnl also needs to be used when compiling user code.
abi_affecting_cxxflags=
if $GREP '^#define _LARGE_FILES 1$' confdefs.h > /dev/null 2>&1 ; then
  abi_affecting_cxxflags=-D_LARGE_FILES
fi
AC_SUBST([abi_affecting_cxxflags])

AC_PREPROC_IFELSE([AC_LANG_SOURCE([[
#if defined __WIN32__ || defined _WIN32
#error WIN32
#endif
]])], [win32=no], [win32=yes])

AC_COMPILE_IFELSE([AC_LANG_PROGRAM([], [[
#ifdef _MSC_VER
#error MSVC
#endif
]])], [msvc=no], [msvc=yes])

XAPIAN_LDFLAGS=
XAPIAN_LIBS=
AC_SUBST([XAPIAN_LDFLAGS])
AC_SUBST([XAPIAN_LIBS])

AC_DEFUN([XAPIAN_TEST_FLAGS_],
  [
  m4_define([cachevar],
	    [xo_cv_]m4_tolower(m4_bpatsubst([$1][_$3], [[^A-Za-z0-9]], [_])))
  AC_CACHE_CHECK([for $CXX with $3 in $1], cachevar,
    [
    XTF_save_$1=${$1}
    $1="${$1} $3"
    $2([AC_LANG_PROGRAM([], [])],
      [cachevar=yes
       $1=$XTF_save_$1
       $4="${$4} $3"
       $5],
      [cachevar=no
       $1=$XTF_save_$1
       $6])
    ])
  ])

dnl Test if compiling works with $1 added to CXXFLAGS; if it does, add $1 to
dnl variable $2.  If the test passes, also do $3; if it fails, also do $4.
AC_DEFUN([XAPIAN_TEST_CXXFLAGS],
  [XAPIAN_TEST_FLAGS_([CXXFLAGS], [AC_COMPILE_IFELSE], [$1], [$2], [$3], [$4])])

dnl Test if linking works with $1 added to LDFLAGS; if it does, add $1 to
dnl variable $2.  If the test passes, also do $3; if it fails, also do $4.
AC_DEFUN([XAPIAN_TEST_LDFLAGS],
  [XAPIAN_TEST_FLAGS_([LDFLAGS], [AC_LINK_IFELSE], [$1], [$2], [$3], [$4])])

ldflags=
if test yesyes = "$GXX$enable_shared" ; then
  case $host_os in
    *mingw* | *cygwin*)
      XAPIAN_TEST_LDFLAGS(
	[-Wl,--enable-runtime-pseudo-reloc],
	[ldflags],
	[],
	[
	dnl Can't use AC_DISABLE_SHARED after AC_PROG_LIBTOOL, but
	dnl this test needs to be after AC_PROG_LIBTOOL, so we can't
	dnl just disable the shared build automatically...
	AC_MSG_ERROR([ld version too old to support a shared build - configure with --disable-shared, or install binutils 2.13.90-20030111-1 or later])
	])
    ;;
  esac
fi
dnl Only works for ldflags which can be specified anywhere on the link line.
AC_SUBST([ldflags])

dnl Preserve the default CXXFLAGS.
save_CXXFLAGS=$CXXFLAGS

dnl x86 has excess precision issues with 387 FP instructions, which are
dnl avoided by using SSE instructions instead.  This is also faster (~6% in
dnl a CPU bound testcase).
AC_ARG_ENABLE([sse],
[AS_HELP_STRING([--disable-sse],
		[disable use of SSE FP instructions on x86])]
[AS_HELP_STRING([[--enable-sse[=sse|sse2]]],
		[set which SSE FP instructions to use on x86 (default: sse2)])],
  [case ${enableval} in
    sse|sse2|yes|no) ;;
    *) AC_MSG_ERROR([bad value ${enableval} for --enable-sse or --disable-sse]) ;;
  esac],
  [enable_sse=yes])

dnl Some versions of Sun's C++ compiler reportedly need an explicit -lm.
dnl The maths functions we use include: exp log ceil fabs sqrt
AC_MSG_CHECKING([if -lm is required for maths functions])
dnl Don't use constant arguments as the compiler might simply evaluate the
dnl whole expression at compile time, and it might inline certain functions
dnl so test several functions.  Also write results using printf() so that
dnl the compiler can't optimise away the computations.
AC_TRY_LINK([#ifdef __SUNPRO_CC
#error Need -lm for Sun C++ 5.9 under libtool 2.2.10
#endif
#include <cmath>
#include <cstdio>
#include <ctime>
using namespace std;], [
  double a = log(ceil(time(NULL)/7.0));
  printf("%f %f %f\n", a, sqrt(a), exp(fabs(a - 12345.6)));
  ], [AC_MSG_RESULT([no])], [
    LIBS="-lm $LIBS"
    AC_TRY_LINK([#include <cmath>
#include <cstdio>
#include <ctime>
using namespace std;], [
  double a = log(ceil(time(NULL)/7.0));
  printf("%f %f %f\n", a, sqrt(a), exp(fabs(a - 12345.6)));],
	[AC_MSG_RESULT([yes])],
	[AC_MSG_ERROR([Failed to link a C++ program using <cmath>])
    ])
])

dnl C++11 should have log2(double), but keep this check for now to allow for
dnl compilers with incomplete library support for C++11.
AC_CHECK_DECLS([log2(double)], [], [],
[#include <cmath>
using namespace std;])

dnl exp10() is a GNU libc extension.
AC_CHECK_DECLS([exp10(double)], [], [],
[#include <cmath>
using namespace std;])

dnl Darwin provides __exp10().
AC_CHECK_DECLS([__exp10(double)], [], [],
[#include <cmath>
using namespace std;])

dnl GCC provides __builtin_exp10() (but notably clang doesn't currently).
dnl On mingw, __builtin_exp10() causes GCC to generate a call to exp10() which
dnl then fails to link, so perform a link check here to catch that.
AC_CACHE_CHECK([for __builtin_exp10], ac_cv_link___builtin_exp10, [
  AC_LINK_IFELSE([AC_LANG_PROGRAM([[
#include <cstdio>
#include <ctime>
using namespace std;]],
    [[printf("%f", __builtin_exp10(double(time(NULL)*1e-8)));]])],
    [ac_cv_link___builtin_exp10=yes],
    [ac_cv_link___builtin_exp10=no])
])
if test $ac_cv_link___builtin_exp10 = yes ; then
  AC_DEFINE([HAVE___BUILTIN_EXP10], [1], [Define to 1 if you have the '__builtin_exp10' function.])
fi

dnl See if <typeinfo> can be used in the testsuite - at least for GCC and xlC,
dnl compilation of the test code below fails if RTTI isn't being generated
dnl (g++ -fno-rtti, or by default with xlC).
AC_MSG_CHECKING([if RTTI is supported])
save_CXXFLAGS=$CXXFLAGS
dnl xlC issues a warning for typeid() being used without RTTI being enabled,
dnl so for this test we pass the xlC option to make that warning into an error.
CXXFLAGS="$CXXFLAGS -qhaltonmsg=1540-2412"
AC_COMPILE_IFELSE([AC_LANG_PROGRAM([], [])],
      [],
      [CXXFLAGS=$save_CXXFLAGS])
AC_TRY_COMPILE([
#include <exception>
#include <typeinfo>],
	[
	int f();
	try {
	    return f();
	} catch (std::exception & e) {
	    return typeid(e).name()[0];
	}],
    AC_MSG_RESULT([yes])
    AC_DEFINE([USE_RTTI], [1], [Define if the testsuite can use RTTI]),
    AC_MSG_RESULT([no]))
CXXFLAGS=$save_CXXFLAGS

AC_MSG_CHECKING([if std::is_trivially_copyable<> is supported])
AC_TRY_COMPILE([#include <type_traits>],
	[return std::is_trivially_copyable<int>::value ? 1 : 0;],
    AC_MSG_RESULT([yes])
    AC_DEFINE([HAVE_STD_IS_TRIVIALLY_COPYABLE], [1], [Define to 1 if you have 'std::is_trivially_copyable<>'.]),
    AC_MSG_RESULT([no]))

dnl We need to specify the argument types for builtin functions, or else
dnl AC_CHECK_DECLS fails to detect them when the compiler is clang.
AC_CHECK_DECLS([__builtin_add_overflow(int, int, int*),
		__builtin_mul_overflow(int, int, int*)], [], [], [ ])
AC_CHECK_DECLS([__builtin_bswap16(uint16_t),
		__builtin_bswap32(uint32_t),
		__builtin_bswap64(uint64_t)], [], [],
	       [#include <stdint.h>])
AC_CHECK_DECLS([_byteswap_ushort, _byteswap_ulong, _byteswap_uint64], [], [],
	       [#include <stdlib.h>])
AC_CHECK_DECLS([__builtin_clz(unsigned),
		__builtin_clzl(unsigned long),
		__builtin_clzll(unsigned long long)], [], [], [ ])
AC_CHECK_DECLS([__builtin_ctz(unsigned),
		__builtin_ctzl(unsigned long),
		__builtin_ctzll(unsigned long long)], [], [], [ ])
AC_CHECK_DECLS([__builtin_expect(long, long)], [], [], [ ])
AC_CHECK_DECLS([__builtin_popcount(unsigned),
		__builtin_popcountl(unsigned long),
		__builtin_popcountll(unsigned long long)], [], [], [ ])
AC_CHECK_DECLS([__popcnt, __popcnt64], [], [], [#include <intrin.h>])

dnl Check for poll().
AC_CHECK_FUNCS([poll])

dnl Check for time functions.
AC_CHECK_FUNCS([clock_gettime sleep nanosleep gettimeofday ftime])

case $host_os in
  *mingw*)
    dnl For _ftime64() on mingw we need to tell it we're happy to require
    dnl MSVCRT 6.10 or higher, which isn't too onerous a requirement it seems.
    AC_DEFINE([__MSVCRT_VERSION__], [0x0601], [Define on mingw to the minimum msvcrt version to assume])
    AC_DEFINE([MINGW_HAS_SECURE_API], [1], [Define on mingw to get _s suffixed "secure" functions declared in headers])
    ;;
esac

dnl We use timer_create() if available to implement a search time limit.
SAVE_LIBS=$LIBS
AC_SEARCH_LIBS([timer_create], [rt],
	       [
    AC_MSG_CHECKING([for timer_create() usability])
    dnl Several platforms have timer_create() but it's non-functional.
    dnl
    dnl Some of these (at least those with a stub implementation which always
    dnl fails with ENOSYS) could be probed for, but we'd have to run code
    dnl which isn't possible when cross-compiling, so just maintain a list
    dnl of such platforms for now.
    AC_COMPILE_IFELSE([AC_LANG_PROGRAM(
[[#if defined _AIX
#error timer_create always fails with EAGAIN on AIX 7.1
#elif defined __GNU__
#error timer_create always fails with ENOSYS on GNU Hurd
#elif defined __NetBSD__
#error timer_create timers never fire on NetBSD 7.1
#elif defined __OpenBSD__
#error timer_create always fails with ENOSYS on OpenBSD 6.2 (and no prototype)
#endif]])],
	[AC_MSG_RESULT([yes])
	XAPIAN_LIBS="$LIBS $XAPIAN_LIBS"
	AC_DEFINE([HAVE_TIMER_CREATE], [1], [Define to 1 if you have the 'timer_create' function.])]
	,
	[AC_MSG_RESULT([no])
    ])
])
LIBS=$SAVE_LIBS

dnl Used by tests/soaktest/soaktest.cc
AC_CHECK_FUNCS([srandom random])

dnl Used by tests/harness/testsuite.cc
AC_CHECK_FUNCS([sigaction])
AC_MSG_CHECKING([for sigsetjmp and siglongjmp])
AC_TRY_COMPILE([#include <setjmp.h>],
  [sigjmp_buf jb; if (sigsetjmp(jb, 1)) { siglongjmp(jb, 1);  }],
  AC_DEFINE([HAVE_SIGSETJMP], [1], [Define to 1 if you have the 'sigsetjmp' function])
  AC_MSG_RESULT([yes]),
  AC_MSG_RESULT([no]))

dnl Used by tests/harness/cputimer.cc:
AC_CHECK_FUNCS([getrusage times sysconf])

dnl Used by tests/harness/unixcmd.cc
AC_CHECK_FUNCS([nftw])

dnl POSIX requires setenv().  The final Unix-like platform without it seems
dnl to have been Solaris 9, which is now out of support.
dnl
dnl Microsoft don't provide setenv() and have marked putenv() as deprecated, so
dnl we use _putenv_s() to avoid deprecation warnings with MSVC.  It's also a
dnl more similar interface to setenv() so easier to implement a setenv() wrapper
dnl around.  We probe for both the function and a declaration since mingw
dnl doesn't currently (v3.20) declare it but it is present in the C runtime DLL
dnl so we can provide our own declaration to access it.
AC_CHECK_FUNCS([setenv _putenv_s])
AC_CHECK_DECLS([_putenv_s(const char*, const char*)], [], [],
[#include <stdlib.h>])

dnl See if we have closefrom(), or some functions that are useful to implement
dnl closefrom() on platforms which don't provide it.
AC_CHECK_FUNCS([closefrom getdirentries getrlimit])

dnl See if ftime returns void (as it does on mingw)
AC_MSG_CHECKING([return type of ftime])
if test $ac_cv_func_ftime = yes ; then
  AC_TRY_COMPILE([#include <sys/timeb.h>],
    [struct timeb tp; int i = ftime(&tp);],
    AC_MSG_RESULT([int]),
    AC_MSG_RESULT([void])
    AC_DEFINE([FTIME_RETURNS_VOID], [1], [Define if ftime returns void]))
fi

dnl Check how to find the hostname: uname() in sys/utsname.h, or gethostname()
AC_CHECK_HEADERS([sys/utsname.h], [], [], [ ])
AC_CHECK_FUNCS([gethostname])

dnl mingw (for instance) lacks ssize_t
AC_TYPE_SSIZE_T

AC_TYPE_PID_T

AC_TYPE_MODE_T

AC_CHECK_SIZEOF([short])
AC_CHECK_SIZEOF([int])
AC_CHECK_SIZEOF([long])
AC_CHECK_SIZEOF([long long])

AC_CHECK_HEADERS([sys/types.h])

AC_MSG_CHECKING([for 32 bit integer type])
case 4 in
    "$ac_cv_sizeof_int")   INT32_T=int ;;
    "$ac_cv_sizeof_long")  INT32_T=long ;;
    "$ac_cv_sizeof_short") INT32_T=short ;;
    *)
      AC_MSG_RESULT([none found])
      AC_MSG_ERROR([No 32 bit integer type found])
esac
AC_MSG_RESULT([$INT32_T])

AC_MSG_CHECKING([for 64 bit integer type])
case 8 in
    "$ac_cv_sizeof_int")       INT64_T=int ;;
    "$ac_cv_sizeof_long")      INT64_T=long ;;
    "$ac_cv_sizeof_long_long") INT64_T='long long' ;;
    *)
      AC_MSG_RESULT([none found])
      AC_MSG_ERROR([No 64 bit integer type found])
esac
AC_MSG_RESULT([$INT64_T])

dnl Check for perl (needed to generate some sources and documentation).
AC_PATH_PROG([PERL], [perl], [])
if test x$USE_MAINTAINER_MODE = xyes; then
  test -z "$PERL" && AC_MSG_ERROR([perl is required in maintainer mode])
fi

AC_ARG_ENABLE([64bit_docid],
  [AS_HELP_STRING([--enable-64bit-docid], [enable 64bit docid])],
  [case ${enableval} in
    yes|no) ;;
  *) AC_MSG_ERROR([bad value ${enableval} for --enable-64bit-docid]) ;;
  esac],
  [enable_64bit_docid=no])

AC_ARG_ENABLE([64bit_termcount],
  [AS_HELP_STRING([--enable-64bit-termcount], [enable 64bit termcount])],
  [case ${enableval} in
    yes|no) ;;
  *) AC_MSG_ERROR([bad value ${enableval} for --enable-64bit-termcount]) ;;
  esac],
  [enable_64bit_termcount=no])

AC_ARG_ENABLE([64bit_termpos],
  [AS_HELP_STRING([--enable-64bit-termpos], [enable 64bit termpos])],
  [case ${enableval} in
    yes|no) ;;
  *) AC_MSG_ERROR([bad value ${enableval} for --enable-64bit-termpos]) ;;
  esac],
  [enable_64bit_termpos=no])

AC_ARG_ENABLE([documentation],
  [AS_HELP_STRING([--enable-documentation], [enable make rules to rebuild documentation [default=maintainer-mode]])],
  [case ${enableval} in
    yes|no) ;;
    *) AC_MSG_ERROR([bad value ${enableval} for --enable-documentation]) ;;
  esac],
  [enable_documentation=$USE_MAINTAINER_MODE])
AM_CONDITIONAL([DOCUMENTATION_RULES], [test x"$enable_documentation" = xyes])
AM_CONDITIONAL([MAINTAINER_NO_DOCS], [test x"$USE_MAINTAINER_MODE$enable_documentation" = xyesno])

if test x"$enable_documentation" = xyes ; then
  dnl Checks for dot.  (Diagrams in the documentation)
  AC_PATH_PROG([DOT], [dot])
  test -z "$DOT" && AC_MSG_ERROR([dot (part of the graphviz package) is required to build documentation])
  DOXYGEN_DOT_PATH=`echo "$DOT" | sed 's!/dot$!!'`
  AC_SUBST([DOXYGEN_DOT_PATH])

  dnl Check for doxygen. (Needed to make some more of the documentation)
  AC_PATH_PROG([DOXYGEN], [doxygen], [])
  test -z "$DOXYGEN" && AC_MSG_ERROR([doxygen is required to build documentation])

  dnl Check for help2man. (Needed to make man pages from "--help" output).
  AC_PATH_PROG([HELP2MAN], [help2man], [])
  test -z "$HELP2MAN" && AC_MSG_ERROR([help2man is required to build documentation])

  dnl Check for rst2html. (Needed to make HTML from reStructuredText format)
  dnl Also look for rst2html.py, which archlinux reportedly installs it as.
  AC_PATH_PROGS([RST2HTML], [rst2html rst2html.py], [])
  test -z "$RST2HTML" && AC_MSG_ERROR([rst2html is required to build documentation (try package python-docutils)])

  dnl Check for pngcrush, which we optionally use to reduce the size of the
  dnl PNG files which doxygen generates.  We can get by without it, so don't
  dnl fail here if it's not found.
  AC_PATH_PROG([PNGCRUSH], [pngcrush], [])
fi

dnl Checks for header files.
AC_CHECK_HEADERS([fcntl.h limits.h poll.h sys/select.h sys/uio.h],
		 [], [], [ ])
AC_CHECK_HEADERS([sys/resource.h],
		 [], [], [#include <sys/types.h>])

dnl cxxabi.h was added in GCC 3.1, but clang lies and defines __GNUC__ yet
dnl doesn't seem to reliably provide this header, so probe for it.
AC_CHECK_HEADERS([cxxabi.h], [], [], [ ])

dnl If valgrind is installed and new enough, we use it for leak checking in the
dnl testsuite.  If VALGRIND is set to an empty value, then skip the check and
dnl don't use valgrind.  On macOS only use valgrind if VALGRIND is set to a
dnl no empty value, as valgrind on macOS gives a lot of false positives.
use_valgrind_if_non_empty=
case $host in
  *-*-darwin*)
    use_valgrind_if_non_empty=$VALGRIND ;;
  *)
    use_valgrind_if_non_empty=${VALGRIND-unset} ;;
esac

if test -n "$use_valgrind_if_non_empty" ; then
  AC_PATH_PROG([VALGRIND], [valgrind], [])
  if test -n "$VALGRIND" ; then
    dnl Check that the installed valgrind version works, and supports the
    dnl options we use.  This means we won't try to use valgrind < 3.3.0
    dnl (released 7/12/2007) since before that --log-file didn't expand
    dnl %p (and appended the process id).
    dnl
    dnl No need to check for VALGRIND_COUNT_LEAKS now - that was added before
    dnl 2.0.0.
    AC_MSG_CHECKING([if valgrind supports --log-file with %p and --child-silent-after-fork=yes])
    vglog=config.vglog.%p.tmp
    vglogwild="config.vglog.*.tmp*"
    rm -f $vglogwild
    if $VALGRIND --log-file="$vglog" --child-silent-after-fork=yes -q true 2>&AS_MESSAGE_LOG_FD ; then
      for f in $vglogwild ; do
	case $f in
	$vglog*) VALGRIND= ;;
	esac
      done
      if test x"$VALGRIND" = x ; then
	AC_MSG_RESULT([no])
      else
	AC_MSG_RESULT([yes])
	AC_CHECK_HEADERS([valgrind/memcheck.h], [], [VALGRIND=], [ ])
      fi
    else
      dnl The valgrind detected doesn't seem to work!  Perhaps this is an
      dnl x86_64 box with a 32 bit valgrind.
      AC_MSG_RESULT([$VALGRIND doesn't work])
      VALGRIND=
    fi
    rm -f $vglogwild
  fi
fi

if test -n "$VALGRIND" ; then
  AC_DEFINE([HAVE_VALGRIND], [1], [Define if a suitable valgrind is installed])
fi

dnl If eatmydata is installed, we run the testsuite under it to speed it up.
dnl If EATMYDATA is set to an empty value, then skip this check and don't use
dnl eatmydata.
if test -n "${EATMYDATA-unset}" ; then
  AC_PATH_PROG([EATMYDATA], [eatmydata], [])
fi

dnl Checks for library functions.
AC_FUNC_STRERROR_R

AC_CACHE_CHECK([for sys_errlist and sys_nerr], ac_cv_sys_errlist_and_sys_nerr, [
  AC_LINK_IFELSE([AC_LANG_PROGRAM(
dnl On Linux, sys_errlist and sys_nerr need <stdio.h>, though the man page
dnl says <errno.h>.  The man page seems to match other platforms such as
dnl NetBSD, so include both headers to ensure we get them.
[[#include <errno.h>
#include <stdio.h>]],
[[  printf("%s", sys_errlist[sys_nerr - 1]);]])],
  [ ac_cv_sys_errlist_and_sys_nerr=yes ],
  [ ac_cv_sys_errlist_and_sys_nerr=no ])
])
if test "x$ac_cv_sys_errlist_and_sys_nerr" = "xyes" ; then
  AC_DEFINE([HAVE_SYS_ERRLIST_AND_SYS_NERR], [1],[Define if you have 'sys_errlist' and 'sys_nerr'])
fi

AC_CACHE_CHECK([for _sys_errlist and _sys_nerr], ac_cv__sys_errlist_and__sys_nerr, [
  AC_LINK_IFELSE([AC_LANG_PROGRAM(
[[#include <errno.h>
#include <stdio.h>]],
[[  printf("%s", _sys_errlist[_sys_nerr - 1]);]])],
  [ ac_cv__sys_errlist_and__sys_nerr=yes ],
  [ ac_cv__sys_errlist_and__sys_nerr=no
  ])
])
if test "x$ac_cv__sys_errlist_and__sys_nerr" = "xyes" ; then
  AC_DEFINE([HAVE__SYS_ERRLIST_AND__SYS_NERR], [1],[Define if you have '_sys_errlist' and '_sys_nerr'])
fi

dnl mingw has _snprintf so check for that too.
AC_MSG_CHECKING([for  snprintf])
AC_CACHE_VAL([ac_cv_func_snprintf],
  [
  ac_cv_func_snprintf=no
  for func in snprintf _snprintf ; do
    AC_COMPILE_IFELSE([
      AC_LANG_PROGRAM(
	[[
#include <cstdio>
using namespace std;
	]],
	[[
	  char buffer[4] = "abc";
	  int res = $func(buffer, 4, "%s", "XYZ");
	  return res;
	]]
      )],
      [ac_cv_func_snprintf=$func;break],
      []
    )
  done
  ])
AC_MSG_RESULT([$ac_cv_func_snprintf])
if test "$ac_cv_func_snprintf" != no ; then
  AC_DEFINE_UNQUOTED([SNPRINTF], [$ac_cv_func_snprintf],
     [Define to the name of a function implementing snprintf but not caring about ISO C99 return value semantics (if one exists)])
fi

dnl Check for ICU, which we can optionally use for CJK word tokenisation.
AC_ARG_VAR([PKG_CONFIG], [Location of pkg-config])
AC_PATH_TOOL([PKG_CONFIG], [pkg-config])
if test -n "$PKG_CONFIG" ; then
  dnl ICU's UTF-8 word boundary code was broken before 54.1.
  m4_define([icu_min], [54.1])
  m4_define([icu_mod], [icu-uc])
  AC_MSG_CHECKING([for ICU (icu_mod >= icu_min)])
  icu_config="$PKG_CONFIG icu_mod"
  try_libs=`$PKG_CONFIG 'icu_mod >= icu_min' --libs 2>&AS_MESSAGE_LOG_FD`
  if test $? -eq 0 ; then
    AC_MSG_RESULT([yes])
    AC_DEFINE([USE_ICU], [1], [Define to use ICU for CJK segmentation])
    dnl The split here isn't perfect - e.g. -DFOO really ought to be in
    dnl CPPFLAGS, but hopefully this won't be a problem in practice.
    ICU_CFLAGS=`$icu_config --cflags-only-other`
    ICU_CPPFLAGS=`$icu_config --cflags-only-I`
    ICU_LIBS=$try_libs
  else
    icu_version=`$icu_config --modversion 2>&AS_MESSAGE_LOG_FD`
    if test $? -eq 0 ; then
      AC_MSG_RESULT([no ($icu_version)])
    else
      AC_MSG_RESULT([no])
    fi
  fi
fi
AC_SUBST([ICU_CFLAGS])
AC_SUBST([ICU_CPPFLAGS])
AC_SUBST([ICU_LIBS])

dnl ***************************
dnl * Select modules to build *
dnl ***************************

dnl Check if a non-GPL library build is specified.

AC_ARG_ENABLE([gpl-libxapian],
  [AS_HELP_STRING([--disable-gpl-libxapian], [disable use of GPL code which we won't be able to relicense in libxapian (NB currently the resulting build still contains GPL code, but GPL code which it will be possible to relicense eventually)])],
  [case ${enableval} in
    yes) ;;
    no)
      AC_DEFINE([DISABLE_GPL_LIBXAPIAN], 1, [Define to error out if we try to include GPL code in libxapian])
      ;;
    *) AC_MSG_ERROR([bad value ${enableval} for --disable-gpl-libxapian]) ;;
  esac],
  [enable_gpl_libxapian=yes])

dnl Check which database backends should be built.

AC_DEFUN([_XAPIAN_BACKEND_ENABLE],
  [AC_ARG_ENABLE([backend_$1],
    [AS_HELP_STRING([--enable-backend-$1], [build the $1 database backend [default=$3]])],
    [case $enableval in
      yes|no) ;;
      *) AC_MSG_ERROR([Invalid option: '--enable-backend-$1=$enableval']) ;;
    esac], [enable_backend_$1=$2])
  ])

AC_DEFUN([XAPIAN_BACKEND_ENABLE],
  [_XAPIAN_BACKEND_ENABLE([$1],
    m4_default([$2], [yes]),
    m4_default([$3], [yes]))
  ])

dnl When adding a new backend, update INSTALL too.
XAPIAN_BACKEND_ENABLE([glass], [$enable_gpl_libxapian], [yes (unless --disable-gpl-libxapian)])
XAPIAN_BACKEND_ENABLE([honey])
XAPIAN_BACKEND_ENABLE([inmemory], [$enable_gpl_libxapian], [yes (unless --disable-gpl-libxapian)])
default_enable_backend_remote=$enable_gpl_libxapian
case $host_os in
  *djgpp* | *msdos* )
    dnl We don't currently support the remote backend on this platform so
    dnl disable it by default.
    default_enable_backend_remote=no
    ;;
esac
XAPIAN_BACKEND_ENABLE([remote], [$default_enable_backend_remote], [yes (except for MSDOS; unless --disable-gpl-libxapian)])

win32_need_lws2_32=0
case $enable_backend_glass$enable_backend_honey in
*yes*)
  dnl We use zlib for compressing tags in glass and honey.  We could
  dnl automatically disable support if zlib isn't found, but overall that
  dnl probably does more harm than good - it's most likely that someone just
  dnl forgot to install the -dev package for zlib.
  dnl
  dnl Similarly for uuid support.

  dnl Check for zlib.h.
  AC_CHECK_HEADERS([zlib.h], [], [
    AC_MSG_ERROR([zlib.h not found - required for glass (you may need to install the zlib1g-dev or zlib-devel package)])
    ], [ ])

  dnl Check for zlibVersion in -lz.
  SAVE_LIBS=$LIBS
  dnl mingw build needs -lzlib or -lzdll.
  AC_SEARCH_LIBS([zlibVersion], [z zlib zdll], [], [
    AC_MSG_ERROR([zlibVersion() not found in -lz, -lzlib, or -lzdll - required for glass (you may need to install the zlib1g-dev or zlib-devel package)])
    ])
  if test x != x"$LIBS" ; then
    XAPIAN_LIBS="$XAPIAN_LIBS $LIBS"
  fi
  LIBS=$SAVE_LIBS

  dnl Find the UUID library (from e2fsprogs/util-linux-ng, not the OSSP one).

  case $host_os-$win32 in
    *-yes | *cygwin*) dnl Use built-in win32 API.
      AC_DEFINE([USE_WIN32_UUID_API], [1],
		[Define to 1 to use UuidCreate(), etc])
      if test $win32 = yes ; then
	dnl We need -lws2_32 for htonl(), etc, but not for Cygwin which
	dnl provides these functions in its libc.
	win32_need_lws2_32=1
      fi
      XAPIAN_LIBS="$XAPIAN_LIBS -lrpcrt4"
      ;;
    *)
      dnl Check for uuid/uuid.h (e2fsprogs/util-linux-ng) or uuid.h
      dnl (FreeBSD/NetBSD/OpenBSD/AIX).
      AC_CHECK_HEADERS([uuid/uuid.h], [
	dnl util-linux-ng's uuid/uuid.h found - check for uuid_generate in
	dnl -luuid.
	SAVE_LIBS=$LIBS
	AC_SEARCH_LIBS([uuid_generate], [uuid], [], [
	  AC_MSG_ERROR([uuid_generate() not found in -luuid - required for glass and honey backends (you may need to install the uuid-dev, libuuid-devel or e2fsprogs-devel package)])
	  ])
	if test x != x"$LIBS" ; then
	  XAPIAN_LIBS="$XAPIAN_LIBS $LIBS"
	fi
      ], [
	dnl Try uuid.h as found on FreeBSD/NetBSD/OpenBSD/AIX, with associated
	dnl code in libc.
	AC_CHECK_HEADERS([uuid.h], [
	  dnl Check for uuid_create with no extra libraries required.
	  AC_CHECK_FUNC([uuid_create], [], [
	    AC_MSG_ERROR([uuid.h found, but uuid_create() not found.  You probably wants to install libuuid from util-linux-ng or e2fsprogs (you may need to install the uuid-dev, libuuid-devel or e2fsprogs-devel package)])
	  ])
	], [
	  dnl Especially useful for Android.
	  AC_MSG_CHECKING([if host platform supports /proc/sys/kernel/random/uuid])
	  case $host_os in
	    linux*)
	      AC_DEFINE([USE_PROC_FOR_UUID], [1],
			[Define to 1 to read UUID from '/proc/sys/kernel/random/uuid'])
	      AC_MSG_RESULT([yes])
	      ;;
	    *)
	      AC_MSG_RESULT([no])
	      AC_MSG_ERROR([Failed to find a way to generate UUIDs, required for glass and honey backends (you may need to install the uuid-dev, libuuid-devel or e2fsprogs-devel package)])
	      ;;
	  esac
	], [ ])
      ], [ ])
      ;;
  esac
  LIBS=$SAVE_LIBS

  case $host_os in
    *djgpp* | *msdos* )
      dnl DJGPP has a dummy implementation of fork which always fails.
      dnl
      dnl For disk-based backends, use flock() for locking, which doesn't need
      dnl fork() or socketpair().
      AC_DEFINE([FLINTLOCK_USE_FLOCK], 1, [Define to use flock() for flint-compatible locking])
      ;;
  esac
  ;;
esac

if test "$enable_backend_remote" = yes ; then
  case $host_os-$win32 in
    *-yes )
      dnl For mingw and msvc we have an alternative implementation which
      dnl doesn't need fork() or socketpair().
      dnl
      dnl We need -lws2_32 for getaddrinfo(), etc.
      win32_need_lws2_32=1
      dnl Vista is needed for the AI_ADDRCONFIG flag to getaddrinfo().
      AC_DEFINE([WINVER], [0x600],
		[Version of Windows to assume (0x600 => Vista).])
      AC_DEFINE([_WIN32_WINNT], [WINVER],
		[Version of Windows to assume.])
      ;;
    *djgpp* | *msdos* )
      dnl DJGPP has a dummy implementation of fork which always fails.  If
      dnl someone actually wanted remote backend support, then DJGPP has a
      dnl pthreads port, so using threads like we do on Windows would make more
      dnl sense.
      AC_MSG_ERROR([The remote backend is not currently supported on this platform.])
      ;;
    *)
      dnl On Unix, we need fork and socketpair for the remotebackend.
      SAVE_LIBS=$LIBS
      AC_CHECK_FUNCS([fork], [], [
	AC_MSG_ERROR([fork() required for the remote backend - if an extra library is needed, pass LIBS=-lfoo to configure.  Or --disable-backend-remote to disable it.)])
      ])
      dnl Check if -lsocket is required for socketpair (Solaris needs it).
      dnl And on Haiku it's in -lnetwork.
      AC_SEARCH_LIBS([socketpair], [socket network], [], [
	AC_MSG_ERROR([socketpair() required for the remote backend - if an extra library is needed, pass LIBS=-lfoo to configure.  Or --disable-backend-remote to disable it.)])
      ])
      AC_DEFINE([HAVE_SOCKETPAIR], [1],
		[Define to 1 if you have the 'socketpair' function.])
      dnl Check if extra libraries are needed for getaddrinfo or inet_ntop()
      dnl (e.g. on Solaris).
      dnl
      dnl We're currently assuming that any system that is worth trying to
      dnl support has getaddrinfo() and inet_ntop(), since these are the
      dnl standard route for supporting IPv6, and that's pretty much essential
      dnl for platforms to support now.
      AC_SEARCH_LIBS([getaddrinfo], [nsl socket], [], [
	AC_MSG_ERROR([getaddrinfo() required for the remote backend - if an extra library is needed, pass LIBS=-lfoo to configure.  Or --disable-backend-remote to disable it.)])
      ])
      AC_SEARCH_LIBS([inet_ntop], [nsl socket], [], [
	AC_MSG_ERROR([inet_ntop() required for the remote backend - if an extra library is needed, pass LIBS=-lfoo to configure.  Or --disable-backend-remote to disable it.)])
      ])
      XAPIAN_LIBS="$XAPIAN_LIBS $LIBS"
      LIBS=$SAVE_LIBS
      ;;
  esac

  XAPIAN_TYPE_SOCKLEN_T
fi

if test "$win32_need_lws2_32" = 1 ; then
  XAPIAN_LIBS="$XAPIAN_LIBS -lws2_32"
fi

AC_ARG_ENABLE([visibility],
  [AS_HELP_STRING([--disable-visibility], [disable use of GCC visibility])],
  [case ${enableval} in
    yes|no) ;;
    *) AC_MSG_ERROR([bad value ${enableval} for --disable-visibility]) ;;
  esac])

vpath_build=no
if test "`pwd`" != "`cd $srcdir;pwd`" ; then
  vpath_build=yes
fi
AM_CONDITIONAL([VPATH_BUILD], [test yes = "$vpath_build"])

dnl Turn off compilation of anything that we don't have the requirements for

dnl Set conditionals to specify what we compile

AM_CONDITIONAL([BUILD_BACKEND_GLASS], [test yes = "$enable_backend_glass"])
AM_CONDITIONAL([BUILD_BACKEND_HONEY], [test yes = "$enable_backend_honey"])
AM_CONDITIONAL([BUILD_BACKEND_INMEMORY], [test yes = "$enable_backend_inmemory"])
AM_CONDITIONAL([BUILD_BACKEND_REMOTE], [test yes = "$enable_backend_remote"])
AM_CONDITIONAL([BUILD_BACKEND_TOOLS],
  [test nono != "$enable_backend_glass$enable_backend_honey"])

dnl Decide if we should use the zlib-vg.so LD_PRELOAD hack.
use_zlib_vg=no
if test -n "$VALGRIND" ; then
  case $host_os in
    linux*) use_zlib_vg=yes ;;
  esac
fi
AM_CONDITIONAL([USE_ZLIB_VG], [test yes = "$use_zlib_vg"])

dnl See if we have fdatasync, and what libraries are needed for it.
dnl We need to actually check for a declaration as OS X has a dummy
dnl implementation in the library which is not prototyped in any header.
AC_CHECK_DECL([fdatasync(int)], [
  SAVE_LIBS=$LIBS
  AC_SEARCH_LIBS([fdatasync], [rt], [XAPIAN_LIBS="$LIBS $XAPIAN_LIBS"])
  LIBS=$SAVE_LIBS
  AC_CHECK_FUNCS([fdatasync])
  ],
  [ac_cv_func_fdatasync=no],
  [#include <unistd.h>]
)

AC_CHECK_FUNCS([fsync writev])
AC_CHECK_FUNCS([posix_fadvise])
if test "$win32" = no ; then
  dnl ftruncate() under Wine seems to be buggy and sometimes fails, though
  dnl a cut-down reproducer seems fine.  For now just avoid ftruncate()
  dnl entirely on this platform - we'll fallback to lseek() + write() of a
  dnl single zero byte, which is pretty efficient.
  AC_CHECK_FUNCS([ftruncate])
fi

dnl HP-UX has pread and pwrite, but they don't work!  Apparently this problem
dnl manifests when largefile support is enabled, and we definitely want that
dnl so don't use pread or pwrite on HP-UX.
case $host_os in
  hpux*)
    AC_MSG_CHECKING([for pread])
    AC_MSG_RESULT([present but broken on $host_os])
    AC_MSG_CHECKING([for pwrite])
    AC_MSG_RESULT([present but broken on $host_os])
    ;;
  *)
    AC_CHECK_FUNC([pread],
       [AC_DEFINE([HAVE_PREAD], [1],
	    [Define if pread is available on this system])
	AC_MSG_CHECKING([for any prototype needed for pread])
	AC_CACHE_VAL([xo_cv_pread_prototype],
	  [
	    for p in ' ' \
	      'extern "C" ssize_t pread(int, void *, size_t, off_t) throw ();' \
	      'extern "C" ssize_t pread(int, void *, size_t, off_t);' ; do
	      AC_TRY_COMPILE([
#include <sys/types.h>
#include <unistd.h>
$p
	      ],[
		char b[256];
		pread(1, b, 256, 20);
	      ],[
		xo_cv_pread_prototype="$p"
		break
	      ])
	    done
	    if test -z "$xo_cv_pread_prototype"; then
	      AC_MSG_RESULT([not found])
	      AC_MSG_ERROR([Failed to find working prototype for pread])
	    fi
	  ])
	  if test " " = "$xo_cv_pread_prototype" ; then
	    AC_MSG_RESULT([none required])
	  else
	    AC_MSG_RESULT([$xo_cv_pread_prototype])
	    AC_DEFINE_UNQUOTED([PREAD_PROTOTYPE], [$xo_cv_pread_prototype],
			       [explicit prototype needed for pread (if any)])
	  fi
	])
    AC_CHECK_FUNC([pwrite],
       [AC_DEFINE([HAVE_PWRITE], [1],
	    [Define if pwrite is available on this system])
	AC_MSG_CHECKING([for any prototype needed for pwrite])
	AC_CACHE_VAL([xo_cv_pwrite_prototype],
	  [
	    for p in ' ' \
	      'extern "C" ssize_t pwrite(int, const void *, size_t, off_t) throw ();' \
	      'extern "C" ssize_t pwrite(int, const void *, size_t, off_t);' ; do
	      AC_TRY_COMPILE([
#include <sys/types.h>
#include <unistd.h>
$p
	      ],[
		const char *p = "hello";
		pwrite(1, p, 5, 20);
	      ],[
		xo_cv_pwrite_prototype="$p"
		break
	      ])
	    done
	    if test -z "$xo_cv_pwrite_prototype"; then
	      AC_MSG_RESULT([not found])
	      AC_MSG_ERROR([Failed to find working prototype for pwrite])
	    fi
	  ])
	  if test " " = "$xo_cv_pwrite_prototype" ; then
	    AC_MSG_RESULT([none required])
	  else
	    AC_MSG_RESULT([$xo_cv_pwrite_prototype])
	    AC_DEFINE_UNQUOTED([PWRITE_PROTOTYPE], [$xo_cv_pwrite_prototype],
			       [explicit prototype needed for pwrite (if any)])
	  fi
	])
    ;;
esac

AC_MSG_CHECKING([for directory separator(s)])
case $host_os-$win32 in
  *-yes | cygwin* | os2* | *djgpp* | *msdos* )
    AC_MSG_RESULT([/ and \\])
    AC_DEFINE([DIR_SEPS], ["/\\"], [directory separator(s) as a character or string literal])
    AC_DEFINE([DIR_SEPS_LIST], [{ '/', '\\' }], [directory separator(s) as an initialiser list])
    ;;
  *)
    AC_MSG_RESULT([/])
    AC_DEFINE([DIR_SEPS], ['/'], [directory separator(s) as a character or string literal])
    AC_DEFINE([DIR_SEPS_LIST], [{ '/' }], [directory separator(s) as an initialiser list])
    ;;
esac

AC_CHECK_FUNCS([link])

dnl *************************
dnl * Set debugging options *
dnl *************************

dnl Which assertion types to enable in the code.

AC_ARG_ENABLE([assertions],
  [AS_HELP_STRING([--enable-assertions], [enable debug assertions (no|partial|yes) [default=no]])],
  [case $enableval in
    yes|partial|no) ;;
    *)
      AC_MSG_ERROR([Invalid option: '--enable-assertions=$enableval']) ;;
  esac])

AC_ARG_ENABLE([log],
  [AS_HELP_STRING([--enable-log], [generate a log of methods called, etc (no|yes|profile) [default=no]])],
  [case $enableval in
    yes|no) ;;
    profile)
      AC_MSG_ERROR(['--enable-log=profile' is no longer supported - see https://trac.xapian.org/wiki/ProfilingXapian for alternatives.]) ;;
    *)
      AC_MSG_ERROR([Invalid option: '--enable-log=$enableval']) ;;
  esac])

dnl Set defines according to the --enable-assertions and --enable-log options
dnl given.

if test yes = "$enable_assertions" || test partial = "$enable_assertions" ; then
  AC_DEFINE([XAPIAN_ASSERTIONS],,
    [Define if you want assertions (causes some slow-down)])
fi

if test yes = "$enable_assertions"; then
  AC_DEFINE([XAPIAN_ASSERTIONS_PARANOID],,
    [Define if you want paranoid assertions (causes significant slow-down)])
fi

if test yes = "$enable_log"; then
  AC_DEFINE([XAPIAN_DEBUG_LOG],,
    [Define if you want a log of methods called and other debug messages])
fi

dnl Check if IEEE-754 is followed for representing floating point numbers by the platform.
AC_RUN_IFELSE([
  AC_LANG_PROGRAM(
    [[
#include <cstdint>
#include <cstring>
using namespace std;
    ]],
    [[
      double a = 2353.3523423;
      uint64_t bit_pattern = 0x40A262B46635BEFF;
      if (memcmp(&bit_pattern, &a, sizeof(double)) == 0) return 0;
      return 1;
    ]]
  )],
  [ieee_followed=1],
  [ieee_followed=0],
  [ieee_followed=0]
)

if test "$ieee_followed" = 1; then
    AC_DEFINE([FOLLOWS_IEEE], [1], [Defined if system uses ieee format to store floating point numbers])
fi

dnl ******************************
dnl * Set special compiler flags *
dnl ******************************

dnl Set flags to control warnings (enable more, or disable annoying ones).
dash_d_visibility=
if test yes = "$GXX"; then
  dnl Intel's C++ compiler and clang both lie and define __GNUC__, so check which
  dnl we actually have, as neither is really 100% compatible.
  case `echo __INTEL_COMPILER __clang__|$CXX -E - 2>&AS_MESSAGE_LOG_FD|grep -v '^#'` in
    *__INTEL_COMPILER*__clang__*)
      dnl GCC (since neither substituted):

      dnl The exact format of g++ --version seems to change with almost every
      dnl minor release so use the preprocessor macros which should be more
      dnl robust.
      AC_MSG_CHECKING([for version of $CXX])
      gxx_version=`echo __GNUC__.__GNUC_MINOR__.__GNUC_PATCHLEVEL__|$CXX -E -|sed '/^#/d;s/ //g'`
      AC_MSG_RESULT([GCC $gxx_version])

      case $gxx_version in
      [[0123]].*|4.[[0-7]].*)
	AC_MSG_ERROR([Xapian requires GCC 4.8 or later])
	;;
      esac

      dnl -Wundef was supported by g++ 3.0.
      dnl
      dnl -Wlogical-op and -Wmissing-declarations (for C++) were added in
      dnl GCC 4.3.
      dnl
      dnl -Wdouble-promotion was added in GCC 4.6.
      dnl
      dnl All the other options were supported by g++ 2.95.
      AM_CXXFLAGS="$AM_CXXFLAGS -Wall -W -Wredundant-decls -Wpointer-arith -Wcast-qual -Wcast-align -Wformat-security -fno-gnu-keywords -Wundef -Woverloaded-virtual -Wstrict-null-sentinel -Wshadow -Wstrict-overflow=1 -Wlogical-op -Wmissing-declarations -Wdouble-promotion"

      dnl FIXME:
      dnl -Wold-style-cast is interesting, but triggers for macros from
      dnl system headers (e.g. FD_SET).  GCC 4.8 improved this by making
      dnl -ftrack-macro-expansion=2 the default, but we still see such
      dnl warnings on some platforms for some reason (e.g. Cygwin with GCC
      dnl 5.4.0 warns about FD_SET, and on Debian with GCC 4.9.2 we see
      dnl warnings from zlib.h).

      dnl Automatically add -Werror if maintainer mode is enabled.
      if test x$USE_MAINTAINER_MODE = xyes; then
	AM_CXXFLAGS="$AM_CXXFLAGS -Werror"
      fi
      ;;
    *__clang__*)
      dnl Intel's compiler (since __clang__ not substituted):
      dnl
      dnl -w1 stops the avalanche of uninteresting "remark" messages.
      dnl -wd... disables warnings which don't have good code workarounds.
      AM_CXXFLAGS="$AM_CXXFLAGS -Wall -w1 -wd177,1572"

      dnl Automatically add -Werror if maintainer mode is enabled.
      if test x$USE_MAINTAINER_MODE = xyes; then
	AM_CXXFLAGS="$AM_CXXFLAGS -Werror"
      fi
      ;;
    *__INTEL_COMPILER*)
      dnl clang (since __INTEL_COMPILER not substituted):

      dnl These options all work at least as far back as clang++ 3.0:
      AM_CXXFLAGS="$AM_CXXFLAGS -Wall -W -Wredundant-decls -Wpointer-arith -Wcast-qual -Wcast-align -Wformat-security -fno-gnu-keywords -Wundef -Woverloaded-virtual -Wshadow -Wstrict-overflow=1 -Wmissing-declarations -Winit-self"

      dnl Automatically add -Werror if maintainer mode is enabled.
      if test x$USE_MAINTAINER_MODE = xyes; then
	AM_CXXFLAGS="$AM_CXXFLAGS -Werror"
      fi
      ;;
  esac

  if test no != "$enable_visibility"; then
    dnl GCC doesn't support symbol visibility on all platforms (e.g. it isn't
    dnl supported on mingw and visibility attributes result in warnings).
    AC_MSG_CHECKING([if $CXX -fvisibility=hidden -fvisibility-inlines-hidden works])
    if echo 'int bar() __attribute__((visibility("default"))); int baz() __attribute__((visibility("internal"))); int bar() { return 6; } int baz() { return 7; } int foo() {return 42;}'|$CXX -Werror -fvisibility=hidden -fvisibility-inlines-hidden -c -oconftest.o -xc++ - >&AS_MESSAGE_LOG_FD 2>&AS_MESSAGE_LOG_FD ; then
      AC_MSG_RESULT([yes])
      AM_CXXFLAGS="$AM_CXXFLAGS -fvisibility=hidden -fvisibility-inlines-hidden"
      dash_d_visibility=-DXAPIAN_ENABLE_VISIBILITY
    else
      AC_MSG_RESULT([no])
    fi
  fi
elif test yes = "$msvc"; then
  dnl -W1 is command-line default, -W3 IDE default, -W4 highest numbered level.
  dnl Also -WX is like GCC -Werror.
  AM_CXXFLAGS="$AM_CXXFLAGS -W3"
else
  dnl Not GCC, nor a compiler masquerading as GCC, nor MSVC.
  case /$CXX in
  */aCC)
    dnl +w turns on more warnings.
    dnl +wlint turns on "lint-like" warnings.
    dnl +W<n1>,<n2>,... suppresses warnings n1, n2, ...
    dnl 2340 (remark) "value copied to temporary, reference to temporary
    dnl	use", in: throw Xapian::UnimplementedError("...");
    dnl 2401 "destructor for base class ... is non-virtual" (we don't need a
    dnl	virtual destructor for intrusive_base, since we never delete
    dnl       its subclasses by a intrusive_base *).
    dnl 3348 "declaration hides constant ..." which seems to misfire!
    dnl 4255 (remark) "padding size of struct "..." with ... bytes to
    dnl	alignment boundary".
    dnl 4273 "floating-point equality and inequality comparisons may be
    dnl	inappropriate due to roundoff common in floating-point computation"
    dnl	No obvious workaround for when you really do want == or !=.
    dnl 20201 "Memory leak is detected" which triggers for "return new Foo;"!
    AM_CXXFLAGS="$AM_CXXFLAGS +w +wlint +W2340,2401,3348,4255,4273,20201" ;;
  */sunCC|*/CC)
    dnl Sun's C++ compiler.
    dnl
    dnl We use -errtags to report the tag for each warning emitted.
    dnl
    dnl We use -erroff to suppress some unhelpful warnings:
    dnl
    dnl oklambdaretmulti warns about a lambda with more than one return
    dnl statement even if they all return the same type.
    dnl
    dnl voidretw warns about functions failing to return a value even when the
    dnl function ends with a "throw" statement.  That's just unhelpful noise,
    dnl and adding a dummy "return" after "throw" seems a worse solution than
    dnl simply disabling this warning - any genuinely missing return statements
    dnl will get reported by compilers with superior warning machinery.
    XAPIAN_TEST_CXXFLAGS([-errtags -erroff=oklambdaretmulti,voidretw], [AM_CXXFLAGS])
    ;;
  esac
fi

XAPIAN_TEST_LDFLAGS([-Wl,-Bsymbolic-functions], [XAPIAN_LDFLAGS])
dnl Roughly equivalent Sun C++ option.
XAPIAN_TEST_LDFLAGS([-xldscope=symbolic], [XAPIAN_LDFLAGS])

AC_MSG_CHECKING([whether to use SSE instructions on x86])
case $host_cpu in
  i*86)
    if test "$enable_sse" = no ; then
      AC_MSG_RESULT([no])
      if test yes = "$msvc"; then
	dnl MSVC defaults to SSE2.
	AM_CXXFLAGS="$AM_CXXFLAGS -arch:IA32"
      fi
    else
      dnl Default to sse2.
      test "$enable_sse" != yes || enable_sse=sse2
      if test yes = "$GXX"; then
	AC_MSG_RESULT([yes (configure with --disable-sse to disable)])
	dnl We can unconditionally use -mtune=generic as it was added in GCC
	dnl 4.2, and supported at least as far back as clang 3.0.
	AM_CXXFLAGS="$AM_CXXFLAGS -mfpmath=sse -m$enable_sse -mtune=generic"
      elif test yes = "$msvc"; then
	AC_MSG_RESULT([yes (configure with --disable-sse to disable)])
	if test sse = "$enable_sse"; then
	  dnl MSVC defaults to SSE2.
	  AM_CXXFLAGS="$AM_CXXFLAGS -arch:SSE"
	fi
      else
	AC_COMPILE_IFELSE([AC_LANG_PROGRAM(
[[#ifndef __SUNPRO_CC
#error Not Sun compiler
#endif]])],
	  [AC_MSG_RESULT([yes (configure with --disable-sse to disable)])
	  AM_CXXFLAGS="$AM_CXXFLAGS -xarch=$enable_sse"]
	  ,
	  [AC_MSG_RESULT([don't know how to for compiler $CXX])]
	)
      fi
    fi
    ;;
  *)
    AC_MSG_RESULT([non-x86 arch ($host_cpu)]) ;;
esac

AH_BOTTOM(
[/* Disable stupid MSVC warnings. */
#ifdef _MSC_VER
/* Passing an empty parameter to a single parameter macro. */
# pragma warning(disable:4003)
/* A "performance" warning for converting int to bool. */
# pragma warning(disable:4800)
/* POSIX get to deprecate POSIX things, not MS. */
# define _CRT_NONSTDC_NO_WARNINGS

/* Tell MSVC we want M_PI, etc defined. */
# define _USE_MATH_DEFINES

/* Tell MSVC we don't want max() and min() macros defined. */
# define NOMINMAX
#endif

/* Tell zlib to include const in method signatures.  Define this in config.h
 * to ensure it always gets defined before zlib.h is included.
 */
#define ZLIB_CONST

/* Make the POSIX-like functions support large files.  MSVC needs this;
 * current mingw32 does too; mingw64 supports _FILE_OFFSET_BITS, which
 * AC_SYS_LARGEFILE should discover and enable automatically.
 */
#if defined _MSC_VER || \
    (defined __MINGW32__ && !defined _FILE_OFFSET_BITS)

# include <sys/stat.h>
# include <sys/types.h>
# include <io.h>
/* zlib.h uses off_t so we need to include it before we redefine off_t. */
# include <zlib.h>

<<<<<<< HEAD
// MSVC needs to call _stat64() instead of stat() and the struct which holds
// the information is "struct _stat64" instead of "struct stat" so we just
// use #define to replace both in one go.  We also want to use _fstat64()
// instead of fstat() but in this case we can use a function-like macro.
//
// This hack is a problem is we ever want a method called "stat", or one called
// fstat which takes 2 parameters, but we can probably live with these
// limitations.
//
// We need to break the #undef lines to stop config.status from commenting
// them out.

# ifdef stat
=======
// The default stat() and fstat() use 32-bit filesizes and time_t, so we need
// to arrange to use 64-bit variants instead.

# ifdef stat
// Break #undef lines to stop config.status from commenting them out.
>>>>>>> 9f23b1b6
#  undef \
	stat
# endif

// This hack is a problem is we ever want a method called "stat".
# ifdef _MSC_VER
// MSVC needs to call _stat64() instead of stat() and the struct which holds
// the information is `struct _stat64` instead of `struct stat` so we just
// use #define to replace both in one go.
#  define stat _stat64
# else
// Mingw32 has _stat64() but unhelpfully for our purposes, the struct is
// called __stat64 (with an extra underscore).  We hack around this by
<<<<<<< HEAD
// forwarding calls to __stat64 to _stat64.
#  define __stat64(PATH, STATBUF) _stat64((PATH), (STATBUF))
#  define stat __stat64
# endif

# ifdef fstat
#  undef \
	fstat
# endif

# define fstat(FD, BUF) _fstat64(FD, BUF)

# ifdef lseek
=======
// defining stat to __stat64 which sorts out the struct, and then using
// a second macro to forward function-like uses of __stat64() to
// _stat64().
#  define stat __stat64
#  define __stat64(PATH, STATBUF) _stat64((PATH), (STATBUF))
# endif

// We also want to use _fstat64() instead of fstat() but in this case we can
// use a function-like macro, so we could have a method called fstat so long
// as it didn't take two parameters.

# ifdef fstat
// Break #undef lines to stop config.status from commenting them out.
#  undef \
	fstat
# endif

# define fstat(FD, BUF) _fstat64(FD, BUF)

# ifdef lseek
// Break #undef lines to stop config.status from commenting them out.
>>>>>>> 9f23b1b6
#  undef \
	lseek
# endif

# ifdef off_t
<<<<<<< HEAD
=======
// Break #undef lines to stop config.status from commenting them out.
>>>>>>> 9f23b1b6
#  undef \
	off_t
# endif

# define lseek(FD, OFF, WHENCE) _lseeki64(FD, OFF, WHENCE)
/* Redefine via a typedef so C++ code off_t(-1) works - it wouldn't if we did:
 * #define off_t long long
 */
typedef long long off_t_redefinition_typedef;
# define off_t off_t_redefinition_typedef

#ifdef _WIN64
/* MSVCRT read() and write() take an unsigned instead of a size_t for the last
 * parameter, so we use wrappers which clamp the value in the unlikely case
 * where it exceeds the range of unsigned.  This will then appear like a short
 * read/write to the caller, which already needs to handle that case.
 */
inline ssize_t
read(int fd, void* buf, size_t count) {
    unsigned c = (count > unsigned(-1) ? unsigned(-1) : unsigned(count));
    return _read(fd, buf, c);
}

inline ssize_t
write(int fd, const void* buf, size_t count) {
    unsigned c = (count > unsigned(-1) ? unsigned(-1) : unsigned(count));
    return _write(fd, buf, c);
}
#endif

#endif

/* MSVC defines _WIN32 but not __WIN32__. */
#if !defined __WIN32__ && defined _WIN32
# define __WIN32__
#endif

/* MSVC defines _WIN64 but not __WIN64__. */
#if !defined __WIN64__ && defined _WIN64
# define __WIN64__
#endif

/* _FORTIFY_SOURCE is only supported by GCC >= 4.1 and glibc >= 2.3.4, but it
 * shouldn't cause a problem to define it where it's not supported and some
 * distros may have backported support, so hardcoding version checks is
 * counter-productive.
 *
 * Check if _FORTIFY_SOURCE is already defined to allow the user to override
 * our choice with "./configure CPPFLAGS=-D_FORTIFY_SOURCE=0" or "...=1".
 */
#if defined __GNUC__ && !defined _FORTIFY_SOURCE
# define _FORTIFY_SOURCE 2
#endif

/* For compilers which support it (such as GCC, clang, Intel's C++ compiler)
 * we can use __builtin_expect to give the compiler hints about branch
 * prediction.  See HACKING for how to use these.
 */
#if HAVE_DECL___BUILTIN_EXPECT
/* The arguments of __builtin_expect() are both long, so use !! to ensure that
 * the first argument is always an integer expression, and always 0 or 1, but
 * still has the same truth value for the if or while it is used in.
 */
# define rare(COND) __builtin_expect(!!(COND), 0)
# define usual(COND) __builtin_expect(!!(COND), 1)
#else
# define rare(COND) (COND)
# define usual(COND) (COND)
#endif

/* Signal we're building the library so it's OK to include headers such as
 * xapian/query.h directly.
 */
#define XAPIAN_LIB_BUILD 1

/* With Sun CC 5.13 (Studio 12.4) on Solaris 11.2, <math.h> seems to get
 * implicitly included somehow before <cmath>, and compilation fails due
 * to 'std::exception' colliding with 'struct exception'.  It's not clear
 * how to avoid this, so just define the same magic macro which <cmath> does
 * before it includes <math.h>.
 */
#if defined __SUNPRO_CC && !defined __MATHERR_RENAME_EXCEPTION
# define __MATHERR_RENAME_EXCEPTION
#endif
])

AC_SUBST([AM_CXXFLAGS])

dnl Restore CXXFLAGS to those the user specified or autoconf defaulted to.
CXXFLAGS=$save_CXXFLAGS

dnl Required for auto regeneration to work in a combined maintainer-mode tree.
: ${AUTOM4TE=autom4te}
AC_SUBST([AUTOM4TE])

dnl Libtool sets this (to yes|no|unknown) and we use it in xapian-config.
AC_SUBST([link_all_deplibs_CXX])

dnl Shared library extension.
module=no
eval "SHLIBEXT=$shrext_cmds"
AC_SUBST([SHLIBEXT])

dnl We want to be able to use GNU make % pattern rules in maintainer targets
dnl but automake warns these aren't portable, so we substitute the % to avoid
dnl this warning.
PERCENT='%'
AC_SUBST([PERCENT])

dnl Split up the version number into "MAJOR.MINOR.REVISION".
MAJOR_VERSION=`echo "$VERSION"|sed 's/\..*//'`
[MINOR_VERSION=`echo "$VERSION"|sed 's/[^.]*\.//;s/\..*//'`]
[REVISION=`echo "$VERSION"|sed 's/.*\.//;s/_.*$//'`]

dnl **************************
dnl * Build the output files *
dnl **************************

AC_CONFIG_FILES([
 Makefile
 tests/Makefile
 docs/Makefile
 docs/doxygen_api.conf
 docs/doxygen_source.conf
 xapian-core.spec
 cmake/xapian-config.cmake
 cmake/xapian-config-version.cmake
 pkgconfig/xapian-core"$LIBRARY_VERSION_SUFFIX".pc:pkgconfig/xapian-core.pc.in
 ])
AC_CONFIG_FILES([makemanpage], [chmod +x makemanpage])
AC_CONFIG_FILES([tests/runtest], [chmod +x tests/runtest])
AC_CONFIG_FILES([tests/runsrv], [chmod +x tests/runsrv])
AC_CONFIG_FILES([tests/submitperftest], [chmod +x tests/submitperftest])
AC_CONFIG_FILES([tests/perftest/get_machine_info], [chmod +x tests/perftest/get_machine_info])
AC_CONFIG_FILES([xapian-config], [chmod +x xapian-config])
AC_OUTPUT

dnl There are no files generated by AC_OUTPUT in the following directories
dnl and we need to ensure they exist so that the rest of configure or make
dnl won't fail because they don't exist when srcdir != builddir.
if test yes = "$vpath_build" ; then
  for dir in include/xapian languages queryparser ; do
    AS_MKDIR_P(["$dir"])
  done
fi

dnl Generate include/xapian/version.h:

dnl MAIN_VERSION is VERSION without any _git123 suffix.
MAIN_VERSION="$MAJOR_VERSION.$MINOR_VERSION.$REVISION"
cxxcpp_flags=-I.
for backend in GLASS HONEY INMEMORY REMOTE ; do
  val=`eval echo "\\\$BUILD_BACKEND_${backend}_TRUE"`
  if test -z "$val" ; then
    cxxcpp_flags="$cxxcpp_flags -DXAPIAN_HAS_${backend}_BACKEND"
  fi
done

if test yes = "$enable_64bit_docid" ; then
  cxxcpp_flags="$cxxcpp_flags -DXAPIAN_DOCID_BASE_TYPE="`echo "$INT64_T"|sed 's/ /____/g'`
else
  cxxcpp_flags="$cxxcpp_flags -DXAPIAN_DOCID_BASE_TYPE="`echo "$INT32_T"|sed 's/ /____/g'`
fi

if test yes = "$enable_64bit_termcount" ; then
  cxxcpp_flags="$cxxcpp_flags -DXAPIAN_TERMCOUNT_BASE_TYPE="`echo "$INT64_T"|sed 's/ /____/g'`
else
  cxxcpp_flags="$cxxcpp_flags -DXAPIAN_TERMCOUNT_BASE_TYPE="`echo "$INT32_T"|sed 's/ /____/g'`
fi

if test yes = "$enable_64bit_termpos" ; then
  cxxcpp_flags="$cxxcpp_flags -DXAPIAN_TERMPOS_BASE_TYPE="`echo "$INT64_T"|sed 's/ /____/g'`
else
  cxxcpp_flags="$cxxcpp_flags -DXAPIAN_TERMPOS_BASE_TYPE="`echo "$INT32_T"|sed 's/ /____/g'`
fi

dnl Always ought to be 64 bit.
cxxcpp_flags="$cxxcpp_flags -DXAPIAN_TOTALLENGTH_TYPE="`echo "unsigned $INT64_T"|sed 's/ /____/g'`

dnl Make revision numbers in the API 64 bit for future-proofing.
cxxcpp_flags="$cxxcpp_flags -DXAPIAN_REVISION_TYPE="`echo "unsigned $INT64_T"|sed 's/ /____/g'`

dnl For GCC (and compilers which pretend to be GCC) and MSVC, we create some
dnl ABI checks in the generated version.h, and $CXXFLAGS may contain options
dnl which affect the ABI (e.g. -fabi-version for GCC) so we want to use these
dnl options when generating version.h.  For these compilers, CXXCPP="$CXX -E"
dnl so it should understand all compiler options.
dnl
dnl For other compilers, we only pass $CPPFLAGS to $CXXCPP in case it's an
dnl external cpp which doesn't understand flags which might be in $CXXFLAGS.
AC_COMPILE_IFELSE([AC_LANG_PROGRAM([], [[#ifndef __GNUC__
#ifndef _MSC_VER
       choke me
#endif
#endif
]])],
	[cxxcpp_flags="$cxxcpp_flags $CPPFLAGS $CXXFLAGS"],
	[cxxcpp_flags="$cxxcpp_flags $CPPFLAGS"])
rm -f include/xapian/version.h.tmp
dnl "\r" in sed is a GNUism, but we only need to remove it on MS Windows
dnl where we'll always have GNU sed, and other sed's will just interpret
dnl it as "r" (Solaris sed) or maybe literal "\r" which won't match.
dnl
dnl Use @@ around $MAIN_VERSION so we get " in the final output.
$CXXCPP $cxxcpp_flags\
	-DSTRING_VERSION="\"@@$MAIN_VERSION@@\""\
	-DMAJOR_VERSION="\"$MAJOR_VERSION\""\
	-DMINOR_VERSION="\"$MINOR_VERSION\""\
	-DREVISION="\"$REVISION\""\
	$dash_d_visibility\
	$srcdir/include/xapian/version_h.cc|\
	${SED-sed} '0,/const char \* dummy/d;/"/!d;s/^ *//;/^#/d;s/ *$//;s/" *,//;s/"//g;s/@@/"/g;s/  */ /g;s/ *,\r$//;s/ *,$//;s/____/ /g;s/\\\\$/\\/'\
	> include/xapian/version.h.tmp
dnl Only update the file if it has changed, so we don't alter the timestamp
dnl and cause lots of rebuilding needlessly.  However, the build system
dnl needs a timestamp to know when to regenerate version.h because version_h.cc
dnl has changed so we use a separate timestamp file.
touch include/xapian/version.h.timestamp
if cmp include/xapian/version.h.tmp include/xapian/version.h >/dev/null 2>&1
then
  rm include/xapian/version.h.tmp
else
  mv include/xapian/version.h.tmp include/xapian/version.h
fi

if test "$enable_gpl_libxapian" != yes ; then
  AC_MSG_WARN([--disable-gpl-libxapian disables use of GPL code which we won't be able to relicense in libxapian - currently the resulting build still contains GPL code, but GPL code which it will be possible to relicense eventually.])
fi<|MERGE_RESOLUTION|>--- conflicted
+++ resolved
@@ -1450,27 +1450,11 @@
 /* zlib.h uses off_t so we need to include it before we redefine off_t. */
 # include <zlib.h>
 
-<<<<<<< HEAD
-// MSVC needs to call _stat64() instead of stat() and the struct which holds
-// the information is "struct _stat64" instead of "struct stat" so we just
-// use #define to replace both in one go.  We also want to use _fstat64()
-// instead of fstat() but in this case we can use a function-like macro.
-//
-// This hack is a problem is we ever want a method called "stat", or one called
-// fstat which takes 2 parameters, but we can probably live with these
-// limitations.
-//
-// We need to break the #undef lines to stop config.status from commenting
-// them out.
-
-# ifdef stat
-=======
 // The default stat() and fstat() use 32-bit filesizes and time_t, so we need
 // to arrange to use 64-bit variants instead.
 
 # ifdef stat
 // Break #undef lines to stop config.status from commenting them out.
->>>>>>> 9f23b1b6
 #  undef \
 	stat
 # endif
@@ -1484,21 +1468,6 @@
 # else
 // Mingw32 has _stat64() but unhelpfully for our purposes, the struct is
 // called __stat64 (with an extra underscore).  We hack around this by
-<<<<<<< HEAD
-// forwarding calls to __stat64 to _stat64.
-#  define __stat64(PATH, STATBUF) _stat64((PATH), (STATBUF))
-#  define stat __stat64
-# endif
-
-# ifdef fstat
-#  undef \
-	fstat
-# endif
-
-# define fstat(FD, BUF) _fstat64(FD, BUF)
-
-# ifdef lseek
-=======
 // defining stat to __stat64 which sorts out the struct, and then using
 // a second macro to forward function-like uses of __stat64() to
 // _stat64().
@@ -1520,16 +1489,12 @@
 
 # ifdef lseek
 // Break #undef lines to stop config.status from commenting them out.
->>>>>>> 9f23b1b6
 #  undef \
 	lseek
 # endif
 
 # ifdef off_t
-<<<<<<< HEAD
-=======
 // Break #undef lines to stop config.status from commenting them out.
->>>>>>> 9f23b1b6
 #  undef \
 	off_t
 # endif
