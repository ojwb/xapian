/** @file
 * @brief Backend-related tests.
 */
/* Copyright (C) 2008-2023 Olly Betts
 * Copyright (C) 2010 Richard Boulton
 *
 * This program is free software; you can redistribute it and/or
 * modify it under the terms of the GNU General Public License as
 * published by the Free Software Foundation; either version 2 of the
 * License, or (at your option) any later version.
 *
 * This program is distributed in the hope that it will be useful,
 * but WITHOUT ANY WARRANTY; without even the implied warranty of
 * MERCHANTABILITY or FITNESS FOR A PARTICULAR PURPOSE.  See the
 * GNU General Public License for more details.
 *
 * You should have received a copy of the GNU General Public License
 * along with this program; if not, write to the Free Software
 * Foundation, Inc., 51 Franklin St, Fifth Floor, Boston, MA  02110-1301
 * USA
 */

#include <config.h>

#include "api_backend.h"

#include <xapian.h>

#include "backendmanager.h"
#include "errno_to_string.h"
#include "filetests.h"
#include "net/resolver.h"
#include "str.h"
#include "socket_utils.h"
#include "testrunner.h"
#include "testsuite.h"
#include "testutils.h"
#include "unixcmds.h"

#include "apitest.h"

#include "safefcntl.h"
#include "safenetdb.h"
#include "safesysstat.h"
#include "safeunistd.h"
#ifdef HAVE_SOCKETPAIR
# include "safesyssocket.h"
# include <signal.h>
# include "safesyswait.h"
#endif

#include <cerrno>
#include <fstream>
#include <iterator>

using namespace std;

/// Regression test - lockfile should honour umask, was only user-readable.
DEFINE_TESTCASE(lockfileumask1, glass) {
#if !defined __WIN32__ && !defined __CYGWIN__ && !defined __OS2__
    mode_t old_umask = umask(022);
    try {
	Xapian::WritableDatabase db = get_named_writable_database("lockfileumask1");

	string path = get_named_writable_database_path("lockfileumask1");
	path += "/flintlock";

	struct stat statbuf;
	TEST(stat(path.c_str(), &statbuf) == 0);
	TEST_EQUAL(statbuf.st_mode & 0777, 0644);
    } catch (...) {
	umask(old_umask);
	throw;
    }

    umask(old_umask);
#endif
}

/// Check that the backend handles total document length > 0xffffffff.
DEFINE_TESTCASE(totaldoclen1, writable) {
    Xapian::WritableDatabase db = get_writable_database();
    Xapian::Document doc;
    doc.add_posting("foo", 1, 2000000000);
    db.add_document(doc);
    Xapian::Document doc2;
    doc2.add_posting("bar", 1, 2000000000);
    db.add_document(doc2);
    TEST_EQUAL(db.get_avlength(), 2000000000);
    TEST_EQUAL(db.get_total_length(), 4000000000ull);
    db.commit();
    TEST_EQUAL(db.get_avlength(), 2000000000);
    TEST_EQUAL(db.get_total_length(), 4000000000ull);
    for (int i = 0; i != 20; ++i) {
	Xapian::Document doc3;
	doc3.add_posting("count" + str(i), 1, 2000000000);
	db.add_document(doc3);
    }
    TEST_EQUAL(db.get_avlength(), 2000000000);
    TEST_EQUAL(db.get_total_length(), 44000000000ull);
    db.commit();
    TEST_EQUAL(db.get_avlength(), 2000000000);
    TEST_EQUAL(db.get_total_length(), 44000000000ull);
    if (get_dbtype() != "inmemory") {
	// InMemory doesn't support get_writable_database_as_database().
	Xapian::Database dbr = get_writable_database_as_database();
	TEST_EQUAL(dbr.get_avlength(), 2000000000);
	TEST_EQUAL(dbr.get_total_length(), 44000000000ull);
    }
}

// Check that exceeding 32bit in combined database doesn't cause a problem
// when using 64bit docids.
DEFINE_TESTCASE(exceed32bitcombineddb1, writable) {
    // Test case is for 64-bit Xapian::docid.
    // FIXME: Though we should check that the overflow is handled gracefully
    // for 32-bit...
    if (sizeof(Xapian::docid) == 4) return;

    // The InMemory backend uses a vector for the documents, so trying to add
    // a document with the maximum docid is likely to fail because we can't
    // allocate enough memory!
    SKIP_TEST_FOR_BACKEND("inmemory");

    Xapian::WritableDatabase db1 = get_writable_database();
    Xapian::WritableDatabase db2 = get_writable_database();
    Xapian::Document doc;
    doc.set_data("prose");
    doc.add_term("word");

    Xapian::docid max_id = 0xffffffff;

    db1.replace_document(max_id, doc);
    db2.replace_document(max_id, doc);

    Xapian::Database db;
    db.add_database(db1);
    db.add_database(db2);

    Xapian::Enquire enquire(db);
    enquire.set_query(Xapian::Query::MatchAll);
    Xapian::MSet mymset = enquire.get_mset(0, 10);

    TEST_EQUAL(2, mymset.size());

    for (Xapian::MSetIterator i = mymset.begin(); i != mymset.end(); ++i) {
	TEST_EQUAL("prose", i.get_document().get_data());
    }
}

DEFINE_TESTCASE(dbstats1, backend) {
    Xapian::Database db = get_database("etext");

    // Use precalculated values to avoid expending CPU cycles to calculate
    // these every time without improving test coverage.
    const Xapian::termcount min_len = 2;
    const Xapian::termcount max_len = 532;
    const Xapian::termcount max_wdf = 22;

    if (get_dbtype() != "inmemory") {
	// Should be exact as no deletions have happened.
	TEST_EQUAL(db.get_doclength_upper_bound(), max_len);
	TEST_EQUAL(db.get_doclength_lower_bound(), min_len);
    } else {
	// For inmemory, we usually give rather loose bounds.
	TEST_REL(db.get_doclength_upper_bound(),>=,max_len);
	TEST_REL(db.get_doclength_lower_bound(),<=,min_len);
    }

    if (get_dbtype() != "inmemory" &&
	get_dbtype().find("remote") == string::npos) {
	TEST_EQUAL(db.get_wdf_upper_bound("the"), max_wdf);
    } else {
	// For inmemory and remote backends, we usually give rather loose
	// bounds (remote matches use tighter bounds, but querying the
	// wdf bound gives a looser one).
	TEST_REL(db.get_wdf_upper_bound("the"),>=,max_wdf);
    }

    // This failed with an assertion during development between 1.3.1 and
    // 1.3.2.
    TEST_EQUAL(db.get_wdf_upper_bound(""), 0);

    if (get_dbtype() == "honey") {
	const Xapian::termcount min_unique_len = 2;
	const Xapian::termcount max_unique_len = 272;
	TEST_EQUAL(db.get_unique_terms_lower_bound(), min_unique_len);
	TEST_EQUAL(db.get_unique_terms_upper_bound(), max_unique_len);
    }
}

// Check stats with a single document.  In a multi-database situation, this
// gave 0 for get-_doclength_lower_bound() in 1.3.2.
DEFINE_TESTCASE(dbstats2, backend) {
    Xapian::Database db = get_database("apitest_onedoc");

    // Use precalculated values to avoid expending CPU cycles to calculate
    // these every time without improving test coverage.
    const Xapian::termcount min_len = 15;
    const Xapian::termcount max_len = 15;
    const Xapian::termcount max_wdf = 7;

    if (get_dbtype() != "inmemory") {
	// Should be exact as no deletions have happened.
	TEST_EQUAL(db.get_doclength_upper_bound(), max_len);
	TEST_EQUAL(db.get_doclength_lower_bound(), min_len);
    } else {
	// For inmemory, we usually give rather loose bounds.
	TEST_REL(db.get_doclength_upper_bound(),>=,max_len);
	TEST_REL(db.get_doclength_lower_bound(),<=,min_len);
    }

    if (get_dbtype() != "inmemory" &&
	get_dbtype().find("remote") == string::npos) {
	TEST_EQUAL(db.get_wdf_upper_bound("word"), max_wdf);
    } else {
	// For inmemory and remote backends, we usually give rather loose
	// bounds (remote matches use tighter bounds, but querying the
	// wdf bound gives a looser one).
	TEST_REL(db.get_wdf_upper_bound("word"),>=,max_wdf);
    }

    TEST_EQUAL(db.get_wdf_upper_bound(""), 0);

    if (get_dbtype() == "honey") {
	const Xapian::termcount min_unique_len = 9;
	const Xapian::termcount max_unique_len = 9;
	TEST_EQUAL(db.get_unique_terms_lower_bound(), min_unique_len);
	TEST_EQUAL(db.get_unique_terms_upper_bound(), max_unique_len);
    }
}

/// Check handling of alldocs on an empty database.
DEFINE_TESTCASE(alldocspl3, backend) {
    Xapian::Database db = get_database(string());

    TEST_EQUAL(db.get_termfreq(string()), 0);
    TEST_EQUAL(db.get_collection_freq(string()), 0);
    TEST(db.postlist_begin(string()) == db.postlist_end(string()));
}

/// Regression test for bug#392 in ModifiedPostList iteration, fixed in 1.0.15.
DEFINE_TESTCASE(modifiedpostlist1, writable) {
    Xapian::WritableDatabase db = get_writable_database();
    Xapian::Document a, b;
    Xapian::Enquire enq(db);

    a.add_term("T");
    enq.set_query(Xapian::Query("T"));

    db.replace_document(2, a);
    db.commit();
    db.replace_document(1, a);
    db.replace_document(1, b);

    mset_expect_order(enq.get_mset(0, 2), 2);
}

/// Regression test for chert bug fixed in 1.1.3 (ticket#397).
DEFINE_TESTCASE(doclenaftercommit1, writable) {
    Xapian::WritableDatabase db = get_writable_database();
    TEST_EXCEPTION(Xapian::DocNotFoundError, db.get_doclength(1));
    TEST_EXCEPTION(Xapian::DocNotFoundError, db.get_unique_terms(1));
    db.replace_document(1, Xapian::Document());
    db.commit();
    TEST_EQUAL(db.get_doclength(1), 0);
    TEST_EQUAL(db.get_unique_terms(1), 0);
}

DEFINE_TESTCASE(valuesaftercommit1, writable) {
    Xapian::WritableDatabase db = get_writable_database();
    Xapian::Document doc;
    doc.add_value(0, "value");
    db.replace_document(2, doc);
    db.commit();
    db.replace_document(1, doc);
    db.replace_document(3, doc);
    TEST_EQUAL(db.get_document(3).get_value(0), "value");
    db.commit();
    TEST_EQUAL(db.get_document(3).get_value(0), "value");
}

DEFINE_TESTCASE(lockfilefd0or1, glass) {
#if !defined __WIN32__ && !defined __CYGWIN__ && !defined __OS2__
    int old_stdin = dup(0);
    int old_stdout = dup(1);
    try {
	// With fd 0 available.
	close(0);
	{
	    Xapian::WritableDatabase db = get_writable_database();
	    TEST_EXCEPTION(Xapian::DatabaseLockError,
			   (void)get_writable_database_again());
	}
	// With fd 0 and fd 1 available.
	close(1);
	{
	    Xapian::WritableDatabase db = get_writable_database();
	    TEST_EXCEPTION(Xapian::DatabaseLockError,
			   (void)get_writable_database_again());
	}
	// With fd 1 available.
	dup2(old_stdin, 0);
	{
	    Xapian::WritableDatabase db = get_writable_database();
	    TEST_EXCEPTION(Xapian::DatabaseLockError,
			   (void)get_writable_database_again());
	}
    } catch (...) {
	dup2(old_stdin, 0);
	dup2(old_stdout, 1);
	close(old_stdin);
	close(old_stdout);
	throw;
    }

    dup2(old_stdout, 1);
    close(old_stdin);
    close(old_stdout);
#endif
}

/// Regression test for bug fixed in 1.2.13 and 1.3.1.
DEFINE_TESTCASE(lockfilealreadyopen1, glass) {
    // Ensure database has been created.
    (void)get_named_writable_database("lockfilealreadyopen1");
    string path = get_named_writable_database_path("lockfilealreadyopen1");
    int fd = ::open((path + "/flintlock").c_str(), O_RDONLY);
    TEST(fd != -1);
    try {
	Xapian::WritableDatabase db(path, Xapian::DB_CREATE_OR_OPEN);
	TEST_EXCEPTION(Xapian::DatabaseLockError,
	    Xapian::WritableDatabase db2(path, Xapian::DB_CREATE_OR_OPEN)
	);
    } catch (...) {
	close(fd);
	throw;
    }
    close(fd);
}

/// Feature tests for Database::locked().
DEFINE_TESTCASE(testlock1, glass) {
    Xapian::Database rdb;
    TEST(!rdb.locked());
    {
	Xapian::WritableDatabase db = get_named_writable_database("testlock1");
	TEST(db.locked());
	Xapian::Database db_as_database = db;
	TEST(db_as_database.locked());
	TEST(!rdb.locked());
	rdb = get_writable_database_as_database();
	TEST(db.locked());
	TEST(db_as_database.locked());
	try {
	    TEST(rdb.locked());
	} catch (const Xapian::FeatureUnavailableError&) {
	    SKIP_TEST("Database::locked() not supported on this platform");
	}
	db_as_database = rdb;
	TEST(db.locked());
	TEST(db_as_database.locked());
	TEST(rdb.locked());
	db_as_database.close();
	TEST(db.locked());
	TEST(rdb.locked());
	// After close(), locked() should either work as if close() hadn't been
	// called or throw Xapian::DatabaseClosedError.
	try {
	    TEST(db_as_database.locked());
	} catch (const Xapian::DatabaseClosedError&) {
	}
	db.close();
	TEST(!rdb.locked());
	try {
	    TEST(!db_as_database.locked());
	} catch (const Xapian::DatabaseClosedError&) {
	}
    }
    TEST(!rdb.locked());
}

/** Test that locked() returns false for backends which don't support update.
 *
 *  Regression test for bug fixed in 1.4.6.
 */
DEFINE_TESTCASE(testlock2, backend && !writable) {
    Xapian::Database db = get_database("apitest_simpledata");
    TEST(!db.locked());
    db.close();
    TEST(!db.locked());
}

/** Test locked() on inmemory Database objects.
 *
 *  An inmemory Database is always actually a WritableDatabase viewed as a
 *  Database, so it should always report being locked for writing, unless
 *  close() has been called.
 *
 *  Regression test for bug fixed in 1.4.14 - earlier versions always returned
 *  false for an inmemory Database here.
 *
 *  Regression test for bug fixed in 1.4.15 - false should be returned after
 *  close() has been called.
 */
DEFINE_TESTCASE(testlock3, inmemory) {
    Xapian::Database db = get_database("apitest_simpledata");
    TEST(db.locked());
    db.close();
    TEST(!db.locked());
}

/// Feature tests for Database::lock() and unlock().
DEFINE_TESTCASE(testlock4, glass) {
    Xapian::Database rdb;
    TEST(!rdb.locked());

    {
	Xapian::WritableDatabase db = get_named_writable_database("testlock4");
	TEST(db.locked());
	Xapian::Database db_as_database = db;
	TEST(db_as_database.locked());
	TEST(!rdb.locked());

	{
	    rdb = get_writable_database_as_database();
	    // Test lock() fails (already open to write as db).
	    TEST_EXCEPTION(Xapian::DatabaseLockError,
			   auto wdb = rdb.lock());
	}

	rdb = db.unlock();
	try {
	    TEST(!rdb.locked());
	    // unlock() should have closed the underlying WritableDatabase so
	    // locked() should either report that it isn't locked, or throw
	    // Xapian::DatabaseClosedError.
	    try {
		TEST(!db.locked());
	    } catch (const Xapian::DatabaseClosedError&) {
	    }
	    try {
		TEST(!db_as_database.locked());
	    } catch (const Xapian::DatabaseClosedError&) {
	    }
	} catch (const Xapian::FeatureUnavailableError&) {
	    SKIP_TEST("Database::locked() not supported on this platform");
	}

	db.close();
	TEST(!db.locked());
	TEST(!db_as_database.locked());
	TEST(!rdb.locked());
	TEST_EXCEPTION(Xapian::DatabaseClosedError,
		       db.lock());
	TEST_EXCEPTION(Xapian::DatabaseClosedError,
		       db.unlock());
	TEST_EXCEPTION(Xapian::DatabaseClosedError,
		       db_as_database.lock());
	TEST_EXCEPTION(Xapian::DatabaseClosedError,
		       db_as_database.unlock());

	{
	    auto wdb = rdb.lock();
	    TEST(rdb.locked());
	}

	rdb.close();
	TEST_EXCEPTION(Xapian::DatabaseClosedError,
		       rdb.lock());
	TEST_EXCEPTION(Xapian::DatabaseClosedError,
		       rdb.unlock());
    }
}

class CheckMatchDecider : public Xapian::MatchDecider {
    mutable bool called;

  public:
    CheckMatchDecider() : called(false) { }

    bool operator()(const Xapian::Document &) const {
	called = true;
	return true;
    }

    bool was_called() const { return called; }
};

/// Test Xapian::MatchDecider with remote backend fails.
DEFINE_TESTCASE(matchdecider4, remote) {
    Xapian::Database db(get_database("apitest_simpledata"));
    Xapian::Enquire enquire(db);
    enquire.set_query(Xapian::Query("paragraph"));

    CheckMatchDecider mdecider;
    Xapian::MSet mset;

    TEST_EXCEPTION(Xapian::UnimplementedError,
	mset = enquire.get_mset(0, 10, NULL, &mdecider));
    TEST(!mdecider.was_called());
}

/** Check that replacing an unmodified document doesn't increase the automatic
 *  commit counter.  Regression test for bug fixed in 1.1.4/1.0.18.
 */
DEFINE_TESTCASE(replacedoc7, writable && !inmemory && !remote) {
    // The inmemory backend doesn't batch changes, so there's nothing to
    // check there.
    //
    // The remote backend doesn't implement the lazy replacement of documents
    // optimisation currently.
    Xapian::WritableDatabase db(get_writable_database());
    Xapian::Document doc;
    doc.set_data("fish");
    doc.add_term("Hlocalhost");
    doc.add_posting("hello", 1);
    doc.add_posting("world", 2);
    doc.add_value(1, "myvalue");
    db.add_document(doc);
    db.commit();

    // We add a second document, and then replace the first document with
    // itself 10000 times.  If the document count for the database reopened
    // read-only is 2, then we triggered an automatic commit.

    doc.add_term("XREV2");
    db.add_document(doc);

    for (int i = 0; i < 10000; ++i) {
	doc = db.get_document(1);
	db.replace_document(1, doc);
    }

    Xapian::Database rodb(get_writable_database_as_database());
    TEST_EQUAL(rodb.get_doccount(), 1);

    db.commit();
    TEST(rodb.reopen());

    TEST_EQUAL(rodb.get_doccount(), 2);
}

/** Check that replacing a document deleted since the last commit works.
 *  Prior to 1.1.4/1.0.18, this failed to update the collection frequency and
 *  wdf, and caused an assertion failure when assertions were enabled.
 */
DEFINE_TESTCASE(replacedoc8, writable) {
    Xapian::WritableDatabase db(get_writable_database());
    {
	Xapian::Document doc;
	doc.set_data("fish");
	doc.add_term("takeaway");
	db.add_document(doc);
    }
    db.delete_document(1);
    {
	Xapian::Document doc;
	doc.set_data("chips");
	doc.add_term("takeaway", 2);
	db.replace_document(1, doc);
    }
    db.commit();
    TEST_EQUAL(db.get_collection_freq("takeaway"), 2);
    Xapian::PostingIterator p = db.postlist_begin("takeaway");
    TEST(p != db.postlist_end("takeaway"));
    TEST_EQUAL(p.get_wdf(), 2);
}

/// Test coverage for DatabaseModifiedError.
DEFINE_TESTCASE(databasemodified1, writable && !inmemory && !remote && !multi) {
    // The inmemory backend doesn't support revisions.
    //
    // The remote backend doesn't work as expected here, I think due to
    // test harness issues.
    //
    // With multi, DatabaseModifiedError doesn't trigger as easily.
    Xapian::WritableDatabase db(get_writable_database());
    Xapian::Document doc;
    doc.set_data("cargo");
    doc.add_term("abc");
    doc.add_term("def");
    doc.add_term("ghi");
    const int N = 500;
    for (int i = 0; i < N; ++i) {
	db.add_document(doc);
    }
    db.commit();

    Xapian::Database rodb(get_writable_database_as_database());
    db.add_document(doc);
    db.commit();

    db.add_document(doc);
    db.commit();

    db.add_document(doc);
    try {
	TEST_EQUAL(*rodb.termlist_begin(N - 1), "abc");
	FAIL_TEST("Expected DatabaseModifiedError wasn't thrown");
    } catch (const Xapian::DatabaseModifiedError &) {
    }

    try {
	Xapian::Enquire enq(rodb);
	enq.set_query(Xapian::Query("abc"));
	Xapian::MSet mset = enq.get_mset(0, 10);
	FAIL_TEST("Expected DatabaseModifiedError wasn't thrown");
    } catch (const Xapian::DatabaseModifiedError &) {
    }
}

/// Regression test for bug#462 fixed in 1.0.19 and 1.1.5.
DEFINE_TESTCASE(qpmemoryleak1, writable && !inmemory) {
    // Inmemory never throws DatabaseModifiedError.
    Xapian::WritableDatabase wdb(get_writable_database());
    Xapian::Document doc;

    doc.add_term("foo");
    for (int i = 100; i < 120; ++i) {
	doc.add_term(str(i));
    }

    for (int j = 0; j < 50; ++j) {
	wdb.add_document(doc);
    }
    wdb.commit();

    Xapian::Database database(get_writable_database_as_database());
    Xapian::QueryParser queryparser;
    queryparser.set_database(database);
    TEST_EXCEPTION(Xapian::DatabaseModifiedError,
	for (int k = 0; k < 1000; ++k) {
	    wdb.add_document(doc);
	    wdb.commit();
	    (void)queryparser.parse_query("1", queryparser.FLAG_PARTIAL);
	}
	SKIP_TEST("didn't manage to trigger DatabaseModifiedError");
    );
}

static void
make_msize1_db(Xapian::WritableDatabase &db, const string &)
{
    const char * value0 =
	"ABBCDEFGHIJKLMMNOPQQRSTTUUVVWXYZZaabcdefghhijjkllmnopqrsttuvwxyz";
    const char * value1 =
	"EMLEMMMMMMMNMMLMELEDNLEDMLMLDMLMLMLMEDGFHPOPBAHJIQJNGRKCGF";
    while (*value0) {
	Xapian::Document doc;
	doc.add_value(0, string(1, *value0++));
	if (*value1) {
	    doc.add_value(1, string(1, *value1++));
	    doc.add_term("K1");
	}
	db.add_document(doc);
    }
}

/// Regression test for ticket#464, fixed in 1.1.6 and 1.0.20.
DEFINE_TESTCASE(msize1, generated) {
    Xapian::Database db = get_database("msize1", make_msize1_db);
    Xapian::Enquire enq(db);
    enq.set_sort_by_value(1, false);
    enq.set_collapse_key(0);
    enq.set_query(Xapian::Query("K1"));

    Xapian::MSet mset = enq.get_mset(0, 60);
    Xapian::doccount lb = mset.get_matches_lower_bound();
    Xapian::doccount ub = mset.get_matches_upper_bound();
    Xapian::doccount est = mset.get_matches_estimated();
    TEST_EQUAL(lb, ub);
    TEST_EQUAL(lb, est);

    Xapian::MSet mset2 = enq.get_mset(50, 10, 1000);
    Xapian::doccount lb2 = mset2.get_matches_lower_bound();
    Xapian::doccount ub2 = mset2.get_matches_upper_bound();
    Xapian::doccount est2 = mset2.get_matches_estimated();
    TEST_EQUAL(lb2, ub2);
    TEST_EQUAL(lb2, est2);
    TEST_EQUAL(est, est2);

    Xapian::MSet mset3 = enq.get_mset(0, 10, 1000);
    Xapian::doccount lb3 = mset3.get_matches_lower_bound();
    Xapian::doccount ub3 = mset3.get_matches_upper_bound();
    Xapian::doccount est3 = mset3.get_matches_estimated();
    TEST_EQUAL(lb3, ub3);
    TEST_EQUAL(lb3, est3);
    TEST_EQUAL(est, est3);
}

static void
make_msize2_db(Xapian::WritableDatabase &db, const string &)
{
    const char * value0 = "AAABCDEEFGHIIJJKLLMNNOOPPQQRSTTUVWXYZ";
    const char * value1 = "MLEMNMLMLMEDEDEMLEMLMLMLPOAHGF";
    while (*value0) {
	Xapian::Document doc;
	doc.add_value(0, string(1, *value0++));
	if (*value1) {
	    doc.add_value(1, string(1, *value1++));
	    doc.add_term("K1");
	}
	db.add_document(doc);
    }
}

/// Regression test for bug related to ticket#464, fixed in 1.1.6 and 1.0.20.
DEFINE_TESTCASE(msize2, generated) {
    Xapian::Database db = get_database("msize2", make_msize2_db);
    Xapian::Enquire enq(db);
    enq.set_sort_by_value(1, false);
    enq.set_collapse_key(0);
    enq.set_query(Xapian::Query("K1"));

    Xapian::MSet mset = enq.get_mset(0, 60);
    Xapian::doccount lb = mset.get_matches_lower_bound();
    Xapian::doccount ub = mset.get_matches_upper_bound();
    Xapian::doccount est = mset.get_matches_estimated();
    TEST_EQUAL(lb, ub);
    TEST_EQUAL(lb, est);

    Xapian::MSet mset2 = enq.get_mset(50, 10, 1000);
    Xapian::doccount lb2 = mset2.get_matches_lower_bound();
    Xapian::doccount ub2 = mset2.get_matches_upper_bound();
    Xapian::doccount est2 = mset2.get_matches_estimated();
    TEST_EQUAL(lb2, ub2);
    TEST_EQUAL(lb2, est2);
    TEST_EQUAL(est, est2);

    Xapian::MSet mset3 = enq.get_mset(0, 10, 1000);
    Xapian::doccount lb3 = mset3.get_matches_lower_bound();
    Xapian::doccount ub3 = mset3.get_matches_upper_bound();
    Xapian::doccount est3 = mset3.get_matches_estimated();
    TEST_EQUAL(lb3, ub3);
    TEST_EQUAL(lb3, est3);
    TEST_EQUAL(est, est3);
}

static void
make_xordecay1_db(Xapian::WritableDatabase &db, const string &)
{
    for (int n = 1; n != 50; ++n) {
	Xapian::Document doc;
	for (int i = 1; i != 50; ++i) {
	    if (n % i == 0)
		doc.add_term("N" + str(i));
	}
	db.add_document(doc);
    }
}

/// Regression test for bug in decay of XOR, fixed in 1.2.1 and 1.0.21.
DEFINE_TESTCASE(xordecay1, generated) {
    Xapian::Database db = get_database("xordecay1", make_xordecay1_db);
    Xapian::Enquire enq(db);
    enq.set_query(Xapian::Query(Xapian::Query::OP_XOR,
				Xapian::Query("N10"),
				Xapian::Query(Xapian::Query::OP_OR,
					      Xapian::Query("N2"),
					      Xapian::Query("N3"))));
    Xapian::MSet mset1 = enq.get_mset(0, 1);
    Xapian::MSet msetall = enq.get_mset(0, db.get_doccount());

    TEST(mset_range_is_same(mset1, 0, msetall, 0, mset1.size()));
}

static void
make_ordecay_db(Xapian::WritableDatabase &db, const string &)
{
    const char * p = "VJ=QC]LUNTaARLI;715RR^];A4O=P4ZG<2CS4EM^^VS[A6QENR";
    for (int d = 0; p[d]; ++d) {
	int l = int(p[d] - '0');
	Xapian::Document doc;
	for (int n = 1; n < l; ++n) {
	    doc.add_term("N" + str(n));
	    if (n % (d + 1) == 0) {
		doc.add_term("M" + str(n));
	    }
	}
	db.add_document(doc);
    }
}

/// Regression test for bug in decay of OR to AND, fixed in 1.2.1 and 1.0.21.
DEFINE_TESTCASE(ordecay1, generated) {
    Xapian::Database db = get_database("ordecay", make_ordecay_db);
    Xapian::Enquire enq(db);
    enq.set_query(Xapian::Query(Xapian::Query::OP_OR,
				Xapian::Query("N20"),
				Xapian::Query("N21")));

    Xapian::MSet msetall = enq.get_mset(0, db.get_doccount());
    for (unsigned int i = 1; i < msetall.size(); ++i) {
	Xapian::MSet submset = enq.get_mset(0, i);
	TEST(mset_range_is_same(submset, 0, msetall, 0, submset.size()));
    }
}

/** Regression test for bug in decay of OR to AND_MAYBE, fixed in 1.2.1 and
 *  1.0.21.
 */
DEFINE_TESTCASE(ordecay2, generated) {
    Xapian::Database db = get_database("ordecay", make_ordecay_db);
    Xapian::Enquire enq(db);
    std::vector<Xapian::Query> q;
    q.push_back(Xapian::Query("M20"));
    q.push_back(Xapian::Query("N21"));
    q.push_back(Xapian::Query("N22"));
    enq.set_query(Xapian::Query(Xapian::Query::OP_OR,
				Xapian::Query("N25"),
				Xapian::Query(Xapian::Query::OP_AND,
					      q.begin(),
					      q.end())));

    Xapian::MSet msetall = enq.get_mset(0, db.get_doccount());
    for (unsigned int i = 1; i < msetall.size(); ++i) {
	Xapian::MSet submset = enq.get_mset(0, i);
	TEST(mset_range_is_same(submset, 0, msetall, 0, submset.size()));
    }
}

static void
make_orcheck_db(Xapian::WritableDatabase &db, const string &)
{
    static const unsigned t1[] = {2, 4, 6, 8, 10};
    static const unsigned t2[] = {6, 7, 8, 11, 12, 13, 14, 15, 16, 17};
    static const unsigned t3[] = {3, 7, 8, 11, 12, 13, 14, 15, 16, 17};

    for (unsigned i = 1; i <= 17; ++i) {
	Xapian::Document doc;
	db.replace_document(i, doc);
    }
    for (unsigned i : t1) {
	Xapian::Document doc(db.get_document(i));
	doc.add_term("T1");
	db.replace_document(i, doc);
    }
    for (unsigned i : t2) {
	Xapian::Document doc(db.get_document(i));
	doc.add_term("T2");
	if (i < 17) {
	    doc.add_term("T2_lowfreq");
	}
	doc.add_value(2, "1");
	db.replace_document(i, doc);
    }
    for (unsigned i : t3) {
	Xapian::Document doc(db.get_document(i));
	doc.add_term("T3");
	if (i < 17) {
	    doc.add_term("T3_lowfreq");
	}
	doc.add_value(3, "1");
	db.replace_document(i, doc);
    }
}

/** Regression test for bugs in the check() method of OrPostList. (ticket #485)
 *  Bugs introduced and fixed between 1.2.0 and 1.2.1 (never in a release).
 */
DEFINE_TESTCASE(orcheck1, generated) {
    Xapian::Database db = get_database("orcheck1", make_orcheck_db);
    Xapian::Enquire enq(db);
    Xapian::Query q1("T1");
    Xapian::Query q2("T2");
    Xapian::Query q2l("T2_lowfreq");
    Xapian::Query q3("T3");
    Xapian::Query q3l("T3_lowfreq");
    Xapian::Query v2(Xapian::Query::OP_VALUE_RANGE, 2, "0", "2");
    Xapian::Query v3(Xapian::Query::OP_VALUE_RANGE, 3, "0", "2");

    tout << "Checking q2 OR q3\n";
    enq.set_query(Xapian::Query(Xapian::Query::OP_AND, q1,
				Xapian::Query(Xapian::Query::OP_OR, q2, q3)));
    mset_expect_order(enq.get_mset(0, db.get_doccount()), 8, 6);

    tout << "Checking q2l OR q3\n";
    enq.set_query(Xapian::Query(Xapian::Query::OP_AND, q1,
				Xapian::Query(Xapian::Query::OP_OR, q2l, q3)));
    mset_expect_order(enq.get_mset(0, db.get_doccount()), 8, 6);

    tout << "Checking q2 OR q3l\n";
    enq.set_query(Xapian::Query(Xapian::Query::OP_AND, q1,
				Xapian::Query(Xapian::Query::OP_OR, q2, q3l)));
    mset_expect_order(enq.get_mset(0, db.get_doccount()), 8, 6);

    tout << "Checking v2 OR q3\n";
    enq.set_query(Xapian::Query(Xapian::Query::OP_AND, q1,
				Xapian::Query(Xapian::Query::OP_OR, v2, q3)));
    mset_expect_order(enq.get_mset(0, db.get_doccount()), 8, 6);

    tout << "Checking q2 OR v3\n";
    enq.set_query(Xapian::Query(Xapian::Query::OP_AND, q1,
				Xapian::Query(Xapian::Query::OP_OR, q2, v3)));
    // Order of results in this one is different, because v3 gives no weight,
    // both documents are in q2, and document 8 has a higher length.
    mset_expect_order(enq.get_mset(0, db.get_doccount()), 6, 8);

}

/** Regression test for bug fixed in 1.2.1 and 1.0.21.
 *
 *  We failed to mark the Btree as unmodified after cancel().
 */
DEFINE_TESTCASE(failedreplace1, glass) {
    Xapian::WritableDatabase db(get_writable_database());
    Xapian::Document doc;
    doc.add_term("foo");
    db.add_document(doc);
    Xapian::docid did = db.add_document(doc);
    doc.add_term("abc");
    doc.add_term(string(1000, 'm'));
    doc.add_term("xyz");
    TEST_EXCEPTION(Xapian::InvalidArgumentError, db.replace_document(did, doc));
    db.commit();
    TEST_EQUAL(db.get_doccount(), 0);
    TEST_EQUAL(db.get_termfreq("foo"), 0);
}

DEFINE_TESTCASE(failedreplace2, glass) {
    Xapian::WritableDatabase db(get_writable_database("apitest_simpledata"));
    db.commit();
    Xapian::doccount db_size = db.get_doccount();
    Xapian::Document doc;
    doc.set_data("wibble");
    doc.add_term("foo");
    doc.add_value(0, "seven");
    db.add_document(doc);
    Xapian::docid did = db.add_document(doc);
    doc.add_term("abc");
    doc.add_term(string(1000, 'm'));
    doc.add_term("xyz");
    doc.add_value(0, "six");
    TEST_EXCEPTION(Xapian::InvalidArgumentError, db.replace_document(did, doc));
    db.commit();
    TEST_EQUAL(db.get_doccount(), db_size);
    TEST_EQUAL(db.get_termfreq("foo"), 0);
}

/// Coverage for SelectPostList::skip_to().
DEFINE_TESTCASE(phrase3, positional) {
    Xapian::Database db = get_database("apitest_phrase");

    static const char * const phrase_words[] = { "phrase", "near" };
    Xapian::Query q(Xapian::Query::OP_NEAR, phrase_words, phrase_words + 2, 12);
    q = Xapian::Query(Xapian::Query::OP_AND_MAYBE, Xapian::Query("pad"), q);

    Xapian::Enquire enquire(db);
    enquire.set_query(q);
    Xapian::MSet mset = enquire.get_mset(0, 5);

}

/// Check that get_mset(<large number>, 10) doesn't exhaust memory needlessly.
// Regression test for fix in 1.2.4.
DEFINE_TESTCASE(msetfirst2, backend) {
    Xapian::Database db(get_database("apitest_simpledata"));
    Xapian::Enquire enquire(db);
    enquire.set_query(Xapian::Query("paragraph"));
    Xapian::MSet mset;
    // Before the fix, this tried to allocate too much memory.
    mset = enquire.get_mset(0xfffffff0, 1);
    TEST_EQUAL(mset.get_firstitem(), 0xfffffff0);
    // Check that the number of documents gets clamped too.
    mset = enquire.get_mset(1, 0xfffffff0);
    TEST_EQUAL(mset.get_firstitem(), 1);
    // Another regression test - MatchNothing used to give an MSet with
    // get_firstitem() returning 0.
    enquire.set_query(Xapian::Query::MatchNothing);
    mset = enquire.get_mset(1, 1);
    TEST_EQUAL(mset.get_firstitem(), 1);
}

DEFINE_TESTCASE(bm25weight2, backend) {
    Xapian::Database db(get_database("etext"));
    Xapian::Enquire enquire(db);
    enquire.set_query(Xapian::Query("the"));
    enquire.set_weighting_scheme(Xapian::BM25Weight(0, 0, 0, 0, 1));
    Xapian::MSet mset = enquire.get_mset(0, 100);
    TEST_REL(mset.size(),>=,2);
    double weight0 = mset[0].get_weight();
    for (size_t i = 1; i != mset.size(); ++i) {
	TEST_EQUAL(weight0, mset[i].get_weight());
    }
}

DEFINE_TESTCASE(unigramlmweight2, backend) {
    Xapian::Database db(get_database("etext"));
    Xapian::Enquire enquire(db);
    enquire.set_query(Xapian::Query("the"));
    enquire.set_weighting_scheme(Xapian::LMWeight());
    Xapian::MSet mset = enquire.get_mset(0, 100);
    TEST_REL(mset.size(),>=,2);
}

DEFINE_TESTCASE(tradweight2, backend) {
    Xapian::Database db(get_database("etext"));
    Xapian::Enquire enquire(db);
    enquire.set_query(Xapian::Query("the"));
    enquire.set_weighting_scheme(Xapian::TradWeight(0));
    Xapian::MSet mset = enquire.get_mset(0, 100);
    TEST_REL(mset.size(),>=,2);
    double weight0 = mset[0].get_weight();
    for (size_t i = 1; i != mset.size(); ++i) {
	TEST_EQUAL(weight0, mset[i].get_weight());
    }
}

// Regression test for bug fix in 1.2.9.
DEFINE_TESTCASE(emptydb1, backend) {
    Xapian::Database db(get_database(string()));
    static const Xapian::Query::op ops[] = {
	Xapian::Query::OP_AND,
	Xapian::Query::OP_OR,
	Xapian::Query::OP_AND_NOT,
	Xapian::Query::OP_XOR,
	Xapian::Query::OP_AND_MAYBE,
	Xapian::Query::OP_FILTER,
	Xapian::Query::OP_NEAR,
	Xapian::Query::OP_PHRASE,
	Xapian::Query::OP_ELITE_SET,
	Xapian::Query::OP_SYNONYM,
	Xapian::Query::OP_MAX
    };
    for (Xapian::Query::op op : ops) {
	tout << op << endl;
	Xapian::Enquire enquire(db);
	Xapian::Query query(op, Xapian::Query("a"), Xapian::Query("b"));
	enquire.set_query(query);
	Xapian::MSet mset = enquire.get_mset(0, 10);
	TEST_EQUAL(mset.get_matches_estimated(), 0);
	TEST_EQUAL(mset.get_matches_upper_bound(), 0);
	TEST_EQUAL(mset.get_matches_lower_bound(), 0);
    }
}

/** Test operators which should allow more than two arguments.
 *
 *  Regression test for bug with OP_FILTER fixed in 1.4.15, and also for bugs
 *  with deleting the PostList which is currently set as the QueryOptimiser's
 *  hint fixed in 1.4.15.
 */
DEFINE_TESTCASE(multiargop1, backend) {
    Xapian::Database db(get_database("apitest_simpledata"));
    static const struct { unsigned hits; Xapian::Query::op op; } tests[] = {
	{ 0, Xapian::Query::OP_AND },
	{ 6, Xapian::Query::OP_OR },
	{ 0, Xapian::Query::OP_AND_NOT },
	{ 5, Xapian::Query::OP_XOR },
	{ 2, Xapian::Query::OP_AND_MAYBE },
	{ 0, Xapian::Query::OP_FILTER },
	{ 0, Xapian::Query::OP_NEAR },
	{ 0, Xapian::Query::OP_PHRASE },
	{ 6, Xapian::Query::OP_ELITE_SET },
	{ 6, Xapian::Query::OP_SYNONYM },
	{ 6, Xapian::Query::OP_MAX }
    };
    static const char* terms[] = {"two", "all", "paragraph", "banana"};
    Xapian::Enquire enquire(db);
    for (auto& test : tests) {
	Xapian::Query::op op = test.op;
	Xapian::doccount hits = test.hits;
	tout << op << " should give " << hits << " hits\n";
	Xapian::Query query(op, terms, terms + 4);
	enquire.set_query(query);
	Xapian::MSet mset = enquire.get_mset(0, 10);
	TEST_EQUAL(mset.get_matches_estimated(), hits);
	TEST_EQUAL(mset.get_matches_upper_bound(), hits);
	TEST_EQUAL(mset.get_matches_lower_bound(), hits);
    }
}

/// Test error opening non-existent stub databases.
// Regression test for bug fixed in 1.3.1 and 1.2.11.
DEFINE_TESTCASE(stubdb7, !backend) {
    TEST_EXCEPTION(Xapian::DatabaseNotFoundError,
	    Xapian::Database("nosuchdirectory", Xapian::DB_BACKEND_STUB));
    TEST_EXCEPTION(Xapian::DatabaseNotFoundError,
	    Xapian::WritableDatabase("nosuchdirectory",
		Xapian::DB_OPEN|Xapian::DB_BACKEND_STUB));
}

/// Test which checks the weights are as expected.
//  This runs for multi_* too, so serves to check that we get the same weights
//  with multiple databases as without.
DEFINE_TESTCASE(msetweights1, backend) {
    Xapian::Database db = get_database("apitest_simpledata");
    Xapian::Enquire enq(db);
    Xapian::Query q(Xapian::Query::OP_OR,
		    Xapian::Query("paragraph"),
		    Xapian::Query("word"));
    enq.set_query(q);
    // 5 documents match, and the 4th and 5th have the same weight, so ask for
    // 4 as that's a good test that we get the right one in this case.
    Xapian::MSet mset = enq.get_mset(0, 4);

    static const struct { Xapian::docid did; double wt; } expected[] = {
	{ 2, 1.2058248004573934864 },
	{ 4, 0.81127876655507624726 },
	{ 1, 0.17309550762546158098 },
	{ 3, 0.14609528172558261527 }
    };

    TEST_EQUAL(mset.size(), sizeof(expected) / sizeof(expected[0]));
    for (size_t i = 0; i < mset.size(); ++i) {
	TEST_EQUAL(*mset[i], expected[i].did);
	TEST_EQUAL_DOUBLE(mset[i].get_weight(), expected[i].wt);
    }

    // Now test a query which matches only even docids, so in the multi case
    // one subdatabase doesn't match.
    enq.set_query(Xapian::Query("one"));
    mset = enq.get_mset(0, 3);

    static const struct { Xapian::docid did; double wt; } expected2[] = {
	{ 6, 0.73354729848273669823 },
	{ 2, 0.45626501034348893038 }
    };

    TEST_EQUAL(mset.size(), sizeof(expected2) / sizeof(expected2[0]));
    for (size_t i = 0; i < mset.size(); ++i) {
	TEST_EQUAL(*mset[i], expected2[i].did);
	TEST_EQUAL_DOUBLE(mset[i].get_weight(), expected2[i].wt);
    }
}

DEFINE_TESTCASE(itorskiptofromend1, backend) {
    Xapian::Database db = get_database("apitest_simpledata");

    Xapian::TermIterator t = db.termlist_begin(1);
    t.skip_to("zzzzz");
    TEST(t == db.termlist_end(1));
    // This worked in 1.2.x but segfaulted in 1.3.1.
    t.skip_to("zzzzzz");

    Xapian::PostingIterator p = db.postlist_begin("one");
    p.skip_to(99999);
    TEST(p == db.postlist_end("one"));
    // This segfaulted prior to 1.3.2.
    p.skip_to(999999);

    Xapian::PositionIterator i = db.positionlist_begin(6, "one");
    i.skip_to(99999);
    TEST(i == db.positionlist_end(6, "one"));
    // This segfaulted prior to 1.3.2.
    i.skip_to(999999);

    Xapian::ValueIterator v = db.valuestream_begin(1);
    v.skip_to(99999);
    TEST(v == db.valuestream_end(1));
    // These segfaulted prior to 1.3.2.
    v.skip_to(999999);
    v.check(9999999);
}

/// Check handling of invalid block sizes.
// Regression test for bug fixed in 1.2.17 and 1.3.2 - the size gets fixed
// but the uncorrected size was passed to the base file.  Also, abort() was
// called on 0.
DEFINE_TESTCASE(blocksize1, glass) {
    string db_dir = "." + get_dbtype();
    mkdir(db_dir.c_str(), 0755);
    db_dir += "/db__blocksize1";
    int flags;
    if (get_dbtype() == "glass") {
	flags = Xapian::DB_CREATE|Xapian::DB_BACKEND_GLASS;
    } else {
	FAIL_TEST("Unhandled backend type");
    }
    static const unsigned bad_sizes[] = {
	65537, 8000, 2000, 1024, 16, 7, 3, 1, 0
    };
    for (size_t block_size : bad_sizes) {
	rm_rf(db_dir);
	Xapian::WritableDatabase db(db_dir, flags, block_size);
	Xapian::Document doc;
	doc.add_term("XYZ");
	doc.set_data("foo");
	db.add_document(doc);
	db.commit();
    }
}

/// Feature test for Xapian::DB_NO_TERMLIST.
DEFINE_TESTCASE(notermlist1, glass) {
    string db_dir = "." + get_dbtype();
    mkdir(db_dir.c_str(), 0755);
    db_dir += "/db__notermlist1";
    int flags = Xapian::DB_CREATE|Xapian::DB_NO_TERMLIST;
    if (get_dbtype() == "glass") {
	flags |= Xapian::DB_BACKEND_GLASS;
    }
    rm_rf(db_dir);
    Xapian::WritableDatabase db(db_dir, flags);
    Xapian::Document doc;
    doc.add_term("hello");
    doc.add_value(42, "answer");
    db.add_document(doc);
    db.commit();
    TEST(!file_exists(db_dir + "/termlist.glass"));
    TEST_EXCEPTION(Xapian::FeatureUnavailableError, db.termlist_begin(1));
}

/// Regression test for bug starting a new glass freelist block.
DEFINE_TESTCASE(newfreelistblock1, writable) {
    Xapian::Document doc;
    doc.add_term("foo");
    for (int i = 100; i < 120; ++i) {
	doc.add_term(str(i));
    }

    Xapian::WritableDatabase wdb(get_writable_database());
    for (int j = 0; j < 50; ++j) {
	wdb.add_document(doc);
    }
    wdb.commit();

    for (int k = 0; k < 1000; ++k) {
	wdb.add_document(doc);
	wdb.commit();
    }
}

/** Check that the parent directory for the database doesn't need to be
 *  writable.  Regression test for early versions on the glass new btree
 *  branch which failed to append a "/" when generating a temporary filename
 *  from the database directory.
 */
DEFINE_TESTCASE(readonlyparentdir1, glass) {
#if !defined __WIN32__ && !defined __CYGWIN__ && !defined __OS2__
    string path = get_named_writable_database_path("readonlyparentdir1");
    // Fix permissions if the previous test was killed.
    (void)chmod(path.c_str(), 0700);
    mkdir(path.c_str(), 0777);
    mkdir((path + "/sub").c_str(), 0777);
    Xapian::WritableDatabase db = get_named_writable_database("readonlyparentdir1/sub");
    TEST(chmod(path.c_str(), 0500) == 0);
    try {
	Xapian::Document doc;
	doc.add_term("hello");
	doc.set_data("some text");
	db.add_document(doc);
	db.commit();
    } catch (...) {
	// Attempt to fix the permissions, otherwise things like "rm -rf" on
	// the source tree will fail.
	(void)chmod(path.c_str(), 0700);
	throw;
    }
    TEST(chmod(path.c_str(), 0700) == 0);
#endif
}

static void
make_phrasebug1_db(Xapian::WritableDatabase &db, const string &)
{
    Xapian::Document doc;
    doc.add_posting("hurricane", 199881);
    doc.add_posting("hurricane", 203084);
    doc.add_posting("katrina", 199882);
    doc.add_posting("katrina", 202473);
    doc.add_posting("katrina", 203085);
    db.add_document(doc);
}

/// Regression test for ticket#653, fixed in 1.3.2 and 1.2.19.
DEFINE_TESTCASE(phrasebug1, generated && positional) {
    Xapian::Database db = get_database("phrasebug1", make_phrasebug1_db);
    static const char * const qterms[] = { "katrina", "hurricane" };
    Xapian::Enquire e(db);
    Xapian::Query q(Xapian::Query::OP_PHRASE, qterms, qterms + 2, 5);
    e.set_query(q);
    Xapian::MSet mset = e.get_mset(0, 100);
    TEST_EQUAL(mset.size(), 0);
    static const char * const qterms2[] = { "hurricane", "katrina" };
    Xapian::Query q2(Xapian::Query::OP_PHRASE, qterms2, qterms2 + 2, 5);
    e.set_query(q2);
    mset = e.get_mset(0, 100);
    TEST_EQUAL(mset.size(), 1);
}

/// Feature test for Xapian::DB_RETRY_LOCK
DEFINE_TESTCASE(retrylock1, writable && path) {
    // FIXME: Can't see an easy way to test this for remote databases - the
    // harness doesn't seem to provide a suitable way to reopen a remote.
#if defined HAVE_FORK && defined HAVE_SOCKETPAIR
    int fds[2];
    if (socketpair(AF_UNIX, SOCK_STREAM|SOCK_CLOEXEC, PF_UNSPEC, fds) < 0) {
	FAIL_TEST("socketpair() failed");
    }
    if (fds[1] >= FD_SETSIZE)
	SKIP_TEST("socketpair() gave fd >= FD_SETSIZE");
    if (fcntl(fds[1], F_SETFL, O_NONBLOCK) < 0)
	FAIL_TEST("fcntl() failed to set O_NONBLOCK");
    pid_t child = fork();
    if (child == -1)
	FAIL_TEST("fork() failed");
    if (child == 0) {
	// Wait for signal that parent has opened the database.
	char ch;
	while (read(fds[0], &ch, 1) < 0) { }

	try {
	    Xapian::WritableDatabase db2(get_named_writable_database_path("retrylock1"),
					 Xapian::DB_OPEN|Xapian::DB_RETRY_LOCK);
	    if (write(fds[0], "y", 1)) { }
	} catch (const Xapian::DatabaseLockError &) {
	    if (write(fds[0], "l", 1)) { }
	} catch (const Xapian::Error &e) {
	    const string & m = e.get_description();
	    if (write(fds[0], m.data(), m.size())) { }
	} catch (...) {
	    if (write(fds[0], "o", 1)) { }
	}
	_exit(0);
    }

    close(fds[0]);

    Xapian::WritableDatabase db = get_named_writable_database("retrylock1");
    if (write(fds[1], "", 1) != 1)
	FAIL_TEST("Failed to signal to child process");

    char result[256];
    int r = read(fds[1], result, sizeof(result));
    if (r == -1) {
	if (errno == EAGAIN) {
	    // Good.
	    result[0] = 'y';
	} else {
	    // Error.
	    tout << "errno=" << errno << ": " << errno_to_string(errno) << endl;
	    result[0] = 'e';
	}
	r = 1;
    } else if (r >= 1) {
	if (result[0] == 'y') {
	    // Child process managed to also get write lock!
	    result[0] = '!';
	}
    } else {
	// EOF.
	result[0] = 'z';
	r = 1;
    }

    try {
	db.close();
    } catch (...) {
	kill(child, SIGKILL);
	int status;
	while (waitpid(child, &status, 0) < 0) {
	    if (errno != EINTR) break;
	}
	throw;
    }

    if (result[0] == 'y') {
retry:
	struct timeval tv;
	tv.tv_sec = 3;
	tv.tv_usec = 0;
	fd_set fdset;
	FD_ZERO(&fdset);
	FD_SET(fds[1], &fdset);
	int sr = select(fds[1] + 1, &fdset, NULL, NULL, &tv);
	if (sr == 0) {
	    // Timed out.
	    result[0] = 'T';
	    r = 1;
	} else if (sr == -1) {
	    if (errno == EINTR || errno == EAGAIN)
		goto retry;
	    tout << "select() failed with errno=" << errno << ": "
		 << errno_to_string(errno) << endl;
	    result[0] = 'S';
	    r = 1;
	} else {
	    r = read(fds[1], result, sizeof(result));
	    if (r == -1) {
		// Error.
		tout << "read() failed with errno=" << errno << ": "
		     << errno_to_string(errno) << endl;
		result[0] = 'R';
		r = 1;
	    } else if (r == 0) {
		// EOF.
		result[0] = 'Z';
		r = 1;
	    }
	}
    }

    close(fds[1]);

    kill(child, SIGKILL);
    int status;
    while (waitpid(child, &status, 0) < 0) {
	if (errno != EINTR) break;
    }

    tout << string(result, r) << endl;
    TEST_EQUAL(result[0], 'y');
#endif
}

// Opening a WritableDatabase with low fds available - it should avoid them.
DEFINE_TESTCASE(dbfilefd012, glass) {
#if !defined __WIN32__ && !defined __CYGWIN__ && !defined __OS2__
    int oldfds[3];
    for (int i = 0; i < 3; ++i) {
	oldfds[i] = dup(i);
    }
    try {
	for (int j = 0; j < 3; ++j) {
	    close(j);
	    TEST_REL(lseek(j, 0, SEEK_CUR), <, 0);
	    TEST_EQUAL(errno, EBADF);
	}

	Xapian::WritableDatabase db = get_writable_database();

	// Check we didn't use any of those low fds for tables, as that risks
	// data corruption if some other code in the same process tries to
	// write to them (see #651).
	for (int fd = 0; fd < 3; ++fd) {
	    // Check that the fd is still closed, or isn't open O_RDWR (the
	    // lock file gets opened O_WRONLY), or it's a pipe (if we're using
	    // a child process to hold a non-OFD fcntl lock).
	    int flags = fcntl(fd, F_GETFL);
	    if (flags == -1) {
		TEST_EQUAL(errno, EBADF);
	    } else if ((flags & O_ACCMODE) != O_RDWR) {
		// OK.
	    } else {
		struct stat sb;
		TEST_NOT_EQUAL(fstat(fd, &sb), -1);
#ifdef S_ISSOCK
		TEST(S_ISSOCK(sb.st_mode));
#else
		// If we can't check it is a socket, at least check it is not a
		// regular file.
		TEST(!S_ISREG(sb.st_mode));
#endif
	    }
	}
    } catch (...) {
	for (int j = 0; j < 3; ++j) {
	    dup2(oldfds[j], j);
	    close(oldfds[j]);
	}
	throw;
    }

    for (int j = 0; j < 3; ++j) {
	dup2(oldfds[j], j);
	close(oldfds[j]);
    }
#endif
}

/// Regression test for #675, fixed in 1.3.3 and 1.2.21.
DEFINE_TESTCASE(cursorbug1, glass) {
    Xapian::WritableDatabase wdb = get_writable_database();
    Xapian::Database db = get_writable_database_as_database();
    Xapian::Enquire enq(db);
    enq.set_query(Xapian::Query::MatchAll);
    Xapian::MSet mset;
    // The original problem triggered for chert and glass on repeat==7.
    for (int repeat = 0; repeat < 10; ++repeat) {
	tout.str(string());
	tout << "iteration #" << repeat << endl;

	const int ITEMS = 10;
	int free_id = db.get_doccount();
	int offset = max(free_id, ITEMS * 2) - (ITEMS * 2);
	int limit = offset + (ITEMS * 2);

	mset = enq.get_mset(offset, limit);
	for (Xapian::MSetIterator m1 = mset.begin(); m1 != mset.end(); ++m1) {
	    (void)m1.get_document().get_value(0);
	}

	for (int i = free_id; i <= free_id + ITEMS; ++i) {
	    Xapian::Document doc;
	    const string & id = str(i);
	    string qterm = "Q" + id;
	    doc.add_value(0, id);
	    doc.add_boolean_term(qterm);
	    wdb.replace_document(qterm, doc);
	}
	wdb.commit();

	db.reopen();
	mset = enq.get_mset(offset, limit);
	for (Xapian::MSetIterator m2 = mset.begin(); m2 != mset.end(); ++m2) {
	    (void)m2.get_document().get_value(0);
	}
    }
}

// Regression test for #674, fixed in 1.2.21 and 1.3.3.
DEFINE_TESTCASE(sortvalue2, backend) {
    Xapian::Database db = get_database("apitest_simpledata");
    db.add_database(get_database("apitest_simpledata2"));
    Xapian::Enquire enq(db);
    enq.set_query(Xapian::Query::MatchAll);
    enq.set_sort_by_value(0, false);
    Xapian::MSet mset = enq.get_mset(0, 50);

    // Check all results are in key order - the bug was that they were sorted
    // by docid instead with multiple remote databases.
    string old_key;
    for (Xapian::MSetIterator i = mset.begin(); i != mset.end(); ++i) {
	string key = db.get_document(*i).get_value(0);
	TEST(old_key <= key);
	swap(old_key, key);
    }
}

/// Check behaviour of Enquire::get_query().
DEFINE_TESTCASE(enquiregetquery1, backend) {
    Xapian::Database db = get_database("apitest_simpledata");
    Xapian::Enquire enq(db);
    TEST_EQUAL(enq.get_query().get_description(), "Query()");
}

DEFINE_TESTCASE(embedded1, singlefile) {
    // In reality you should align the embedded database to a multiple of
    // database block size, but any offset is meant to work.
    off_t offset = 1234;

    Xapian::Database db = get_database("apitest_simpledata");
    const string & db_path = get_database_path("apitest_simpledata");
    const string & tmp_path = db_path + "-embedded";
    ofstream out(tmp_path, fstream::trunc|fstream::binary);
    out.seekp(offset);
    out << ifstream(db_path, fstream::binary).rdbuf();
    out.close();

    {
	int fd = open(tmp_path.c_str(), O_RDONLY|O_BINARY);
	lseek(fd, offset, SEEK_SET);
	Xapian::Database db_embedded(fd);
	TEST_EQUAL(db.get_doccount(), db_embedded.get_doccount());
    }

    {
	int fd = open(tmp_path.c_str(), O_RDONLY|O_BINARY);
	lseek(fd, offset, SEEK_SET);
	size_t check_errors =
	    Xapian::Database::check(fd, Xapian::DBCHECK_SHOW_STATS, &tout);
	TEST_EQUAL(check_errors, 0);
    }
}

/// Regression test for bug fixed in 1.3.7.
DEFINE_TESTCASE(exactxor1, backend) {
    Xapian::Database db = get_database("apitest_simpledata");
    Xapian::Enquire enq(db);

    static const char * const words[4] = {
	"blank", "test", "paragraph", "banana"
    };
    Xapian::Query q(Xapian::Query::OP_XOR, words, words + 4);
    enq.set_query(q);
    enq.set_weighting_scheme(Xapian::BoolWeight());
    Xapian::MSet mset = enq.get_mset(0, 0);
    // A reversed conditional gave us 5 in this case.
    TEST_EQUAL(mset.get_matches_upper_bound(), 6);
    // Test improved lower bound in 1.3.7 (earlier versions gave 0).
    TEST_EQUAL(mset.get_matches_lower_bound(), 2);

    static const char * const words2[4] = {
	"queri", "test", "paragraph", "word"
    };
    Xapian::Query q2(Xapian::Query::OP_XOR, words2, words2 + 4);
    enq.set_query(q2);
    enq.set_weighting_scheme(Xapian::BoolWeight());
    mset = enq.get_mset(0, 0);
    // A reversed conditional gave us 6 in this case.
    TEST_EQUAL(mset.get_matches_upper_bound(), 5);
    // Test improved lower bound in 1.3.7 (earlier versions gave 0).
    TEST_EQUAL(mset.get_matches_lower_bound(), 1);
}

/// Feature test for Database::get_revision().
DEFINE_TESTCASE(getrevision1, glass) {
    Xapian::WritableDatabase db = get_writable_database();
    TEST_EQUAL(db.get_revision(), 0);
    db.commit();
    TEST_EQUAL(db.get_revision(), 0);
    Xapian::Document doc;
    doc.add_term("hello");
    db.add_document(doc);
    TEST_EQUAL(db.get_revision(), 0);
    db.commit();
    TEST_EQUAL(db.get_revision(), 1);
    db.commit();
    TEST_EQUAL(db.get_revision(), 1);
    db.add_document(doc);
    db.commit();
    TEST_EQUAL(db.get_revision(), 2);
}

/// Check get_revision() on an empty database reports 0.  (Since 1.5.0)
DEFINE_TESTCASE(getrevision2, glass) {
    Xapian::Database db;
    TEST_EQUAL(db.get_revision(), 0);
    Xapian::Database wdb;
    TEST_EQUAL(wdb.get_revision(), 0);
}

/// Feature test for DOC_ASSUME_VALID.
DEFINE_TESTCASE(getdocumentlazy1, backend) {
    Xapian::Database db = get_database("apitest_simpledata");
    Xapian::Document doc_lazy = db.get_document(2, Xapian::DOC_ASSUME_VALID);
    Xapian::Document doc = db.get_document(2);
    TEST_EQUAL(doc.get_data(), doc_lazy.get_data());
    TEST_EQUAL(doc.get_value(0), doc_lazy.get_value(0));
}

/// Feature test for DOC_ASSUME_VALID for a docid that doesn't actually exist.
DEFINE_TESTCASE(getdocumentlazy2, backend) {
    Xapian::Database db = get_database("apitest_simpledata");
    Xapian::Document doc;
    try {
	doc = db.get_document(db.get_lastdocid() + 1, Xapian::DOC_ASSUME_VALID);
    } catch (const Xapian::DocNotFoundError&) {
	// DOC_ASSUME_VALID is really just a hint, so ignoring is OK (the
	// remote backend currently does).
    }
    TEST(doc.get_data().empty());
    TEST_EXCEPTION(Xapian::DocNotFoundError,
	doc = db.get_document(db.get_lastdocid() + 1);
    );
}

static void
gen_uniqterms_gt_doclen_db(Xapian::WritableDatabase& db, const string&)
{
    Xapian::Document doc;
    doc.add_term("foo");
    doc.add_boolean_term("bar");
    db.add_document(doc);
    Xapian::Document doc2;
    doc2.add_posting("foo", 0, 2);
    doc2.add_term("foo2");
    doc2.add_boolean_term("baz");
    doc2.add_boolean_term("baz2");
    db.add_document(doc2);
}

DEFINE_TESTCASE(getuniqueterms1, generated) {
    Xapian::Database db =
	get_database("uniqterms_gt_doclen", gen_uniqterms_gt_doclen_db);

    auto unique1 = db.get_unique_terms(1);
    TEST_REL(unique1, <=, db.get_doclength(1));
    TEST_REL(unique1, <, db.get_document(1).termlist_count());
    // Ideally it'd be equal to 1, and in this case it is, but the current
    // backends can't always efficiently ensure an exact answer.
    TEST_REL(unique1, >=, 1);

    auto unique2 = db.get_unique_terms(2);
    TEST_REL(unique2, <=, db.get_doclength(2));
    TEST_REL(unique2, <, db.get_document(2).termlist_count());
    // Ideally it'd be equal to 2, but the current backends can't always
    // efficiently ensure an exact answer and here it is actually 3.
    TEST_REL(unique2, >=, 2);
}

/** Regression test for bug fixed in 1.4.6.
 *
 *  OP_NEAR would think a term without positional information occurred at
 *  position 1 if it had the lowest term frequency amongst the OP_NEAR's
 *  subqueries.
 */
DEFINE_TESTCASE(nopositionbug1, generated) {
    Xapian::Database db =
	get_database("uniqterms_gt_doclen", gen_uniqterms_gt_doclen_db);

    // Test both orders.
    static const char* const terms1[] = { "foo", "baz" };
    static const char* const terms2[] = { "baz", "foo" };

    Xapian::Enquire enq(db);
    enq.set_query(Xapian::Query(Xapian::Query::OP_NEAR,
				begin(terms1), end(terms1), 10));
    TEST_EQUAL(enq.get_mset(0, 5).size(), 0);

    enq.set_query(Xapian::Query(Xapian::Query::OP_NEAR,
				begin(terms2), end(terms2), 10));
    TEST_EQUAL(enq.get_mset(0, 5).size(), 0);

    enq.set_query(Xapian::Query(Xapian::Query::OP_PHRASE,
				begin(terms1), end(terms1), 10));
    TEST_EQUAL(enq.get_mset(0, 5).size(), 0);

    enq.set_query(Xapian::Query(Xapian::Query::OP_PHRASE,
				begin(terms2), end(terms2), 10));
    TEST_EQUAL(enq.get_mset(0, 5).size(), 0);

    // Exercise exact phrase case too.
    enq.set_query(Xapian::Query(Xapian::Query::OP_PHRASE,
				begin(terms1), end(terms1), 2));
    TEST_EQUAL(enq.get_mset(0, 5).size(), 0);

    enq.set_query(Xapian::Query(Xapian::Query::OP_PHRASE,
				begin(terms2), end(terms2), 2));
    TEST_EQUAL(enq.get_mset(0, 5).size(), 0);
}

/** Check that a TermIterator returns the correct termfreqs.
 *
 *  Prior to 1.5.0, the termfreq was approximated in the multidatabase case.
 */
DEFINE_TESTCASE(termitertf1, backend) {
    Xapian::Database db = get_database("apitest_simpledata");
    Xapian::TermIterator t = db.termlist_begin(2);

    t.skip_to("mset");
    TEST_EQUAL(*t, "mset");
    TEST_EQUAL(t.get_termfreq(), 1);

    t.skip_to("paragraph");
    TEST_EQUAL(*t, "paragraph");
    TEST_EQUAL(t.get_termfreq(), 5);

    t.skip_to("queri");
    TEST_EQUAL(*t, "queri");
    TEST_EQUAL(t.get_termfreq(), 3);
}

/** Regression test for bug with get_mset(0, 0, N) (N > 0).
 *
 *  Fixed in 1.5.0 and 1.4.6.
 */
DEFINE_TESTCASE(checkatleast4, backend) {
    Xapian::Database db = get_database("apitest_simpledata");
    Xapian::Enquire enq(db);
    enq.set_query(Xapian::Query("paragraph"));
    // This used to cause access to an element in an empty vector.
    Xapian::MSet mset = enq.get_mset(0, 0, 4);
    TEST_EQUAL(mset.size(), 0);
}

/// Regression test for glass bug fixed in 1.4.6 and 1.5.0.
DEFINE_TESTCASE(nodocs1, transactions && !remote) {
    {
	Xapian::WritableDatabase db = get_named_writable_database("nodocs1");
	db.set_metadata("foo", "bar");
	db.commit();
	Xapian::Document doc;
	doc.add_term("baz");
	db.add_document(doc);
	db.commit();
    }

    size_t check_errors =
	Xapian::Database::check(get_named_writable_database_path("nodocs1"),
				Xapian::DBCHECK_SHOW_STATS, &tout);
    TEST_EQUAL(check_errors, 0);
}

/// Regression test for split position handling - broken in 1.4.8.
DEFINE_TESTCASE(splitpostings1, writable) {
    Xapian::WritableDatabase db = get_writable_database();
    Xapian::Document doc;
    // Add postings to create a split internally.
    for (Xapian::termpos pos = 0; pos <= 100; pos += 10) {
	doc.add_posting("foo", pos);
    }
    for (Xapian::termpos pos = 5; pos <= 100; pos += 20) {
	doc.add_posting("foo", pos);
    }
    db.add_document(doc);
    db.commit();

    Xapian::termpos expect = 0;
    Xapian::termpos pos = 0;
    for (auto p = db.positionlist_begin(1, "foo");
	 p != db.positionlist_end(1, "foo"); ++p) {
	TEST_REL(expect, <=, 100);
	pos = *p;
	TEST_EQUAL(pos, expect);
	expect += 5;
	if (expect % 20 == 15) expect += 5;
    }
    TEST_EQUAL(pos, 100);
}

/// Feature tests for Database::size().
DEFINE_TESTCASE(multidb1, backend) {
    Xapian::Database db;
    TEST_EQUAL(db.size(), 0);
    Xapian::Database db2 = get_database("apitest_simpledata");
    TEST(db2.size() != 0);
    db.add_database(db2);
    TEST_EQUAL(db.size(), db2.size());
    db.add_database(db2);
    // Regression test for bug introduced and fixed in git master before 1.5.0.
    // Adding a multi database to an empty database incorrectly worked just
    // like assigning the database object.  The list of shards is now copied
    // instead.
    TEST_EQUAL(db.size(), db2.size() * 2);
    db.add_database(Xapian::Database());
    TEST_EQUAL(db.size(), db2.size() * 2);
}

// Regression test for bug in unreleased versions before 1.5.0.
DEFINE_TESTCASE(matchall3, backend) {
    Xapian::Database db = get_database("apitest_simpledata");
    Xapian::Enquire enq(db);
    Xapian::Query qw(Xapian::Query::OP_WILDCARD, "nosuch");
    enq.set_query(0 * (Xapian::Query::MatchAll & qw));
    TEST_EQUAL(enq.get_mset(0, 10).size(), 0);
    enq.set_query(0 * (qw & Xapian::Query::MatchAll));
    TEST_EQUAL(enq.get_mset(0, 10).size(), 0);
}

DEFINE_TESTCASE(reconstruct1, backend) {
    Xapian::Database db = get_database("apitest_simpledata");
    TEST_STRINGS_EQUAL(db.reconstruct_text(6),
		       "and yet anoth this one doe mention banana split "
		       "though so cant be that bad");
    TEST_STRINGS_EQUAL(db.reconstruct_text(1, 14), "this is a test");
    TEST_STRINGS_EQUAL(db.reconstruct_text(1, 10, "S"), "");
    TEST_STRINGS_EQUAL(db.reconstruct_text(6, 0, "", 1, 3), "and yet anoth");
}

/** Regression test for bug fixed in git master before 1.5.0.
 *
 *  A PositionIterator from a PostingIterator in a multidatabase always used
 *  the first shard, which could cause a segfault if the term wasn't present
 *  in that shard.
 */
DEFINE_TESTCASE(positfrompostit1, positional) {
    Xapian::Database db = get_database("apitest_simpledata");
    {
	// Wrong results - this was giving (4) instead of (5, 18).
	auto postit = db.postlist_begin("paragraph");
	TEST_NOT_EQUAL(postit, db.postlist_end("paragraph"));
	postit.skip_to(4);
	TEST_NOT_EQUAL(postit, db.postlist_end("paragraph"));
	auto p = postit.positionlist_begin();
	TEST_NOT_EQUAL(p, postit.positionlist_end());
	TEST_EQUAL(*p, 5);
	++p;
	TEST_NOT_EQUAL(p, postit.positionlist_end());
	TEST_EQUAL(*p, 18);
	++p;
	TEST_EQUAL(p, postit.positionlist_end());
    }
    {
	// This was giving a segmentation fault.
	auto postit = db.postlist_begin("split");
	TEST_NOT_EQUAL(postit, db.postlist_end("split"));
	postit.skip_to(6);
	TEST_NOT_EQUAL(postit, db.postlist_end("split"));
	auto p = postit.positionlist_begin();
	TEST_NOT_EQUAL(p, postit.positionlist_end());
	TEST_EQUAL(*p, 9);
	++p;
	TEST_EQUAL(p, postit.positionlist_end());
    }
}

/* Test searching for non-existent terms returns zero results.
 *
 * Regression test for GlassTable::readahead_key() throwing "Key too long"
 * error if passed an oversized key.
 */
DEFINE_TESTCASE(nosuchterm, backend) {
    Xapian::Database db = get_database("apitest_simpledata");
    Xapian::Enquire enquire{db};
    // Test up to a length longer than any backend supports.
    const unsigned MAX_LEN = 300;
    string term;
    term.reserve(MAX_LEN);
    while (term.size() < MAX_LEN) {
	term += 'x';
	enquire.set_query(Xapian::Query(term));
	TEST_EQUAL(enquire.get_mset(0, 10).size(), 0);
    }
}

// Test that all the terms returned exist.
DEFINE_TESTCASE(allterms7, backend) {
    Xapian::Database db = get_database("etext");
    for (auto i = db.allterms_begin(); i != db.allterms_end(); ++i) {
	string term = *i;
	TEST(db.get_termfreq(term) > 0);
	TEST(db.postlist_begin(term) != db.postlist_end(term));
    }
}

<<<<<<< HEAD
// Test that we can't run a second server on the same port.
// Microsoft Windows has weird semantics in this area; also their documentation
// doesn't seem to match their implementation.
DEFINE_TESTCASE(remoteportreuse1, remotetcp) {
    int port;
    bool fail = false;
    Xapian::Database db = get_remote_database("apitest_simpledata",
					      300000,
					      &port);
// With xapian-core setting no options:
// 0 -> WSAEADDRINUSE / EADDRINUSE
// 1 -> WSAEACCES
// 2 -> WSAEADDRINUSE / EADDRINUSE
// 3 -> setting second option -> WSAEINVAL
    for (int reuse_options : { 0, 1,
#ifdef SO_EXCLUSIVEADDRUSE
			       2, 3
=======
/* Test that we can't run a second server on the same port.
 *
 * This testcase is motivated by Microsoft's stupid and insecure semantics for
 * SO_REUSEADDR which prior to Server 2003 allowed any process to bind to any
 * port, even if it was already in use by a different process (and even if the
 * original process hadn't used SO_REUSEADDR.
 *
 * The external behaviour we check here is that another process can't bind to
 * the port xapian-tcpsrv is using, whatever socket options is uses.
 *
 * We use SO_REUSEADDR on Unix so that a connection in TIME_WAIT state doesn't
 * block binding to the socket.  Apparently that's the default behaviour on
 * Microsoft Windows.  Ideally we'd have an external test for this too, but it
 * seems hard to write a reliable one.
 */
DEFINE_TESTCASE(remoteportreuse1, remotetcp) {
    int port;
    Xapian::Database db = get_remote_database("apitest_simpledata",
					      300000,
					      &port);

    // We test with (up to) 3 different socket options combinations:
    //
    // 0: no socket options
    // 1: SO_REUSEADDR
    // 2: SO_EXCLUSIVEADDRUSE (Microsoft-specific option)
    //
    // We don't test with SO_REUSEADDR and SO_EXCLUSIVEADDRUSE together because
    // that's not a valid combination (second setsockopt() call fails with
    // WSAEINVAL).
    for (int reuse_options : { 0, 1,
#ifdef SO_EXCLUSIVEADDRUSE
			       2
>>>>>>> 56693c75
#endif
			     }) {
	tout << "reuse_options = " << reuse_options << '\n';
	int socketfd = -1;
	int bind_errno = 0;
	for (auto&& r : Resolver("127.0.0.1", port, AI_PASSIVE)) {
	    int socktype = r.ai_socktype | SOCK_CLOEXEC;
	    int fd = socket(r.ai_family, socktype, r.ai_protocol);
	    if (fd == -1)
		continue;

<<<<<<< HEAD
	    if (reuse_options & 1) {
=======
	    if (reuse_options == 1) {
>>>>>>> 56693c75
		int optval = 1;
		// 4th argument might need to be void* or char* - cast it to
		// char* since C++ allows implicit conversion to void* but not
		// from void*.
		int retval = setsockopt(fd, SOL_SOCKET, SO_REUSEADDR,
					reinterpret_cast<char*>(&optval),
					sizeof(optval));

		if (retval < 0) {
		    int setsockopt_errno = socket_errno();
		    CLOSESOCKET(fd);
		    FAIL_TEST("setsockopt SO_REUSEADDR failed " +
			      errno_to_string(setsockopt_errno));
		}
<<<<<<< HEAD
	    }

#ifdef SO_EXCLUSIVEADDRUSE
	    if (reuse_options & 2) {
		int optval = 1;
		// 4th argument might need to be void* or char* - cast it to
		// char* since C++ allows implicit conversion to void* but not
		// from void*.
=======
#ifdef SO_EXCLUSIVEADDRUSE
	    } else if (reuse_options == 2) {
		int optval = 1;
>>>>>>> 56693c75
		int retval = setsockopt(fd, SOL_SOCKET, SO_EXCLUSIVEADDRUSE,
					reinterpret_cast<char*>(&optval),
					sizeof(optval));

		if (retval < 0) {
		    int setsockopt_errno = socket_errno();
		    CLOSESOCKET(fd);
		    FAIL_TEST("setsockopt SO_EXCLUSIVEADDRUSE failed " +
			      errno_to_string(setsockopt_errno));
		}
<<<<<<< HEAD
	    }
#endif
=======
#endif
	    }
>>>>>>> 56693c75

	    if (::bind(fd, r.ai_addr, int(r.ai_addrlen)) == 0) {
		socketfd = fd;
		break;
	    }

	    // Note down the error code for the first address we try, which
	    // seems likely to be more helpful than the last in the case where
	    // they differ.
	    if (bind_errno == 0)
		bind_errno = socket_errno();

	    CLOSESOCKET(fd);
	}

<<<<<<< HEAD
	if (socketfd == -1) {
	    if (bind_errno == EADDRINUSE) {
		tout << "bind got EADDRINUSE\n";
		// Good!
	    } else if (bind_errno == EACCES) {
		FAIL_TEST("privileged port " + str(port));
	    }
	    tout << "Unexpected bind failure: " << errno_to_string(bind_errno) << '\n';
	} else {
	    if (listen(socketfd, 1) < 0) {
		// Still good!
		tout << "bind() worked but listen() got " << errno_to_string(socket_errno()) << '\n';
	    } else {
		tout << "Managed to bind to and listen on in-use port\n";
		fail = true;
	    }
	    CLOSESOCKET(socketfd);
	}
    }
    if (fail) FAIL_TEST("test failed");
    FAIL_TEST("passed, but forced fail to see logging");
=======
	if (socketfd >= 0) {
	    CLOSESOCKET(socketfd);
	    FAIL_TEST("Managed to bind to TCP port used by xapian-tcpsrv");
	}

#ifdef __WIN32__
	// Gives WSAEACCES instead in some cases involving SO_EXCLUSIVEADDRUSE.
	if (bind_errno == WSAEACCES) bind_errno = EADDRINUSE;
#endif

	if (bind_errno != EADDRINUSE) {
	    FAIL_TEST("bind() failed with unexpected error: " +
		      errno_to_string(bind_errno));
	}
    }
>>>>>>> 56693c75
}<|MERGE_RESOLUTION|>--- conflicted
+++ resolved
@@ -1896,25 +1896,6 @@
     }
 }
 
-<<<<<<< HEAD
-// Test that we can't run a second server on the same port.
-// Microsoft Windows has weird semantics in this area; also their documentation
-// doesn't seem to match their implementation.
-DEFINE_TESTCASE(remoteportreuse1, remotetcp) {
-    int port;
-    bool fail = false;
-    Xapian::Database db = get_remote_database("apitest_simpledata",
-					      300000,
-					      &port);
-// With xapian-core setting no options:
-// 0 -> WSAEADDRINUSE / EADDRINUSE
-// 1 -> WSAEACCES
-// 2 -> WSAEADDRINUSE / EADDRINUSE
-// 3 -> setting second option -> WSAEINVAL
-    for (int reuse_options : { 0, 1,
-#ifdef SO_EXCLUSIVEADDRUSE
-			       2, 3
-=======
 /* Test that we can't run a second server on the same port.
  *
  * This testcase is motivated by Microsoft's stupid and insecure semantics for
@@ -1948,7 +1929,6 @@
     for (int reuse_options : { 0, 1,
 #ifdef SO_EXCLUSIVEADDRUSE
 			       2
->>>>>>> 56693c75
 #endif
 			     }) {
 	tout << "reuse_options = " << reuse_options << '\n';
@@ -1960,11 +1940,7 @@
 	    if (fd == -1)
 		continue;
 
-<<<<<<< HEAD
-	    if (reuse_options & 1) {
-=======
 	    if (reuse_options == 1) {
->>>>>>> 56693c75
 		int optval = 1;
 		// 4th argument might need to be void* or char* - cast it to
 		// char* since C++ allows implicit conversion to void* but not
@@ -1979,20 +1955,9 @@
 		    FAIL_TEST("setsockopt SO_REUSEADDR failed " +
 			      errno_to_string(setsockopt_errno));
 		}
-<<<<<<< HEAD
-	    }
-
-#ifdef SO_EXCLUSIVEADDRUSE
-	    if (reuse_options & 2) {
-		int optval = 1;
-		// 4th argument might need to be void* or char* - cast it to
-		// char* since C++ allows implicit conversion to void* but not
-		// from void*.
-=======
 #ifdef SO_EXCLUSIVEADDRUSE
 	    } else if (reuse_options == 2) {
 		int optval = 1;
->>>>>>> 56693c75
 		int retval = setsockopt(fd, SOL_SOCKET, SO_EXCLUSIVEADDRUSE,
 					reinterpret_cast<char*>(&optval),
 					sizeof(optval));
@@ -2003,13 +1968,8 @@
 		    FAIL_TEST("setsockopt SO_EXCLUSIVEADDRUSE failed " +
 			      errno_to_string(setsockopt_errno));
 		}
-<<<<<<< HEAD
-	    }
-#endif
-=======
 #endif
 	    }
->>>>>>> 56693c75
 
 	    if (::bind(fd, r.ai_addr, int(r.ai_addrlen)) == 0) {
 		socketfd = fd;
@@ -2025,29 +1985,6 @@
 	    CLOSESOCKET(fd);
 	}
 
-<<<<<<< HEAD
-	if (socketfd == -1) {
-	    if (bind_errno == EADDRINUSE) {
-		tout << "bind got EADDRINUSE\n";
-		// Good!
-	    } else if (bind_errno == EACCES) {
-		FAIL_TEST("privileged port " + str(port));
-	    }
-	    tout << "Unexpected bind failure: " << errno_to_string(bind_errno) << '\n';
-	} else {
-	    if (listen(socketfd, 1) < 0) {
-		// Still good!
-		tout << "bind() worked but listen() got " << errno_to_string(socket_errno()) << '\n';
-	    } else {
-		tout << "Managed to bind to and listen on in-use port\n";
-		fail = true;
-	    }
-	    CLOSESOCKET(socketfd);
-	}
-    }
-    if (fail) FAIL_TEST("test failed");
-    FAIL_TEST("passed, but forced fail to see logging");
-=======
 	if (socketfd >= 0) {
 	    CLOSESOCKET(socketfd);
 	    FAIL_TEST("Managed to bind to TCP port used by xapian-tcpsrv");
@@ -2063,5 +2000,4 @@
 		      errno_to_string(bind_errno));
 	}
     }
->>>>>>> 56693c75
 }