/** @file
 * @brief utility functions for indexing testcase data
 */
/* Copyright (C) 2005,2007,2013 Olly Betts
 *
 * This program is free software; you can redistribute it and/or modify
 * it under the terms of the GNU General Public License as published by
 * the Free Software Foundation; either version 2 of the License, or
 * (at your option) any later version.
 *
 * This program is distributed in the hope that it will be useful,
 * but WITHOUT ANY WARRANTY; without even the implied warranty of
 * MERCHANTABILITY or FITNESS FOR A PARTICULAR PURPOSE.  See the
 * GNU General Public License for more details.
 *
 * You should have received a copy of the GNU General Public License
 * along with this program; if not, write to the Free Software
 * Foundation, Inc., 51 Franklin St, Fifth Floor, Boston, MA  02110-1301  USA
 */

#include <config.h>

#include "index_utils.h"

#include "errno_to_string.h"
#include "stringutils.h"

#include <algorithm>
#include <cerrno>
#include <cstring>
#include <fstream>

using namespace std;

static string munge_term(const string &term);

/// Read a paragraph from stream @a input.
static string
get_paragraph(istream &input)
{
    string para, line;
    while (true) {
	getline(input, line);
	if (find_if(line.begin(), line.end(), C_isnotspace) == line.end())
	    return para;
	para += line;
	para += '\n';
    }
}

void
FileIndexer::index_to(Xapian::WritableDatabase & db)
{
    Xapian::Stem stemmer("english");

    while (file != end || (input.is_open() && !input.eof())) {
	if (input.eof()) next_file();

	Xapian::Document doc;
	string para = get_paragraph(input);
	doc.set_data(para);

	// Value 0 contains all possible character values so we can check that
	// none of them cause problems.
	string value0("X\0\0\0 \1\t"
	    "\x00\x01\x02\x03\x04\x05\x06\x07\x08\x09\x0a\x0b\x0c\x0d\x0e\x0f"
	    "\x10\x11\x12\x13\x14\x15\x16\x17\x18\x19\x1a\x1b\x1c\x1d\x1e\x1f"
	    "\x20\x21\x22\x23\x24\x25\x26\x27\x28\x29\x2a\x2b\x2c\x2d\x2e\x2f"
	    "\x30\x31\x32\x33\x34\x35\x36\x37\x38\x39\x3a\x3b\x3c\x3d\x3e\x3f"
	    "\x40\x41\x42\x43\x44\x45\x46\x47\x48\x49\x4a\x4b\x4c\x4d\x4e\x4f"
	    "\x50\x51\x52\x53\x54\x55\x56\x57\x58\x59\x5a\x5b\x5c\x5d\x5e\x5f"
	    "\x60\x61\x62\x63\x64\x65\x66\x67\x68\x69\x6a\x6b\x6c\x6d\x6e\x6f"
	    "\x70\x71\x72\x73\x74\x75\x76\x77\x78\x79\x7a\x7b\x7c\x7d\x7e\x7f"
	    "\x80\x81\x82\x83\x84\x85\x86\x87\x88\x89\x8a\x8b\x8c\x8d\x8e\x8f"
	    "\x90\x91\x92\x93\x94\x95\x96\x97\x98\x99\x9a\x9b\x9c\x9d\x9e\x9f"
	    "\xa0\xa1\xa2\xa3\xa4\xa5\xa6\xa7\xa8\xa9\xaa\xab\xac\xad\xae\xaf"
	    "\xb0\xb1\xb2\xb3\xb4\xb5\xb6\xb7\xb8\xb9\xba\xbb\xbc\xbd\xbe\xbf"
	    "\xc0\xc1\xc2\xc3\xc4\xc5\xc6\xc7\xc8\xc9\xca\xcb\xcc\xcd\xce\xcf"
	    "\xd0\xd1\xd2\xd3\xd4\xd5\xd6\xd7\xd8\xd9\xda\xdb\xdc\xdd\xde\xdf"
	    "\xe0\xe1\xe2\xe3\xe4\xe5\xe6\xe7\xe8\xe9\xea\xeb\xec\xed\xee\xef"
	    "\xf0\xf1\xf2\xf3\xf4\xf5\xf6\xf7\xf8\xf9\xfa\xfb\xfc\xfd\xfe\xff",
	    7 + 256);
	if (para.size() > 2) value0[0] = para[2];
	value0 += para;
	doc.add_value(0, value0);

	for (Xapian::valueno i = min(para.length(), size_t(10)); i >= 1; --i) {
	    doc.add_value(i, para.substr(i, 1));
	}
	// Value 11 is useful for tests of sorting
	doc.add_value(11, Xapian::sortable_serialise(double(para.size())));

	// Value 12 is useful for tests of collapsing
	doc.add_value(12, Xapian::sortable_serialise(double(para.size() % 5)));

	// Value 13 contains the first 3 letters of the paragraph
	doc.add_value(13, para.substr(0, 3));

	Xapian::termpos pos = 0;
	string::const_iterator word_end = para.begin();
	// Need a const_iterator version of para.end() for find_if.
	const string::const_iterator para_end = para.end();
	while (word_end != para_end) {
	    string::const_iterator word_start;
	    word_start = find_if(word_end, para_end, C_isnotspace);
	    word_end = find_if(word_start, para_end, C_isspace);
	    string word = stemmer(munge_term(string(word_start, word_end)));
	    if (!word.empty()) doc.add_posting(word, ++pos);
	}

	db.add_document(doc);
    }
}

// Strip unwanted characters, force to lower case, and handle \ escapes.
static string
munge_term(const string &term)
{
    string result;
    for (string::const_iterator i = term.begin(); i != term.end(); ++i) {
	char ch = *i;
	if (C_isalnum(ch))
	    result += C_tolower(ch);
	else if (ch == '\\') {
	    ++i;
	    if (i != term.end()) {
		switch (*i) {
		    case '\\': ch = '\\'; break;
		    case '0': ch = '\0'; break;
		    case 'n': ch = '\n'; break;
		    case 'r': ch = '\r'; break;
		    case 't': ch = '\t'; break;
		    case 'x': {
			// Check we can read the next two characters.
			if (size_t(i - term.begin()) >= term.size() - 2) {
			    --i;
			    break;
			}
			string::const_iterator j = i;
			char b = *++i;
			char c = *++i;
			if (!C_isxdigit(b) || !C_isxdigit(c)) {
			    i = j - 1;
			} else {
<<<<<<< HEAD
			    ch = char((hex_digit(b) << 4) | hex_digit(c));
=======
			    ch = hex_decode(b, c);
>>>>>>> 8c5988e7
			}
			break;
		    }
		}
	    }
	    result += ch;
	}
    }
    return result;
}

void
FileIndexer::next_file()
{
    if (input.is_open()) {
	input.close();
	// MSVC doesn't clear fail() on close() and re-open().
	input.clear();
    }

    // Find the next non-empty filename.
    while (file != end && (*file).empty()) {
	++file;
    }
    if (file == end) return;

    string filename;
    if (!datadir.empty()) {
	filename = datadir;
	bool need_slash = true;
	for (char dir_sep : DIR_SEPS_LIST) {
	    if (filename.back() == dir_sep) {
		need_slash = false;
		break;
	    }
	}
	if (need_slash) filename += '/';
    }
    filename += *file++;
    filename += ".txt";

    input.open(filename.c_str());
    // Need to check is_open() - just using operator! fails with MSVC.
    if (!input.is_open()) {
	string msg = "Can't read file '";
	msg += filename;
	msg += "' for indexing (";
	errno_to_string(errno, msg);
	msg += ')';
	throw msg;
    }
}<|MERGE_RESOLUTION|>--- conflicted
+++ resolved
@@ -142,11 +142,7 @@
 			if (!C_isxdigit(b) || !C_isxdigit(c)) {
 			    i = j - 1;
 			} else {
-<<<<<<< HEAD
-			    ch = char((hex_digit(b) << 4) | hex_digit(c));
-=======
 			    ch = hex_decode(b, c);
->>>>>>> 8c5988e7
 			}
 			break;
 		    }
