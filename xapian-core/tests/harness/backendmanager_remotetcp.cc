/** @file
 * @brief BackendManager subclass for remotetcp databases.
 */
/* Copyright (C) 2006,2007,2008,2009,2013,2015,2023 Olly Betts
 * Copyright (C) 2008 Lemur Consulting Ltd
 *
 * This program is free software; you can redistribute it and/or
 * modify it under the terms of the GNU General Public License as
 * published by the Free Software Foundation; either version 2 of the
 * License, or (at your option) any later version.
 *
 * This program is distributed in the hope that it will be useful,
 * but WITHOUT ANY WARRANTY; without even the implied warranty of
 * MERCHANTABILITY or FITNESS FOR A PARTICULAR PURPOSE.  See the
 * GNU General Public License for more details.
 *
 * You should have received a copy of the GNU General Public License
 * along with this program; if not, write to the Free Software
 * Foundation, Inc., 51 Franklin St, Fifth Floor, Boston, MA  02110-1301 USA
 */

#include <config.h>

#include "backendmanager_remotetcp.h"

#include <xapian.h>

#include <stdio.h> // For fdopen().
#include <cerrno>
#include <cstring>

#ifdef HAVE_FORK
# include <signal.h>
# include <sys/types.h>
# include "safesyssocket.h"
# include <sys/wait.h>
# include <unistd.h>
#endif

#ifdef __WIN32__
# include <io.h> // For _open_osfhandle().
# include "safefcntl.h"
# include "safewindows.h"
# include <cstdlib> // For free().
#endif

#include "errno_to_string.h"
#include "str.h"

#include <string>
#include <vector>

#ifdef HAVE_VALGRIND
# include <valgrind/memcheck.h>
#endif

using namespace std;

// We've had problems on some hosts which run tinderbox tests with "localhost"
// not being set in /etc/hosts - using the IP address equivalent seems more
// reliable.
#define LOCALHOST "127.0.0.1"

// Start at port DEFAULT_PORT and increment until one isn't already in use.
#define DEFAULT_PORT 1239

<<<<<<< HEAD
struct ServerData {
=======
class ServerData {
>>>>>>> f84c54fd
#ifdef HAVE_FORK
    /// Value of pid which indicates an unused entry.
    static constexpr pid_t UNUSED_PID = 0;

<<<<<<< HEAD
    /** The remote server process ID.
     *
     *  This will actually be the /bin/sh process.
     */
    pid_t pid;
=======
    typedef pid_t pid_type;
>>>>>>> f84c54fd
#elif defined __WIN32__
    /** Value of pid which indicates an unused entry.
     *
     *  This is a #define because it's a pointer type which doesn't work as a
     *  `static const` or `static constexpr` class member.
     */
#define UNUSED_PID INVALID_HANDLE_VALUE

<<<<<<< HEAD
    /** The remote server process ID. */
    HANDLE pid;
#else
# error Neither HAVE_FORK nor __WIN32__ is defined
#endif

    void reset() {
	pid = UNUSED_PID;
    }

=======
    typedef HANDLE pid_type;
#else
# error Neither HAVE_FORK nor __WIN32__ is defined
#endif

    /** The remote server process ID.
     *
     *  Under Unix, this will actually be the /bin/sh process.
     */
    pid_type pid;

    /** The internal pointer of the Database object.
     *
     *  We use this to find the entry for a given Xapian::Database object (in
     *  kill_remote()).
     */
    const void* db_internal;

  public:
    void set_pid(pid_type pid_) { pid = pid_; }

    void set_db_internal(const void* dbi) { db_internal = dbi; }

>>>>>>> f84c54fd
    void clean_up() {
	if (pid == UNUSED_PID) return;
#ifdef HAVE_FORK
	int status;
	while (waitpid(pid, &status, 0) == -1 && errno == EINTR) { }
	// Other possible error from waitpid is ECHILD, which it seems can
	// only mean that the child has already exited and SIGCHLD was set
	// to SIG_IGN.  If we did somehow see that, it seems reasonable to
	// treat the child as successfully cleaned up.
#elif defined __WIN32__
	WaitForSingleObject(pid, INFINITE);
	CloseHandle(pid);
#endif
<<<<<<< HEAD
    }
};

// We can't dynamically allocate memory for this because it confuses the leak
// detector.  We only have 1-3 tcpsrv children running at once anyway, so a
// fixed size array isn't a problem, and linear scanning to find an entry has
// a small bounded cost.
static ServerData server_data[16];

static unsigned first_unused_server_data = 0;

#ifdef HAVE_FORK
=======
    }

    bool kill_remote(const void* dbi) {
	if (pid == UNUSED_PID || dbi != db_internal) return false;
#ifdef HAVE_FORK
	// Kill the process group that we put the server in so that we kill
	// the server itself and not just the /bin/sh that launched it.
	if (kill(-pid, SIGKILL) < 0) {
	    throw Xapian::DatabaseError("Couldn't kill remote server",
					errno);
	}
#elif defined __WIN32__
	if (!TerminateProcess(pid, 0)) {
	    throw Xapian::DatabaseError("Couldn't kill remote server",
					-GetLastError());
	}
#endif
	clean_up();
	pid = UNUSED_PID;
	return true;
    }
};

// We can't dynamically resize this on demand (e.g. by using a std::vector)
// because it would confuse the leak detector.  We clean up after each testcase
// so this only needs to store the children launched by a single testcase,
// which is at most 6 currently, but the entries are tiny so allocate enough
// that future testcases shouldn't hit the limit either.
//
// We need to linear scan up to first_unused_server_data entries to implement
// BackendManagerRemoteTcp::kill_remote(), but with a small fixed bound on the
// number of entries that's effectively O(1); also very few testcases use this
// feature anyway.
static ServerData server_data[16];

static unsigned first_unused_server_data = 0;
>>>>>>> f84c54fd

#ifdef HAVE_FORK

static std::pair<int, ServerData&>
launch_xapian_tcpsrv(const string & args)
{
    int port = DEFAULT_PORT;

try_next_port:
    string cmd = XAPIAN_TCPSRV " --one-shot --interface " LOCALHOST " --port ";
    cmd += str(port);
    cmd += " ";
    cmd += args;
#ifdef HAVE_VALGRIND
    if (RUNNING_ON_VALGRIND) cmd = "./runsrv " + cmd;
#endif
    int fds[2];
    if (socketpair(AF_UNIX, SOCK_STREAM|SOCK_CLOEXEC, PF_UNSPEC, fds) < 0) {
	string msg("Couldn't create socketpair: ");
	errno_to_string(errno, msg);
	throw msg;
    }

    pid_t child = fork();
    if (child == 0) {
	// Child process.
	close(fds[0]);
	// Connect stdout and stderr to the socket.
	//
	// Make sure the socket isn't fd 1 or 2.  We need to ensure that
	// FD_CLOEXEC isn't set for stdout or stderr (which creating them with
	// dup2() achieves), and that we close fds[1].  The cleanest way to
	// address this seems to be to turn the unusual situation into the
	// usual one.
	if (fds[1] == 1 || fds[1] == 2) {
	    dup2(fds[1], 3);
	    fds[1] = 3;
	}
	dup2(fds[1], 1);
	dup2(fds[1], 2);
	close(fds[1]);
	// Put this process into its own process group so that we can kill the
	// server itself easily by killing the process group.  Just killing
	// `child` only kills the /bin/sh and leaves the server running.
	setpgid(0, 0);
	execl("/bin/sh", "/bin/sh", "-c", cmd.c_str(), static_cast<void*>(0));
	_exit(-1);
    }

    close(fds[1]);
    if (child == -1) {
	// Couldn't fork.
	int fork_errno = errno;
	close(fds[0]);
	string msg("Couldn't fork: ");
	errno_to_string(fork_errno, msg);
	throw msg;
    }

    // Parent process.

    // Wrap the file descriptor in a FILE * so we can read lines using fgets().
    FILE * fh = fdopen(fds[0], "r");
    if (fh == NULL) {
	string msg("Failed to run command '");
	msg += cmd;
	msg += "': ";
	errno_to_string(errno, msg);
	throw msg;
    }

    string output;
    while (true) {
	char buf[256];
	if (fgets(buf, sizeof(buf), fh) == NULL) {
	    fclose(fh);
	    // Wait for the child to exit.
	    int status;
	    if (waitpid(child, &status, 0) == -1) {
		string msg("waitpid failed: ");
		errno_to_string(errno, msg);
		throw msg;
	    }
	    if (++port < 65536 && status != 0) {
		if (WIFEXITED(status) && WEXITSTATUS(status) == 69) {
		    // 69 is EX_UNAVAILABLE which xapian-tcpsrv exits
		    // with if (and only if) the port specified was
		    // in use.
		    goto try_next_port;
		}
	    }
	    string msg("Failed to get 'Listening...' from command '");
	    msg += cmd;
	    msg += "' (output: ";
	    msg += output;
	    msg += ")";
	    throw msg;
	}
	if (strcmp(buf, "Listening...\n") == 0) break;
	output += buf;
    }
<<<<<<< HEAD

    // We must fclose() the FILE* to avoid valgrind detecting memory leaks from
    // its buffers.
    fclose(fh);

    if (first_unused_server_data < std::size(server_data)) {
	server_data[first_unused_server_data++].pid = child;
	return port;
    }

    // We used to quietly ignore not finding a slot, but it's helpful to know
    // if we haven't allocated enough slots.
    throw Xapian::DatabaseError("Not enough ServerData slots");
=======
    fclose(fh);

    if (first_unused_server_data >= std::size(server_data)) {
	// We used to quietly ignore not finding a slot, but it's helpful to
	// know if we haven't allocated enough.
	throw Xapian::DatabaseError("Not enough ServerData slots");
    }

    auto& data = server_data[first_unused_server_data++];
    data.set_pid(child);
    return {port, data};
>>>>>>> f84c54fd
}

#elif defined __WIN32__

[[noreturn]]
static void win32_throw_error_string(const char * str)
{
    string msg(str);
    char * error = 0;
    DWORD len;
    len = FormatMessage(FORMAT_MESSAGE_FROM_SYSTEM|FORMAT_MESSAGE_ALLOCATE_BUFFER,
			0, GetLastError(), 0, (CHAR*)&error, 0, 0);
    if (error) {
	// Remove any trailing \r\n from output of FormatMessage.
	if (len >= 2 && error[len - 2] == '\r' && error[len - 1] == '\n')
	    len -= 2;
	if (len) {
	    msg += ": ";
	    msg.append(error, len);
	}
	LocalFree(error);
    }
    throw msg;
}

// This implementation uses the WIN32 API to start xapian-tcpsrv as a child
// process and read its output using a pipe.
static std::pair<int, ServerData&>
launch_xapian_tcpsrv(const string & args)
{
    int port = DEFAULT_PORT;

try_next_port:
    string cmd = XAPIAN_TCPSRV " --one-shot --interface " LOCALHOST " --port ";
    cmd += str(port);
    cmd += " ";
    cmd += args;

    // Create a pipe so we can read stdout/stderr from the child process.
    HANDLE hRead, hWrite;
    if (!CreatePipe(&hRead, &hWrite, 0, 0))
	win32_throw_error_string("Couldn't create pipe");

    // Set the write handle to be inherited by the child process.
    SetHandleInformation(hWrite, HANDLE_FLAG_INHERIT, 1);

    // Create the child process.
    PROCESS_INFORMATION procinfo;
    memset(&procinfo, 0, sizeof(PROCESS_INFORMATION));

    STARTUPINFO startupinfo;
    memset(&startupinfo, 0, sizeof(STARTUPINFO));
    startupinfo.cb = sizeof(STARTUPINFO);
    startupinfo.hStdError = hWrite;
    startupinfo.hStdOutput = hWrite;
    startupinfo.hStdInput = INVALID_HANDLE_VALUE;
    startupinfo.dwFlags |= STARTF_USESTDHANDLES;

    // For some reason Windows wants a modifiable command line string
    // so pass a pointer to the first character rather than using c_str().
    if (!CreateProcess(XAPIAN_TCPSRV, &cmd[0], 0, 0, TRUE, 0, 0, 0,
		       &startupinfo, &procinfo)) {
	win32_throw_error_string("Couldn't create child process");
    }

    CloseHandle(hWrite);
    CloseHandle(procinfo.hThread);

    string output;
    FILE *fh = fdopen(_open_osfhandle(intptr_t(hRead), O_RDONLY), "r");
    while (true) {
	char buf[256];
	if (fgets(buf, sizeof(buf), fh) == NULL) {
	    fclose(fh);
	    DWORD rc;
	    // This doesn't seem to be necessary on the machine I tested on,
	    // but I guess it could be on a slow machine...
	    while (GetExitCodeProcess(procinfo.hProcess, &rc) && rc == STILL_ACTIVE) {
		Sleep(100);
	    }
	    CloseHandle(procinfo.hProcess);
	    if (++port < 65536 && rc == 69) {
		// 69 is EX_UNAVAILABLE which xapian-tcpsrv exits
		// with if (and only if) the port specified was
		// in use.
		goto try_next_port;
	    }
	    string msg("Failed to get 'Listening...' from command '");
	    msg += cmd;
	    msg += "' (output: ";
	    msg += output;
	    msg += ")";
	    throw msg;
	}
	if (strcmp(buf, "Listening...\r\n") == 0) break;
	output += buf;
    }
    fclose(fh);

<<<<<<< HEAD
    if (first_unused_server_data < std::size(server_data)) {
	server_data[first_unused_server_data++].pid = procinfo.hProcess;
	return port;
    }

    // We used to quietly ignore not finding a slot, but it's helpful to know
    // if we haven't allocated enough slots.
    throw Xapian::DatabaseError("Not enough ServerData slots");
=======
    if (first_unused_server_data >= std::size(server_data)) {
	// We used to quietly ignore not finding a slot, but it's helpful to
	// know if we haven't allocated enough.
	throw Xapian::DatabaseError("Not enough ServerData slots");
    }

    auto& data = server_data[first_unused_server_data++];
    data.set_pid(procinfo.hProcess);
    return {port, data};
>>>>>>> f84c54fd
}

#else
# error Neither HAVE_FORK nor __WIN32__ is defined
#endif

static Xapian::Database
get_remotetcp_db(const string& args, int* port_ptr = nullptr)
{
<<<<<<< HEAD
    int port = launch_xapian_tcpsrv(args);
    auto db = Xapian::Remote::open(LOCALHOST, port);
    if (port_ptr) *port_ptr = port;
    return db;
}

static Xapian::WritableDatabase
get_remotetcp_writable_db(const string& args)
{
    int port = launch_xapian_tcpsrv(args);
    auto db = Xapian::Remote::open_writable(LOCALHOST, port);
    return db;
}

BackendManagerRemoteTcp::~BackendManagerRemoteTcp() {
    BackendManagerRemoteTcp::clean_up();
=======
    auto [port, server] = launch_xapian_tcpsrv(args);
    if (port_ptr) *port_ptr = port;
    auto db = Xapian::Remote::open(LOCALHOST, port);
    server.set_db_internal(db.internal.get());
    return db;
>>>>>>> f84c54fd
}

static Xapian::WritableDatabase
get_remotetcp_writable_db(const string& args)
{
    auto [port, server] = launch_xapian_tcpsrv(args);
    auto db = Xapian::Remote::open_writable(LOCALHOST, port);
    server.set_db_internal(db.internal.get());
    return db;
}

BackendManagerRemoteTcp::~BackendManagerRemoteTcp() {
    BackendManagerRemoteTcp::clean_up();
}

Xapian::Database
BackendManagerRemoteTcp::do_get_database(const vector<string> & files)
{
    // Default to a long (5 minute) timeout so that tests won't fail just
    // because the host is slow or busy.
    return BackendManagerRemoteTcp::get_remote_database(files, 300000,
							nullptr);
}

Xapian::WritableDatabase
BackendManagerRemoteTcp::get_writable_database(const string & name,
					       const string & file)
{
    return get_remotetcp_writable_db(get_writable_database_args(name, file));
}

Xapian::Database
BackendManagerRemoteTcp::get_remote_database(const vector<string> & files,
					     unsigned int timeout,
					     int* port_ptr)
{
    return get_remotetcp_db(get_remote_database_args(files, timeout), port_ptr);
}

Xapian::Database
BackendManagerRemoteTcp::get_database_by_path(const string& path)
{
    return get_remotetcp_db(get_remote_database_args(path, 300000));
}

Xapian::Database
BackendManagerRemoteTcp::get_writable_database_as_database()
{
    return get_remotetcp_db(get_writable_database_as_database_args());
}

Xapian::WritableDatabase
BackendManagerRemoteTcp::get_writable_database_again()
{
    return get_remotetcp_writable_db(get_writable_database_again_args());
}

void
BackendManagerRemoteTcp::kill_remote(const Xapian::Database& db)
{
<<<<<<< HEAD
    for (unsigned i = 0; i != first_unused_server_data; ++i) {
	server_data[i].clean_up();
    }
    first_unused_server_data = 0;
=======
    const void* db_internal = db.internal.get();
    for (unsigned i = 0; i != first_unused_server_data; ++i) {
	if (server_data[i].kill_remote(db_internal))
	    return;
    }
    throw Xapian::DatabaseError("No known server for remote DB");
}

void
BackendManagerRemoteTcp::clean_up()
{
    while (first_unused_server_data) {
	server_data[--first_unused_server_data].clean_up();
    }
>>>>>>> f84c54fd
}<|MERGE_RESOLUTION|>--- conflicted
+++ resolved
@@ -64,24 +64,12 @@
 // Start at port DEFAULT_PORT and increment until one isn't already in use.
 #define DEFAULT_PORT 1239
 
-<<<<<<< HEAD
-struct ServerData {
-=======
 class ServerData {
->>>>>>> f84c54fd
 #ifdef HAVE_FORK
     /// Value of pid which indicates an unused entry.
     static constexpr pid_t UNUSED_PID = 0;
 
-<<<<<<< HEAD
-    /** The remote server process ID.
-     *
-     *  This will actually be the /bin/sh process.
-     */
-    pid_t pid;
-=======
     typedef pid_t pid_type;
->>>>>>> f84c54fd
 #elif defined __WIN32__
     /** Value of pid which indicates an unused entry.
      *
@@ -90,18 +78,6 @@
      */
 #define UNUSED_PID INVALID_HANDLE_VALUE
 
-<<<<<<< HEAD
-    /** The remote server process ID. */
-    HANDLE pid;
-#else
-# error Neither HAVE_FORK nor __WIN32__ is defined
-#endif
-
-    void reset() {
-	pid = UNUSED_PID;
-    }
-
-=======
     typedef HANDLE pid_type;
 #else
 # error Neither HAVE_FORK nor __WIN32__ is defined
@@ -125,7 +101,6 @@
 
     void set_db_internal(const void* dbi) { db_internal = dbi; }
 
->>>>>>> f84c54fd
     void clean_up() {
 	if (pid == UNUSED_PID) return;
 #ifdef HAVE_FORK
@@ -139,20 +114,6 @@
 	WaitForSingleObject(pid, INFINITE);
 	CloseHandle(pid);
 #endif
-<<<<<<< HEAD
-    }
-};
-
-// We can't dynamically allocate memory for this because it confuses the leak
-// detector.  We only have 1-3 tcpsrv children running at once anyway, so a
-// fixed size array isn't a problem, and linear scanning to find an entry has
-// a small bounded cost.
-static ServerData server_data[16];
-
-static unsigned first_unused_server_data = 0;
-
-#ifdef HAVE_FORK
-=======
     }
 
     bool kill_remote(const void* dbi) {
@@ -189,7 +150,6 @@
 static ServerData server_data[16];
 
 static unsigned first_unused_server_data = 0;
->>>>>>> f84c54fd
 
 #ifdef HAVE_FORK
 
@@ -291,21 +251,6 @@
 	if (strcmp(buf, "Listening...\n") == 0) break;
 	output += buf;
     }
-<<<<<<< HEAD
-
-    // We must fclose() the FILE* to avoid valgrind detecting memory leaks from
-    // its buffers.
-    fclose(fh);
-
-    if (first_unused_server_data < std::size(server_data)) {
-	server_data[first_unused_server_data++].pid = child;
-	return port;
-    }
-
-    // We used to quietly ignore not finding a slot, but it's helpful to know
-    // if we haven't allocated enough slots.
-    throw Xapian::DatabaseError("Not enough ServerData slots");
-=======
     fclose(fh);
 
     if (first_unused_server_data >= std::size(server_data)) {
@@ -317,7 +262,6 @@
     auto& data = server_data[first_unused_server_data++];
     data.set_pid(child);
     return {port, data};
->>>>>>> f84c54fd
 }
 
 #elif defined __WIN32__
@@ -417,16 +361,6 @@
     }
     fclose(fh);
 
-<<<<<<< HEAD
-    if (first_unused_server_data < std::size(server_data)) {
-	server_data[first_unused_server_data++].pid = procinfo.hProcess;
-	return port;
-    }
-
-    // We used to quietly ignore not finding a slot, but it's helpful to know
-    // if we haven't allocated enough slots.
-    throw Xapian::DatabaseError("Not enough ServerData slots");
-=======
     if (first_unused_server_data >= std::size(server_data)) {
 	// We used to quietly ignore not finding a slot, but it's helpful to
 	// know if we haven't allocated enough.
@@ -436,7 +370,6 @@
     auto& data = server_data[first_unused_server_data++];
     data.set_pid(procinfo.hProcess);
     return {port, data};
->>>>>>> f84c54fd
 }
 
 #else
@@ -446,30 +379,11 @@
 static Xapian::Database
 get_remotetcp_db(const string& args, int* port_ptr = nullptr)
 {
-<<<<<<< HEAD
-    int port = launch_xapian_tcpsrv(args);
-    auto db = Xapian::Remote::open(LOCALHOST, port);
-    if (port_ptr) *port_ptr = port;
-    return db;
-}
-
-static Xapian::WritableDatabase
-get_remotetcp_writable_db(const string& args)
-{
-    int port = launch_xapian_tcpsrv(args);
-    auto db = Xapian::Remote::open_writable(LOCALHOST, port);
-    return db;
-}
-
-BackendManagerRemoteTcp::~BackendManagerRemoteTcp() {
-    BackendManagerRemoteTcp::clean_up();
-=======
     auto [port, server] = launch_xapian_tcpsrv(args);
     if (port_ptr) *port_ptr = port;
     auto db = Xapian::Remote::open(LOCALHOST, port);
     server.set_db_internal(db.internal.get());
     return db;
->>>>>>> f84c54fd
 }
 
 static Xapian::WritableDatabase
@@ -530,12 +444,6 @@
 void
 BackendManagerRemoteTcp::kill_remote(const Xapian::Database& db)
 {
-<<<<<<< HEAD
-    for (unsigned i = 0; i != first_unused_server_data; ++i) {
-	server_data[i].clean_up();
-    }
-    first_unused_server_data = 0;
-=======
     const void* db_internal = db.internal.get();
     for (unsigned i = 0; i != first_unused_server_data; ++i) {
 	if (server_data[i].kill_remote(db_internal))
@@ -550,5 +458,4 @@
     while (first_unused_server_data) {
 	server_data[--first_unused_server_data].clean_up();
     }
->>>>>>> f84c54fd
 }