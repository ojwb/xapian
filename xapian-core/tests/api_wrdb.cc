/** @file
 * @brief tests which need a writable backend
 */
/* Copyright 1999,2000,2001 BrightStation PLC
 * Copyright 2001 Hein Ragas
 * Copyright 2002 Ananova Ltd
 * Copyright 2002,2003,2004,2005,2006,2007,2008,2009,2010,2011,2012,2014,2015,2018 Olly Betts
 * Copyright 2006 Richard Boulton
 * Copyright 2007 Lemur Consulting Ltd
 *
 * This program is free software; you can redistribute it and/or
 * modify it under the terms of the GNU General Public License as
 * published by the Free Software Foundation; either version 2 of the
 * License, or (at your option) any later version.
 *
 * This program is distributed in the hope that it will be useful,
 * but WITHOUT ANY WARRANTY; without even the implied warranty of
 * MERCHANTABILITY or FITNESS FOR A PARTICULAR PURPOSE.  See the
 * GNU General Public License for more details.
 *
 * You should have received a copy of the GNU General Public License
 * along with this program; if not, write to the Free Software
 * Foundation, Inc., 51 Franklin St, Fifth Floor, Boston, MA  02110-1301
 * USA
 */

#include <config.h>

#include "api_wrdb.h"

#include <xapian.h>

#include "filetests.h"
#include "omassert.h"
#include "str.h"
#include "stringutils.h"
#include "testsuite.h"
#include "testutils.h"
#include "unixcmds.h"

#include "apitest.h"

#include "safeunistd.h"
#include <cmath>
#include <cstdlib>
#include <map>
#include <string>

using namespace std;

// #######################################################################
// # Tests start here

// test that indexing a term more than once at the same position increases
// the wdf
DEFINE_TESTCASE(adddoc1, writable) {
    Xapian::WritableDatabase db = get_writable_database();

    Xapian::Document doc1, doc2, doc3;

    // doc1 should come top, but if term "foo" gets wdf of 1, doc2 will beat it
    // doc3 should beat both
    // Note: all docs have same length
    doc1.set_data(string("tom"));
    doc1.add_posting("foo", 1);
    doc1.add_posting("foo", 1);
    doc1.add_posting("foo", 1);
    doc1.add_posting("bar", 3);
    doc1.add_posting("bar", 4);
    db.add_document(doc1);

    doc2.set_data(string("dick"));
    doc2.add_posting("foo", 1);
    doc2.add_posting("foo", 2);
    doc2.add_posting("bar", 3);
    doc2.add_posting("bar", 3);
    doc2.add_posting("bar", 3);
    db.add_document(doc2);

    doc3.set_data(string("harry"));
    doc3.add_posting("foo", 1);
    doc3.add_posting("foo", 1);
    doc3.add_posting("foo", 2);
    doc3.add_posting("foo", 2);
    doc3.add_posting("bar", 3);
    db.add_document(doc3);

    Xapian::Query query("foo");

    Xapian::Enquire enq(db);
    enq.set_query(query);

    Xapian::MSet mset = enq.get_mset(0, 10);

    mset_expect_order(mset, 3, 1, 2);
}

// test that removing a posting and removing a term works
DEFINE_TESTCASE(adddoc2, writable && !multi) {
    // FIXME: With multi, get_termfreq() on a TermIterator from a Document
    // currently returns the termfreq for just the shard the doc is in.
    Xapian::WritableDatabase db = get_writable_database();

    Xapian::Document doc1;

    doc1.add_posting("foo", 1);
    doc1.add_posting("foo", 1);
    doc1.add_posting("foo", 2);
    doc1.add_posting("foo", 2);
    doc1.add_posting("bar", 3);
    doc1.add_posting("gone", 1);
    // Quartz had a bug handling a term >= 128 characters longer than the
    // preceding term in the sort order - this is "foo" + 130 "X"s
    doc1.add_posting("fooXXXXXXXXXXXXXXXXXXXXXXXXXXXXXXXXXXXXXXXXXXXXXXXXXXXXXXXXXXXXXXXXXXXXXXXXXXXXXXXXXXXXXXXXXXXXXXXXXXXXXXXXXXXXXXXXXXXXXXXXXXXXXXXXXX", 1);
    Xapian::docid did;

    Xapian::Document doc2 = db.get_document(did = db.add_document(doc1));
    TEST_EQUAL(did, 1);

    Xapian::TermIterator iter1 = doc1.termlist_begin();
    Xapian::TermIterator iter2 = doc2.termlist_begin();
    TEST(iter1 != doc1.termlist_end());
    TEST(iter2 != doc2.termlist_end());
    TEST_EQUAL(*iter1, "bar");
    TEST_EQUAL(*iter2, *iter1);
    TEST_EQUAL(iter1.get_wdf(), 1);
    TEST_EQUAL(iter2.get_wdf(), 1);
    // TEST_EQUAL(iter1.get_termfreq(), 0);
    TEST_EQUAL(iter2.get_termfreq(), 1);

    iter1++;
    iter2++;
    TEST(iter1 != doc1.termlist_end());
    TEST(iter2 != doc2.termlist_end());
    TEST_EQUAL(*iter1, "foo");
    TEST_EQUAL(*iter2, *iter1);
    TEST_EQUAL(iter1.get_wdf(), 4);
    TEST_EQUAL(iter2.get_wdf(), 4);
    // TEST_EQUAL(iter1.get_termfreq(), 0);
    TEST_EQUAL(iter2.get_termfreq(), 1);

    iter1++;
    iter2++;
    TEST(iter1 != doc1.termlist_end());
    TEST(iter2 != doc2.termlist_end());
    TEST_EQUAL(*iter1, "fooXXXXXXXXXXXXXXXXXXXXXXXXXXXXXXXXXXXXXXXXXXXXXXXXXXXXXXXXXXXXXXXXXXXXXXXXXXXXXXXXXXXXXXXXXXXXXXXXXXXXXXXXXXXXXXXXXXXXXXXXXXXXXXXXXX");
    TEST_EQUAL(*iter2, *iter1);
    TEST_EQUAL(iter1.get_wdf(), 1);
    TEST_EQUAL(iter2.get_wdf(), 1);
    // assertion fails in debug build! TEST_EQUAL(iter1.get_termfreq(), 0);
    TEST_EQUAL(iter2.get_termfreq(), 1);

    iter1++;
    iter2++;
    TEST(iter1 != doc1.termlist_end());
    TEST(iter2 != doc2.termlist_end());
    TEST_EQUAL(*iter1, "gone");
    TEST_EQUAL(*iter2, *iter1);
    TEST_EQUAL(iter1.get_wdf(), 1);
    TEST_EQUAL(iter2.get_wdf(), 1);
    // assertion fails in debug build! TEST_EQUAL(iter1.get_termfreq(), 0);
    TEST_EQUAL(iter2.get_termfreq(), 1);

    iter1++;
    iter2++;
    TEST(iter1 == doc1.termlist_end());
    TEST(iter2 == doc2.termlist_end());

    doc2.remove_posting("foo", 1, 5);
    doc2.add_term("bat", 0);
    doc2.add_term("bar", 8);
    doc2.add_term("bag", 0);
    doc2.remove_term("gone");
    doc2.remove_term("fooXXXXXXXXXXXXXXXXXXXXXXXXXXXXXXXXXXXXXXXXXXXXXXXXXXXXXXXXXXXXXXXXXXXXXXXXXXXXXXXXXXXXXXXXXXXXXXXXXXXXXXXXXXXXXXXXXXXXXXXXXXXXXXXXXX");

    // Should have (doc,wdf) pairs: (bag,0)(bar,9)(bat,0)(foo,0)
    // positionlists (bag,none)(bar,3)(bat,none)(foo,2)

    iter2 = doc2.termlist_begin();
    TEST(iter2 != doc2.termlist_end());
    TEST_EQUAL(*iter2, "bag");
    // TEST_EQUAL(iter2.get_termfreq(), 0);
    iter2++;
    TEST(iter2 != doc2.termlist_end());
    TEST_EQUAL(*iter2, "bar");
    // TEST_EQUAL(iter2.get_termfreq(), 0);
    iter2++;
    TEST(iter2 != doc2.termlist_end());
    TEST_EQUAL(*iter2, "bat");
    // TEST_EQUAL(iter2.get_termfreq(), 0);
    iter2++;
    TEST(iter2 != doc2.termlist_end());
    TEST_EQUAL(*iter2, "foo");
    // TEST_EQUAL(iter2.get_termfreq(), 0);
    iter2++;
    TEST(iter2 == doc2.termlist_end());

    doc1 = db.get_document(did = db.add_document(doc2));
    TEST_EQUAL(did, 2);

    iter1 = doc1.termlist_begin();
    iter2 = doc2.termlist_begin();
    TEST(iter1 != doc1.termlist_end());
    TEST(iter2 != doc2.termlist_end());
    TEST_EQUAL(*iter1, "bag");
    TEST_EQUAL(*iter2, *iter1);
    TEST_EQUAL(iter1.get_wdf(), 0);
    TEST_EQUAL(iter2.get_wdf(), 0);
    TEST_EQUAL(iter1.get_termfreq(), 1);
    // TEST_EQUAL(iter2.get_termfreq(), 0);
    TEST(iter1.positionlist_begin() == iter1.positionlist_end());
    TEST(iter2.positionlist_begin() == iter2.positionlist_end());

    iter1++;
    iter2++;
    TEST(iter1 != doc1.termlist_end());
    TEST(iter2 != doc2.termlist_end());
    TEST_EQUAL(*iter1, "bar");
    TEST_EQUAL(*iter2, *iter1);
    TEST_EQUAL(iter1.get_wdf(), 9);
    TEST_EQUAL(iter2.get_wdf(), 9);
    TEST_EQUAL(iter1.get_termfreq(), 2);
    // TEST_EQUAL(iter2.get_termfreq(), 0);

    Xapian::PositionIterator pi1;
    pi1 = iter1.positionlist_begin();
    Xapian::PositionIterator pi2 = iter2.positionlist_begin();
    TEST_EQUAL(*pi1, 3); pi1++;
    TEST_EQUAL(*pi2, 3); pi2++;
    TEST(pi1 == iter1.positionlist_end());
    TEST(pi2 == iter2.positionlist_end());

    iter1++;
    iter2++;
    TEST(iter1 != doc1.termlist_end());
    TEST(iter2 != doc2.termlist_end());
    TEST_EQUAL(*iter1, "bat");
    TEST_EQUAL(*iter2, *iter1);
    TEST_EQUAL(iter1.get_wdf(), 0);
    TEST_EQUAL(iter2.get_wdf(), 0);
    TEST_EQUAL(iter1.get_termfreq(), 1);
    // TEST_EQUAL(iter2.get_termfreq(), 0);
    TEST(iter1.positionlist_begin() == iter1.positionlist_end());
    TEST(iter2.positionlist_begin() == iter2.positionlist_end());

    iter1++;
    iter2++;
    TEST(iter1 != doc1.termlist_end());
    TEST(iter2 != doc2.termlist_end());
    TEST_EQUAL(*iter1, "foo");
    TEST_EQUAL(*iter2, *iter1);
    TEST_EQUAL(iter1.get_wdf(), 0);
    TEST_EQUAL(iter2.get_wdf(), 0);
    TEST_EQUAL(iter1.get_termfreq(), 2);
    // TEST_EQUAL(iter2.get_termfreq(), 0);

    Xapian::PositionIterator temp1 = iter1.positionlist_begin();
    pi1 = temp1;
    Xapian::PositionIterator temp2 = iter2.positionlist_begin();
    pi2 = temp2;
    TEST_EQUAL(*pi1, 2); pi1++;
    TEST_EQUAL(*pi2, 2); pi2++;
    TEST(pi1 == iter1.positionlist_end());
    TEST(pi2 == iter2.positionlist_end());

    iter1++;
    iter2++;
    TEST(iter1 == doc1.termlist_end());
    TEST(iter2 == doc2.termlist_end());
}

// test that adding lots of documents works, and doesn't leak memory
// REGRESSION FIXED:2003-09-07
DEFINE_TESTCASE(adddoc3, writable) {
    Xapian::WritableDatabase db = get_writable_database();

    for (Xapian::doccount i = 0; i < 2100; ++i) {
	Xapian::Document doc;
	for (Xapian::termcount t = 0; t < 100; ++t) {
	    string term("foo");
	    term += char(t ^ 70 ^ i);
	    doc.add_posting(term, t);
	}
	db.add_document(doc);
    }
}

// We originally wanted to test that a termlist starting with a 48 character
// long term worked since that required special handling in flint for
// historical reasons.  That's no longer relevant, but it seems useful to
// continue to test term lists starting with various term lengths work.
DEFINE_TESTCASE(adddoc4, writable) {
    Xapian::WritableDatabase db = get_writable_database();

    for (Xapian::doccount i = 1; i <= 240; ++i) {
	Xapian::Document doc;
	string term(i, 'X');
	doc.add_term(term);
	db.add_document(doc);
    }
    db.add_document(Xapian::Document());
    db.commit();

    for (Xapian::doccount i = 1; i <= 240; ++i) {
	Xapian::Document doc = db.get_document(i);
	Xapian::TermIterator t = doc.termlist_begin();
	TEST(t != doc.termlist_end());
	TEST_EQUAL((*t).size(), i);
	++t;
	TEST(t == doc.termlist_end());
    }

    // And test a document with no terms.
    Xapian::Document doc = db.get_document(241);
    TEST(doc.termlist_begin() == doc.termlist_end());
}

// Test adding a document, and checking that it got added correctly.
// This testcase used to be adddoc2 in quartztest.
DEFINE_TESTCASE(adddoc5, writable && !multi) {
    // FIXME: With multi, get_termfreq() on a TermIterator from a Document
    // currently returns the termfreq for just the shard the doc is in.

    // Inmemory doesn't support get_writable_database_as_database().
    SKIP_TEST_FOR_BACKEND("inmemory");

    Xapian::docid did;
    Xapian::Document document_in;
    document_in.set_data("Foobar rising");
    document_in.add_value(7, "Value7");
    document_in.add_value(13, "Value13");
    document_in.add_posting("foobar", 1);
    document_in.add_posting("rising", 2);
    document_in.add_posting("foobar", 3);

    Xapian::Document document_in2;
    document_in2.set_data("Foobar falling");
    document_in2.add_posting("foobar", 1);
    document_in2.add_posting("falling", 2);
    {
	Xapian::WritableDatabase database(get_writable_database());

	TEST_EQUAL(database.get_doccount(), 0);
	TEST_EQUAL(database.get_avlength(), 0);

	did = database.add_document(document_in);
	TEST_EQUAL(database.get_doccount(), 1);
	TEST_EQUAL(database.get_avlength(), 3);

	TEST_EQUAL(database.get_termfreq("foobar"), 1);
	TEST_EQUAL(database.get_collection_freq("foobar"), 2);
	TEST_EQUAL(database.get_termfreq("rising"), 1);
	TEST_EQUAL(database.get_collection_freq("rising"), 1);
	TEST_EQUAL(database.get_termfreq("falling"), 0);
	TEST_EQUAL(database.get_collection_freq("falling"), 0);

	Xapian::docid did2 = database.add_document(document_in2);
	TEST_EQUAL(database.get_doccount(), 2);
	TEST_NOT_EQUAL(did, did2);
	TEST_EQUAL(database.get_avlength(), 5.0 / 2.0);

	TEST_EQUAL(database.get_termfreq("foobar"), 2);
	TEST_EQUAL(database.get_collection_freq("foobar"), 3);
	TEST_EQUAL(database.get_termfreq("rising"), 1);
	TEST_EQUAL(database.get_collection_freq("rising"), 1);
	TEST_EQUAL(database.get_termfreq("falling"), 1);
	TEST_EQUAL(database.get_collection_freq("falling"), 1);

	database.delete_document(did);
	TEST_EQUAL(database.get_doccount(), 1);
	TEST_EQUAL(database.get_avlength(), 2);

	TEST_EQUAL(database.get_termfreq("foobar"), 1);
	TEST_EQUAL(database.get_collection_freq("foobar"), 1);
	TEST_EQUAL(database.get_termfreq("rising"), 0);
	TEST_EQUAL(database.get_collection_freq("rising"), 0);
	TEST_EQUAL(database.get_termfreq("falling"), 1);
	TEST_EQUAL(database.get_collection_freq("falling"), 1);

	did = database.add_document(document_in);
	TEST_EQUAL(database.get_doccount(), 2);
	TEST_EQUAL(database.get_avlength(), 5.0 / 2.0);

	TEST_EQUAL(database.get_termfreq("foobar"), 2);
	TEST_EQUAL(database.get_collection_freq("foobar"), 3);
	TEST_EQUAL(database.get_termfreq("rising"), 1);
	TEST_EQUAL(database.get_collection_freq("rising"), 1);
	TEST_EQUAL(database.get_termfreq("falling"), 1);
	TEST_EQUAL(database.get_collection_freq("falling"), 1);
    }

    {
	Xapian::Database database(get_writable_database_as_database());
	Xapian::Document document_out = database.get_document(did);

	TEST_EQUAL(document_in.get_data(), document_out.get_data());

	{
	    Xapian::ValueIterator i(document_in.values_begin());
	    Xapian::ValueIterator j(document_out.values_begin());
	    for (; i != document_in.values_end(); i++, j++) {
		TEST_NOT_EQUAL(j, document_out.values_end());
		TEST_EQUAL(*i, *j);
		TEST_EQUAL(i.get_valueno(), j.get_valueno());
	    }
	    TEST_EQUAL(j, document_out.values_end());
	}

	{
	    // Regression test for bug fixed in 1.0.5 - values_begin() didn't
	    // ensure that values had been read.  However, values_end() did
	    // (and so did values_count()) so this wasn't generally an issue
	    // but it shouldn't happen anyway.
	    Xapian::Document doc_tmp = database.get_document(did);
	    Xapian::ValueIterator i = document_in.values_begin();
	    Xapian::ValueIterator j = doc_tmp.values_begin();
	    TEST_EQUAL(*i, *j);
	}

	{
	    Xapian::TermIterator i(document_in.termlist_begin());
	    Xapian::TermIterator j(document_out.termlist_begin());
	    for (; i != document_in.termlist_end(); i++, j++) {
		TEST_NOT_EQUAL(j, document_out.termlist_end());
		TEST_EQUAL(*i, *j);
		TEST_EQUAL(i.get_wdf(), j.get_wdf());
		// Actually use termfreq to stop compiler optimising away the
		// call to get_termfreq().
		TEST_EXCEPTION(Xapian::InvalidOperationError,
			       if (i.get_termfreq()) FAIL_TEST("?"));
		TEST_NOT_EQUAL(0, j.get_termfreq());
		if (*i == "foobar") {
		    // termfreq of foobar is 2
		    TEST_EQUAL(2, j.get_termfreq());
		} else {
		    // termfreq of rising is 1
		    TEST_EQUAL(*i, "rising");
		    TEST_EQUAL(1, j.get_termfreq());
		}
		Xapian::PositionIterator k(i.positionlist_begin());
		Xapian::PositionIterator l(j.positionlist_begin());
		for (; k != i.positionlist_end(); k++, l++) {
		    TEST_NOT_EQUAL(l, j.positionlist_end());
		    TEST_EQUAL(*k, *l);
		}
		TEST_EQUAL(l, j.positionlist_end());
	    }
	    TEST_EQUAL(j, document_out.termlist_end());
	}
    }
}

// Test adding a document, and checking that it got added correctly.
// This testcase used to be adddoc3 in quartztest.
DEFINE_TESTCASE(adddoc6, writable) {
    // Inmemory doesn't support get_writable_database_again().
    SKIP_TEST_FOR_BACKEND("inmemory");

    Xapian::docid did;
    Xapian::Document document_in;
    document_in.set_data("Foobar rising");
    document_in.add_value(7, "Value7");
    document_in.add_value(13, "Value13");
    document_in.add_posting("foo", 1);
    document_in.add_posting("bar", 2);

    {
	Xapian::WritableDatabase database(get_writable_database());

	did = database.add_document(document_in);
	TEST_EQUAL(did, 1);
	TEST_EQUAL(database.get_doccount(), 1);
	TEST_EQUAL(database.get_avlength(), 2);
    }

    {
	Xapian::WritableDatabase database(get_writable_database_again());

	document_in.remove_term("foo");
	document_in.add_posting("baz", 1);

	database.replace_document(1, document_in);

	database.delete_document(1);

	TEST_EQUAL(database.get_doccount(), 0);
	TEST_EQUAL(database.get_avlength(), 0);
	TEST_EQUAL(database.get_termfreq("foo"), 0);
	TEST_EQUAL(database.get_collection_freq("foo"), 0);
	TEST_EQUAL(database.get_termfreq("bar"), 0);
	TEST_EQUAL(database.get_collection_freq("bar"), 0);
	TEST_EQUAL(database.get_termfreq("baz"), 0);
	TEST_EQUAL(database.get_collection_freq("baz"), 0);
    }
}

// tests that database destructors commit if it isn't done explicitly
DEFINE_TESTCASE(implicitendsession1, writable) {
    Xapian::WritableDatabase db = get_writable_database();

    Xapian::Document doc;

    doc.set_data(string("top secret"));
    doc.add_posting("cia", 1);
    doc.add_posting("nsa", 2);
    doc.add_posting("fbi", 3);
    db.add_document(doc);
}

// tests that assignment of Xapian::Database and Xapian::WritableDatabase works
// as expected
DEFINE_TESTCASE(databaseassign1, writable) {
    Xapian::WritableDatabase wdb = get_writable_database();
    Xapian::Database db = get_database("");
    Xapian::Database actually_wdb = wdb;
    Xapian::WritableDatabase w1(wdb);
    w1 = wdb;
    Xapian::Database d1(wdb);
    Xapian::Database d2(actually_wdb);
    d2 = wdb;
    d2 = actually_wdb;
#ifdef __has_warning
# if __has_warning("-Wself-assign-overloaded")
    // Suppress warning from newer clang about self-assignment so we can
    // test that self-assignment works!
#  pragma clang diagnostic push
#  pragma clang diagnostic ignored "-Wself-assign-overloaded"
# endif
#endif
    wdb = wdb; // check assign to itself works
    db = db; // check assign to itself works
#ifdef __has_warning
# if __has_warning("-Wself-assign-overloaded")
#  pragma clang diagnostic pop
# endif
#endif
}

// tests that deletion and updating of documents works as expected
DEFINE_TESTCASE(deldoc1, writable) {
    Xapian::WritableDatabase db = get_writable_database();

    Xapian::Document doc1;

    doc1.add_posting("foo", 1);
    doc1.add_posting("foo", 1);
    doc1.add_posting("foo", 2);
    doc1.add_posting("foo", 2);
    doc1.add_posting("bar", 3);
    doc1.add_posting("gone", 1);

    Xapian::docid did = db.add_document(doc1);
    TEST_EQUAL(did, 1);

    doc1.remove_term("gone");

    did = db.add_document(doc1);
    TEST_EQUAL(did, 2);

    doc1.add_term("new", 1);
    did = db.add_document(doc1);
    TEST_EQUAL(did, 3);

    db.delete_document(1);

    TEST_EXCEPTION(Xapian::DocNotFoundError, db.get_document(1));

    doc1 = db.get_document(2);
    doc1.remove_term("foo");
    doc1.add_term("fwing");
    db.replace_document(2, doc1);

    Xapian::Document doc2 = db.get_document(2);
    Xapian::TermIterator tit = doc2.termlist_begin();
    TEST_NOT_EQUAL(tit, doc2.termlist_end());
    TEST_EQUAL(*tit, "bar");
    tit++;
    TEST_NOT_EQUAL(tit, doc2.termlist_end());
    TEST_EQUAL(*tit, "fwing");
    tit++;
    TEST_EQUAL(tit, doc2.termlist_end());
}

// tests that deletion and updating of documents works as expected
DEFINE_TESTCASE(deldoc2, writable) {
    Xapian::WritableDatabase db = get_writable_database();

    Xapian::Document doc1;

    doc1.add_posting("one", 1);
    doc1.add_posting("two", 2);
    doc1.add_posting("two", 3);
    Xapian::docid did;

    did = db.add_document(doc1);
    TEST_EQUAL(did, 1);

    doc1.remove_term("one");
    doc1.add_posting("three", 4);

    did = db.add_document(doc1);
    TEST_EQUAL(did, 2);

    doc1.add_posting("one", 7);
    doc1.remove_term("two");

    did = db.add_document(doc1);
    TEST_EQUAL(did, 3);

    db.commit();

    // reopen() on a writable database shouldn't do anything.
    TEST(!db.reopen());

    db.delete_document(1);
    db.delete_document(2);
    db.delete_document(3);

    db.commit();

    // reopen() on a writable database shouldn't do anything.
    TEST(!db.reopen());

    TEST_EQUAL(db.postlist_begin("one"), db.postlist_end("one"));
    TEST_EQUAL(db.postlist_begin("two"), db.postlist_end("two"));
    TEST_EQUAL(db.postlist_begin("three"), db.postlist_end("three"));

    TEST_EXCEPTION(Xapian::DocNotFoundError, db.termlist_begin(1));
    TEST_EXCEPTION(Xapian::DocNotFoundError, db.termlist_begin(2));
    TEST_EXCEPTION(Xapian::DocNotFoundError, db.termlist_begin(3));
    TEST_EXCEPTION(Xapian::DocNotFoundError, db.termlist_begin(4));

    // test positionlist_{begin,end}?

    TEST_EQUAL(db.get_doccount(), 0);
    TEST_EQUAL(db.get_avlength(), 0);
    TEST_EQUAL(db.get_termfreq("one"), 0);
    TEST_EQUAL(db.get_termfreq("two"), 0);
    TEST_EQUAL(db.get_termfreq("three"), 0);

    TEST(!db.term_exists("one"));
    TEST(!db.term_exists("two"));
    TEST(!db.term_exists("three"));

    TEST_EQUAL(db.get_collection_freq("one"), 0);
    TEST_EQUAL(db.get_collection_freq("two"), 0);
    TEST_EQUAL(db.get_collection_freq("three"), 0);

    TEST_EXCEPTION(Xapian::DocNotFoundError, db.get_doclength(1));
    TEST_EXCEPTION(Xapian::DocNotFoundError, db.get_doclength(2));
    TEST_EXCEPTION(Xapian::DocNotFoundError, db.get_doclength(3));

    TEST_EXCEPTION(Xapian::DocNotFoundError, db.get_unique_terms(1));
    TEST_EXCEPTION(Xapian::DocNotFoundError, db.get_unique_terms(2));
    TEST_EXCEPTION(Xapian::DocNotFoundError, db.get_unique_terms(3));

    TEST_EXCEPTION(Xapian::DocNotFoundError, db.get_document(1));
    TEST_EXCEPTION(Xapian::DocNotFoundError, db.get_document(2));
    TEST_EXCEPTION(Xapian::DocNotFoundError, db.get_document(3));

    TEST_EQUAL(db.allterms_begin(), db.allterms_end());
}

// another test of deletion of documents, a cut-down version of deldoc2
DEFINE_TESTCASE(deldoc3, writable) {
    Xapian::WritableDatabase db = get_writable_database();

    Xapian::Document doc1;

    doc1.add_posting("one", 1);

    Xapian::docid did = db.add_document(doc1);
    TEST_EQUAL(did, 1);

    db.commit();

    // reopen() on a writable database shouldn't do anything.
    TEST(!db.reopen());

    db.delete_document(1);

    db.commit();

    // reopen() on a writable database shouldn't do anything.
    TEST(!db.reopen());

    TEST_EQUAL(db.postlist_begin("one"), db.postlist_end("one"));

    TEST_EXCEPTION(Xapian::DocNotFoundError, db.termlist_begin(1));
    TEST_EXCEPTION(Xapian::DocNotFoundError, db.termlist_begin(2));

    // test positionlist_{begin,end}?

    TEST_EQUAL(db.get_doccount(), 0);
    TEST_EQUAL(db.get_avlength(), 0);
    TEST_EQUAL(db.get_termfreq("one"), 0);

    TEST(!db.term_exists("one"));

    TEST_EQUAL(db.get_collection_freq("one"), 0);

    TEST_EXCEPTION(Xapian::DocNotFoundError, db.get_doclength(1));
    TEST_EXCEPTION(Xapian::DocNotFoundError, db.get_doclength(2));

    TEST_EXCEPTION(Xapian::DocNotFoundError, db.get_unique_terms(1));
    TEST_EXCEPTION(Xapian::DocNotFoundError, db.get_unique_terms(2));

    TEST_EXCEPTION(Xapian::DocNotFoundError, db.get_document(1));
    TEST_EXCEPTION(Xapian::DocNotFoundError, db.get_document(2));

    TEST_EQUAL(db.allterms_begin(), db.allterms_end());
}

// tests that deletion and updating of (lots of) documents works as expected
DEFINE_TESTCASE(deldoc4, writable) {
    Xapian::WritableDatabase db = get_writable_database();

    Xapian::Document doc1;

    doc1.add_posting("one", 1);
    doc1.add_posting("two", 2);
    doc1.add_posting("two", 3);

    Xapian::Document doc2 = doc1;
    doc2.remove_term("one");
    doc2.add_posting("three", 4);

    Xapian::Document doc3 = doc2;
    doc3.add_posting("one", 7);
    doc3.remove_term("two");

    const Xapian::docid maxdoc = 1000 * 3;
    Xapian::docid did;
    for (Xapian::docid i = 0; i < maxdoc / 3; ++i) {
	did = db.add_document(doc1);
	TEST_EQUAL(did, i * 3 + 1);
	did = db.add_document(doc2);
	TEST_EQUAL(did, i * 3 + 2);
	did = db.add_document(doc3);
	TEST_EQUAL(did, i * 3 + 3);

	bool is_power_of_two = ((i & (i - 1)) == 0);
	if (is_power_of_two) {
	    db.commit();
	    // reopen() on a writable database shouldn't do anything.
	    TEST(!db.reopen());
	}
    }
    db.commit();
    // reopen() on a writable database shouldn't do anything.
    TEST(!db.reopen());

    /* delete the documents in a peculiar order */
    for (Xapian::docid i = 0; i < maxdoc / 3; ++i) {
	db.delete_document(maxdoc - i);
	db.delete_document(maxdoc / 3 + i + 1);
	db.delete_document(i + 1);
    }

    db.commit();
    // reopen() on a writable database shouldn't do anything.
    TEST(!db.reopen());

    TEST_EQUAL(db.postlist_begin("one"), db.postlist_end("one"));
    TEST_EQUAL(db.postlist_begin("two"), db.postlist_end("two"));
    TEST_EQUAL(db.postlist_begin("three"), db.postlist_end("three"));

    for (Xapian::docid i = 1; i <= maxdoc; ++i) {
	// TEST_EXCEPTION writes to tout each time if the test is run
	// in verbose mode and some string stream implementations get
	// very inefficient with large strings, so clear tout on each pass of
	// the loop to speed up the test since the older information isn't
	// interesting anyway.
	tout.str(string());
	TEST_EXCEPTION(Xapian::DocNotFoundError, db.termlist_begin(i));
	TEST_EXCEPTION(Xapian::DocNotFoundError, db.get_doclength(i));
	TEST_EXCEPTION(Xapian::DocNotFoundError, db.get_unique_terms(i));
	TEST_EXCEPTION(Xapian::DocNotFoundError, db.get_document(i));
    }

    // test positionlist_{begin,end}?

    TEST_EQUAL(db.get_doccount(), 0);
    TEST_EQUAL(db.get_avlength(), 0);
    TEST_EQUAL(db.get_termfreq("one"), 0);
    TEST_EQUAL(db.get_termfreq("two"), 0);
    TEST_EQUAL(db.get_termfreq("three"), 0);

    TEST(!db.term_exists("one"));
    TEST(!db.term_exists("two"));
    TEST(!db.term_exists("three"));

    TEST_EQUAL(db.get_collection_freq("one"), 0);
    TEST_EQUAL(db.get_collection_freq("two"), 0);
    TEST_EQUAL(db.get_collection_freq("three"), 0);

    TEST_EQUAL(db.allterms_begin(), db.allterms_end());
}

// Test deleting a document which was added in the same batch.
DEFINE_TESTCASE(deldoc5, writable) {
    Xapian::WritableDatabase db = get_writable_database();

    Xapian::Document doc1;

    doc1.add_posting("foo", 1);
    doc1.add_posting("bar", 2);
    doc1.add_posting("aardvark", 3);

    Xapian::docid did = db.add_document(doc1);
    TEST_EQUAL(did, 1);

    doc1.remove_term("bar");
    doc1.add_term("hello");

    did = db.add_document(doc1);
    TEST_EQUAL(did, 2);

    doc1.add_term("world", 1);
    did = db.add_document(doc1);
    TEST_EQUAL(did, 3);

    db.delete_document(2);

    TEST_EXCEPTION(Xapian::DocNotFoundError, db.get_document(2));

    db.commit();

    TEST_EXCEPTION(Xapian::DocNotFoundError, db.get_document(2));

    TEST_EQUAL(db.get_termfreq("foo"), 2);
    TEST_EQUAL(db.get_termfreq("aardvark"), 2);
    TEST_EQUAL(db.get_termfreq("hello"), 1);

    Xapian::PostingIterator p = db.postlist_begin("foo");
    TEST_NOT_EQUAL(p, db.postlist_end("foo"));
    TEST_EQUAL(*p, 1);
    ++p;
    TEST_NOT_EQUAL(p, db.postlist_end("foo"));
    TEST_EQUAL(*p, 3);
    ++p;
    TEST_EQUAL(p, db.postlist_end("foo"));
}

// Regression test for bug in quartz and flint, fixed in 1.0.2.
DEFINE_TESTCASE(deldoc6, writable) {
    Xapian::WritableDatabase db = get_writable_database();

    Xapian::Document doc1;

    doc1.add_posting("foo", 1);
    doc1.add_posting("bar", 2);
    doc1.add_posting("aardvark", 3);

    Xapian::docid did = db.add_document(doc1);
    TEST_EQUAL(did, 1);

    doc1.remove_term("bar");
    doc1.add_term("hello");

    did = db.add_document(doc1);
    TEST_EQUAL(did, 2);

    db.commit();

    db.delete_document(2);
    TEST_EXCEPTION(Xapian::DocNotFoundError, db.delete_document(3));

    db.commit();

    TEST_EXCEPTION(Xapian::DocNotFoundError, db.get_document(2));
}

DEFINE_TESTCASE(replacedoc1, writable) {
    Xapian::WritableDatabase db = get_writable_database();

    Xapian::Document doc1;

    doc1.add_posting("foo", 1);
    doc1.add_posting("foo", 2);
    doc1.add_posting("gone", 3);
    doc1.add_posting("bar", 4);
    doc1.add_posting("foo", 5);
    Xapian::docid did;

    did = db.add_document(doc1);
    TEST_EQUAL(did, 1);

    Xapian::Document doc2;

    doc2.add_posting("foo", 1);
    doc2.add_posting("pipco", 2);
    doc2.add_posting("bar", 4);
    doc2.add_posting("foo", 5);

    db.replace_document(did, doc2);

    Xapian::Document doc3 = db.get_document(did);
    Xapian::TermIterator t_iter = doc3.termlist_begin();
    TEST_EQUAL(*t_iter, "bar");
    Xapian::PositionIterator p_iter = t_iter.positionlist_begin();
    TEST_EQUAL(*p_iter, 4);
    ++t_iter;
    TEST_EQUAL(*t_iter, "foo");
    Xapian::PositionIterator q_iter = t_iter.positionlist_begin();
    TEST_EQUAL(*q_iter, 1);
    ++q_iter;
    TEST_EQUAL(*q_iter, 5);
    ++t_iter;
    TEST_EQUAL(*t_iter, "pipco");
    Xapian::PositionIterator r_iter = t_iter.positionlist_begin();
    TEST_EQUAL(*r_iter, 2);
    ++t_iter;
    TEST_EQUAL(t_iter, doc3.termlist_end());
}

// Test of new feature: WritableDatabase::replace_document accepts a docid
// which doesn't yet exist as of Xapian 0.8.2.
DEFINE_TESTCASE(replacedoc2, writable) {
    Xapian::WritableDatabase db = get_writable_database();

    Xapian::Document doc1;

    doc1.add_posting("foo", 1);
    doc1.add_posting("foo", 2);
    doc1.add_posting("gone", 3);
    doc1.add_posting("bar", 4);
    doc1.add_posting("foo", 5);
    Xapian::docid did = 31770;

    db.replace_document(did, doc1);

    // Regression tests for bug in the InMemory backend - fixed in 1.0.2.
    TEST_EXCEPTION(Xapian::DocNotFoundError, db.get_document(1));
    Xapian::PostingIterator postit = db.postlist_begin("");
    TEST(postit != db.postlist_end(""));
    TEST_EQUAL(*postit, 31770);

    Xapian::Document doc2;

    doc2.add_posting("foo", 1);
    doc2.add_posting("pipco", 2);
    doc2.add_posting("bar", 4);
    doc2.add_posting("foo", 5);

    db.replace_document(did, doc2);
    TEST_EQUAL(db.get_doccount(), 1);

    Xapian::Document doc3 = db.get_document(did);
    Xapian::TermIterator t_iter = doc3.termlist_begin();
    TEST_EQUAL(*t_iter, "bar");
    Xapian::PositionIterator p_iter = t_iter.positionlist_begin();
    TEST_EQUAL(*p_iter, 4);
    ++t_iter;
    TEST_EQUAL(*t_iter, "foo");
    Xapian::PositionIterator q_iter = t_iter.positionlist_begin();
    TEST_EQUAL(*q_iter, 1);
    ++q_iter;
    TEST_EQUAL(*q_iter, 5);
    ++t_iter;
    TEST_EQUAL(*t_iter, "pipco");
    Xapian::PositionIterator r_iter = t_iter.positionlist_begin();
    TEST_EQUAL(*r_iter, 2);
    ++t_iter;
    TEST_EQUAL(t_iter, doc3.termlist_end());

    did = db.add_document(doc1);
    TEST_EQUAL(did, 31771);
    TEST_EQUAL(db.get_doccount(), 2);

    TEST_EXCEPTION(Xapian::InvalidArgumentError, db.replace_document(0, doc2));
}

// Test replacing a document which was added in the same batch.
DEFINE_TESTCASE(replacedoc3, writable) {
    Xapian::WritableDatabase db = get_writable_database();

    Xapian::Document doc1;

    doc1.add_posting("foo", 1);
    doc1.add_posting("bar", 2);
    doc1.add_posting("aardvark", 3);

    Xapian::docid did = db.add_document(doc1);
    TEST_EQUAL(did, 1);

    doc1.remove_term("bar");
    doc1.add_term("hello");

    did = db.add_document(doc1);
    TEST_EQUAL(did, 2);

    doc1.add_term("world", 1);
    did = db.add_document(doc1);
    TEST_EQUAL(did, 3);

    Xapian::Document doc2;
    doc2.add_term("world");
    db.replace_document(2, doc2);

    db.commit();

    // Check that the document exists (no DocNotFoundError).
    doc2 = db.get_document(2);

    TEST_EQUAL(db.get_termfreq("foo"), 2);
    TEST_EQUAL(db.get_termfreq("aardvark"), 2);
    TEST_EQUAL(db.get_termfreq("hello"), 1);
    TEST_EQUAL(db.get_termfreq("world"), 2);

    TEST_EQUAL(db.get_doclength(1), 3);
    TEST_EQUAL(db.get_doclength(2), 1);
    TEST_EQUAL(db.get_doclength(3), 4);

    TEST_EQUAL(db.get_unique_terms(1), 3);
    TEST_EQUAL(db.get_unique_terms(2), 1);
    TEST_EQUAL(db.get_unique_terms(3), 4);

    Xapian::PostingIterator p = db.postlist_begin("foo");
    TEST_NOT_EQUAL(p, db.postlist_end("foo"));
    TEST_EQUAL(*p, 1);
    TEST_EQUAL(p.get_doclength(), 3);
    TEST_EQUAL(p.get_unique_terms(), 3);
    ++p;
    TEST_NOT_EQUAL(p, db.postlist_end("foo"));
    TEST_EQUAL(*p, 3);
    TEST_EQUAL(p.get_doclength(), 4);
    TEST_EQUAL(p.get_unique_terms(), 4);
    ++p;
    TEST_EQUAL(p, db.postlist_end("foo"));

    p = db.postlist_begin("world");
    TEST_NOT_EQUAL(p, db.postlist_end("world"));
    TEST_EQUAL(*p, 2);
    TEST_EQUAL(p.get_doclength(), 1);
    TEST_EQUAL(p.get_unique_terms(), 1);
    ++p;
    TEST_NOT_EQUAL(p, db.postlist_end("world"));
    TEST_EQUAL(*p, 3);
    TEST_EQUAL(p.get_doclength(), 4);
    TEST_EQUAL(p.get_unique_terms(), 4);
    ++p;
    TEST_EQUAL(p, db.postlist_end("world"));
}

// Test replacing a document which was deleted in the same batch.
DEFINE_TESTCASE(replacedoc4, writable) {
    Xapian::WritableDatabase db = get_writable_database();

    Xapian::Document doc1;

    doc1.add_posting("foo", 1);
    doc1.add_posting("bar", 2);
    doc1.add_posting("aardvark", 3);

    Xapian::docid did = db.add_document(doc1);
    TEST_EQUAL(did, 1);

    doc1.remove_term("bar");
    doc1.add_term("hello");

    did = db.add_document(doc1);
    TEST_EQUAL(did, 2);

    doc1.add_term("world", 1);
    did = db.add_document(doc1);
    TEST_EQUAL(did, 3);

    db.delete_document(2);

    Xapian::Document doc2;
    doc2.add_term("world");
    db.replace_document(2, doc2);

    db.commit();

    // Check that the document exists (no DocNotFoundError).
    doc2 = db.get_document(2);

    TEST_EQUAL(db.get_termfreq("foo"), 2);
    TEST_EQUAL(db.get_termfreq("aardvark"), 2);
    TEST_EQUAL(db.get_termfreq("hello"), 1);
    TEST_EQUAL(db.get_termfreq("world"), 2);

    Xapian::PostingIterator p = db.postlist_begin("foo");
    TEST_NOT_EQUAL(p, db.postlist_end("foo"));
    TEST_EQUAL(*p, 1);
    ++p;
    TEST_NOT_EQUAL(p, db.postlist_end("foo"));
    TEST_EQUAL(*p, 3);
    ++p;
    TEST_EQUAL(p, db.postlist_end("foo"));

    p = db.postlist_begin("world");
    TEST_NOT_EQUAL(p, db.postlist_end("world"));
    TEST_EQUAL(*p, 2);
    ++p;
    TEST_NOT_EQUAL(p, db.postlist_end("world"));
    TEST_EQUAL(*p, 3);
    ++p;
    TEST_EQUAL(p, db.postlist_end("world"));
}

// Test replacing a document with itself without modifying postings.
// Regression test for bug in 0.9.9 and earlier - there flint and quartz
// lost all positional information for the document when you did this.
DEFINE_TESTCASE(replacedoc5, writable) {
    Xapian::WritableDatabase db = get_writable_database();

    {
	Xapian::Document doc;
	doc.add_posting("hello", 1);
	doc.add_posting("world", 2);

	Xapian::docid did = db.add_document(doc);
	TEST_EQUAL(did, 1);
	db.commit();
    }

    {
	Xapian::Document doc = db.get_document(1);
	TEST(db.has_positions());
	TEST(db.positionlist_begin(1, "hello") != db.positionlist_end(1, "hello"));
	TEST(db.positionlist_begin(1, "world") != db.positionlist_end(1, "world"));
	db.replace_document(1, doc);
	db.commit();

	TEST(db.has_positions());
	TEST(db.positionlist_begin(1, "hello") != db.positionlist_end(1, "hello"));
	TEST(db.positionlist_begin(1, "world") != db.positionlist_end(1, "world"));
    }

    // The backends now spot simple cases of replacing the same document and
    // don't do needless work.  Force them to actually do the replacement to
    // make sure that case works.

    {
	Xapian::Document doc;
	doc.add_term("Q2");
	db.add_document(doc);
	db.commit();
    }

    {
	Xapian::Document doc = db.get_document(1);
	TEST(db.has_positions());
	TEST(db.positionlist_begin(1, "hello") != db.positionlist_end(1, "hello"));
	TEST(db.positionlist_begin(1, "world") != db.positionlist_end(1, "world"));
	(void)db.get_document(2);
	db.replace_document(1, doc);
	db.commit();

	TEST(db.has_positions());
	TEST(db.positionlist_begin(1, "hello") != db.positionlist_end(1, "hello"));
	TEST(db.positionlist_begin(1, "world") != db.positionlist_end(1, "world"));
    }
}

// Test replacing a document while adding values, without changing anything
// else.  Regression test for a bug introduced while implementing lazy update,
// and also covers a few other code paths.
DEFINE_TESTCASE(replacedoc6, writable) {
    Xapian::WritableDatabase db = get_writable_database();

    Xapian::Document doc;
    Xapian::docid did = db.add_document(doc);
    TEST_EQUAL(did, 1);
    db.commit();

    // Add document
    doc = db.get_document(1);
    TEST_EQUAL(doc.get_value(1), "");
    TEST_EQUAL(doc.get_value(2), "");
    doc.add_value(1, "banana1");
    db.replace_document(1, doc);

    doc = db.get_document(1);
    TEST_EQUAL(doc.get_value(1), "banana1");
    TEST_EQUAL(doc.get_value(2), "");
    db.commit();

    doc = db.get_document(1);
    TEST_EQUAL(doc.get_value(1), "banana1");
    TEST_EQUAL(doc.get_value(2), "");
    doc.add_value(2, "banana2");
    db.replace_document(1, doc);

    TEST_EQUAL(doc.get_value(1), "banana1");
    TEST_EQUAL(doc.get_value(2), "banana2");
    db.commit();

    doc = db.get_document(1);
    TEST_EQUAL(doc.get_value(1), "banana1");
    TEST_EQUAL(doc.get_value(2), "banana2");
}

// Test of new feature: WritableDatabase::replace_document and delete_document
// can take a unique termname instead of a document id as of Xapian 0.8.2.
DEFINE_TESTCASE(uniqueterm1, writable) {
    Xapian::WritableDatabase db = get_writable_database();

    for (int n = 1; n <= 20; ++n) {
	Xapian::Document doc;
	string uterm = "U" + str(n % 16);
	doc.add_term(uterm);
	doc.add_term(str(n));
	doc.add_term(str(n ^ 9));
	doc.add_term("all");
	doc.set_data("pass1");
	db.add_document(doc);
    }

    TEST_EQUAL(db.get_doccount(), 20);

    static const Xapian::doccount sizes[20] = {
	19, 17, 16, 15,
	15, 15, 15, 15,
	15, 15, 15, 15,
	15, 15, 15, 15,
	15, 15, 15, 15
    };
    for (int n = 1; n <= 20; ++n) {
	string uterm = "U" + str(n % 16);
	if (uterm == "U2") {
	    db.delete_document(uterm);
	} else {
	    Xapian::Document doc;
	    doc.add_term(uterm);
	    doc.add_term(str(n));
	    doc.add_term(str(n ^ 9));
	    doc.add_term("all");
	    doc.set_data("pass2");
	    db.replace_document(uterm, doc);
	}
	TEST_EQUAL(db.get_doccount(), sizes[n - 1]);
    }

    string uterm = "U571";
    Xapian::Document doc;
    doc.add_term(uterm);
    doc.set_data("pass3");
    db.replace_document(uterm, doc);

    TEST_EQUAL(db.get_doccount(), 16);

    db.delete_document("U2");

    TEST_EQUAL(db.get_doccount(), 16);
}

// tests all document postlists
DEFINE_TESTCASE(allpostlist2, writable) {
    Xapian::WritableDatabase db(get_writable_database("apitest_manydocs"));
    Xapian::PostingIterator i = db.postlist_begin("");
    unsigned int j = 1;
    while (i != db.postlist_end("")) {
	TEST_EQUAL(*i, j);
	i++;
	j++;
    }
    TEST_EQUAL(j, 513);

    db.delete_document(1);
    db.delete_document(50);
    db.delete_document(512);

    i = db.postlist_begin("");
    j = 2;
    while (i != db.postlist_end("")) {
	TEST_EQUAL(*i, j);
	i++;
	j++;
	if (j == 50) j++;
    }
    TEST_EQUAL(j, 512);

    i = db.postlist_begin("");
    j = 2;
    while (i != db.postlist_end("")) {
	TEST_EQUAL(*i, j);
	i++;
	j++;
	if (j == 40) {
	    j += 10;
	    i.skip_to(j);
	    j++;
	}
    }
    TEST_EQUAL(j, 512);
}

static void test_emptyterm2_helper(Xapian::WritableDatabase & db)
{
    // Don't bother with postlist_begin() because allpostlist tests cover that.
    TEST_EXCEPTION(Xapian::InvalidArgumentError, db.positionlist_begin(1, ""));
    TEST_EQUAL(db.get_doccount(), db.get_termfreq(""));
    TEST_EQUAL(db.get_doccount() != 0, db.term_exists(""));
    TEST_EQUAL(db.get_doccount(), db.get_collection_freq(""));
}

// tests results of passing an empty term to various methods
// equivalent of emptyterm1 for a writable database
DEFINE_TESTCASE(emptyterm2, writable) {
    {
	Xapian::WritableDatabase db(get_writable_database("apitest_manydocs"));
	TEST_EQUAL(db.get_doccount(), 512);
	test_emptyterm2_helper(db);
	db.delete_document(1);
	TEST_EQUAL(db.get_doccount(), 511);
	test_emptyterm2_helper(db);
	db.delete_document(50);
	TEST_EQUAL(db.get_doccount(), 510);
	test_emptyterm2_helper(db);
	db.delete_document(512);
	TEST_EQUAL(db.get_doccount(), 509);
	test_emptyterm2_helper(db);
    }

    {
	Xapian::WritableDatabase db(get_writable_database("apitest_onedoc"));
	TEST_EQUAL(db.get_doccount(), 1);
	test_emptyterm2_helper(db);
	db.delete_document(1);
	TEST_EQUAL(db.get_doccount(), 0);
	test_emptyterm2_helper(db);
    }

    {
	Xapian::WritableDatabase db(get_writable_database());
	TEST_EQUAL(db.get_doccount(), 0);
	test_emptyterm2_helper(db);
    }
}

// Check that a large number of position list entries for a particular term
// works - regression test for flint.
DEFINE_TESTCASE(longpositionlist1, writable) {
    Xapian::WritableDatabase db = get_writable_database();

    Xapian::Document doc;
    Xapian::termpos n;
    for (n = 1; n <= 2000; ++n) {
	doc.add_posting("fork", n * 3);
	doc.add_posting("knife", n * unsigned(log(double(n + 2))));
	doc.add_posting("spoon", n * n);
	// Exercise positions up to 4 billion.
	Xapian::termpos half_cube = n * n / 2 * n;
	doc.add_posting("chopsticks", half_cube);
	if constexpr(sizeof(Xapian::termpos) >= 8) {
	    // Exercise 64-bit positions.
	    doc.add_posting("spork", half_cube * half_cube);
	}
    }
    doc.set_data("cutlery");
    Xapian::docid did = db.add_document(doc);
    db.commit();

    doc = db.get_document(did);

    Xapian::TermIterator t, tend;
    Xapian::PositionIterator p, pend;

    t = doc.termlist_begin();
    tend = doc.termlist_end();

    TEST(t != tend);
    TEST_EQUAL(*t, "chopsticks");
    p = t.positionlist_begin();
    pend = t.positionlist_end();
    for (n = 1; n <= 2000; ++n) {
	TEST(p != pend);
	Xapian::termpos half_cube = n * n / 2 * n;
	TEST_EQUAL(*p, half_cube);
	++p;
    }
    TEST(p == pend);

    ++t;
    TEST(t != tend);
    TEST_EQUAL(*t, "fork");
    p = t.positionlist_begin();
    pend = t.positionlist_end();
    for (n = 1; n <= 2000; ++n) {
	TEST(p != pend);
	TEST_EQUAL(*p, n * 3);
	++p;
    }
    TEST(p == pend);

    ++t;
    TEST(t != tend);
    TEST_EQUAL(*t, "knife");
    p = t.positionlist_begin();
    pend = t.positionlist_end();
    for (n = 1; n <= 2000; ++n) {
	TEST(p != pend);
	TEST_EQUAL(*p, n * unsigned(log(double(n + 2))));
	++p;
    }
    TEST(p == pend);

    ++t;
    TEST(t != tend);
    TEST_EQUAL(*t, "spoon");
    p = t.positionlist_begin();
    pend = t.positionlist_end();
    for (n = 1; n <= 2000; ++n) {
	TEST(p != pend);
	TEST_EQUAL(*p, n * n);
	++p;
    }
    TEST(p == pend);

    if constexpr(sizeof(Xapian::termpos) >= 8) {
	++t;
	TEST(t != tend);
	TEST_EQUAL(*t, "spork");
	p = t.positionlist_begin();
	pend = t.positionlist_end();
	for (n = 1; n <= 2000; ++n) {
	    TEST(p != pend);
	    Xapian::termpos half_cube = n * n / 2 * n;
	    TEST_EQUAL(*p, half_cube * half_cube);
	    ++p;
	}
	TEST(p == pend);
    }

    ++t;
    TEST(t == tend);
}

// Regression test for bug#110: Inconsistent sort order between pages with
// set_sort_by_value_then_relevance.
DEFINE_TESTCASE(consistency2, writable) {
    Xapian::WritableDatabase db = get_writable_database();
    char buf[2] = "X";

    // Add 5 documents indexed by "test" with wdf 1.
<<<<<<< HEAD
    for (char ch = '0'; ch < '5'; ++ch) {
=======
    for (int i = 0; i < 5; ++i) {
>>>>>>> 1d57449e
	Xapian::Document doc;
	*buf = ch;
	doc.add_value(0, buf);
	doc.add_term("test");
	db.add_document(doc);
    }

    // Add 5 documents indexed by "test" with wdf 2.
<<<<<<< HEAD
    for (char ch = '0'; ch < '5'; ++ch) {
=======
    for (int i = 0; i < 5; ++i) {
>>>>>>> 1d57449e
	Xapian::Document doc;
	*buf = ch;
	doc.add_value(0, buf);
	doc.add_term("test", 2);
	db.add_document(doc);
    }

    db.commit();

    Xapian::Enquire enq(db);
    enq.set_query(Xapian::Query("test"));

    enq.set_sort_by_value_then_relevance(0, true);

    // 10 results, unpaged.
    Xapian::MSet mset1 = enq.get_mset(0, 10);
    TEST_EQUAL(mset1.size(), 10);

    // 10 results, split.
    Xapian::MSet mset2a = enq.get_mset(0, 1);
    TEST_EQUAL(mset2a.size(), 1);
    Xapian::MSet mset2b = enq.get_mset(1, 1);
    TEST_EQUAL(mset2b.size(), 1);
    Xapian::MSet mset2c = enq.get_mset(2, 8);
    TEST_EQUAL(mset2c.size(), 8);

    TEST_EQUAL(*mset1[0], *mset2a[0]);
    TEST_EQUAL(*mset1[1], *mset2b[0]);
    for (Xapian::doccount i = 0; i < 8; ++i) {
	TEST_EQUAL(*mset1[i + 2], *mset2c[i]);
    }
}

// Check that DatabaseError is thrown if the docid counter would wrap.
// Regression test for bug#152.
DEFINE_TESTCASE(nomoredocids1, writable) {
    // The InMemory backend uses a vector for the documents, so trying to add
    // a document with a really large docid will fail because we can't allocate
    // enough memory!
    SKIP_TEST_FOR_BACKEND("inmemory");

    Xapian::WritableDatabase db = get_writable_database();
    Xapian::Document doc;
    doc.set_data("prose");
    doc.add_term("word");

    // FIXME: This probably should use the _MAX_DOCID values
    Xapian::docid max_id = 0xffffffff;

    db.replace_document(max_id, doc);

    TEST_EXCEPTION(Xapian::DatabaseError, db.add_document(doc));
}

// Test synonyms from subdbs are appropriately merged.
DEFINE_TESTCASE(synonym_merge1, writable && synonyms) {
    Xapian::WritableDatabase db = get_writable_database();
    Xapian::WritableDatabase db1 = get_named_writable_database("db1");

    db.add_synonym("abc", "asd");
    db.add_synonym("abc", "asd2");
    db.add_synonym("abc", "asd4");
    db.add_synonym("abc", "asd6");
    db.commit();

    db1.add_synonym("abc", "asd1");
    db1.add_synonym("abc", "asd2");
    db1.add_synonym("abc", "asd3");
    db1.add_synonym("abc", "asd5");
    db1.add_synonym("abc", "asd10");
    db1.commit();

    Xapian::Database db_multi;
    db_multi.add_database(db);
    db_multi.add_database(db1);

    Xapian::TermIterator t;
    string s, e;
    s = "|";
    t = db_multi.synonyms_begin("abc");
    while (t != db_multi.synonyms_end("abc")) {
	s += *t++;
	s += '|';
    }
    e = "|asd|asd1|asd10|asd2|asd3|asd4|asd5|asd6|";
    TEST_STRINGS_EQUAL(s, e);
}


// Test synonym iterators.
DEFINE_TESTCASE(synonymitor1, writable && synonyms) {
    Xapian::WritableDatabase db = get_writable_database();

    // Test iterators for terms which aren't there.
    TEST(db.synonyms_begin("abc") == db.synonyms_end("abc"));

    // Test iterating the synonym keys when there aren't any.
    TEST(db.synonym_keys_begin() == db.synonym_keys_end());

    db.add_synonym("hello", "howdy");
    db.add_synonym("hello", "hi");
    db.add_synonym("goodbye", "bye");
    db.add_synonym("goodbye", "farewell");

    Xapian::TermIterator t;
    string s;

    // Try these tests twice - once before committing and once after.
    for (int times = 1; times <= 2; ++times) {
	// Test iterators for terms which aren't there.
	TEST(db.synonyms_begin("abc") == db.synonyms_end("abc"));
	TEST(db.synonyms_begin("ghi") == db.synonyms_end("ghi"));
	TEST(db.synonyms_begin("zzzzz") == db.synonyms_end("zzzzz"));

	s = "|";
	t = db.synonyms_begin("hello");
	while (t != db.synonyms_end("hello")) {
	    s += *t++;
	    s += '|';
	}
	TEST_STRINGS_EQUAL(s, "|hi|howdy|");

	s = "|";
	t = db.synonyms_begin("goodbye");
	while (t != db.synonyms_end("goodbye")) {
	    s += *t++;
	    s += '|';
	}
	TEST_STRINGS_EQUAL(s, "|bye|farewell|");

	s = "|";
	t = db.synonym_keys_begin();
	while (t != db.synonym_keys_end()) {
	    s += *t++;
	    s += '|';
	}
	TEST_STRINGS_EQUAL(s, "|goodbye|hello|");

	db.commit();
    }

    // Delete a synonym for "hello" and all synonyms for "goodbye".
    db.remove_synonym("hello", "hi");
    db.clear_synonyms("goodbye");

    // Try these tests twice - once before committing and once after.
    for (int times = 1; times <= 2; ++times) {
	// Test iterators for terms which aren't there.
	TEST(db.synonyms_begin("abc") == db.synonyms_end("abc"));
	TEST(db.synonyms_begin("ghi") == db.synonyms_end("ghi"));
	TEST(db.synonyms_begin("zzzzz") == db.synonyms_end("zzzzz"));

	s = "|";
	t = db.synonyms_begin("hello");
	while (t != db.synonyms_end("hello")) {
	    s += *t++;
	    s += '|';
	}
	TEST_STRINGS_EQUAL(s, "|howdy|");

	TEST(db.synonyms_begin("goodbye") == db.synonyms_end("goodbye"));

	s = "|";
	t = db.synonym_keys_begin();
	while (t != db.synonym_keys_end()) {
	    s += *t++;
	    s += '|';
	}
	TEST_STRINGS_EQUAL(s, "|hello|");

	db.commit();
    }

    Xapian::Database db_multi;
    db_multi.add_database(db);
    db_multi.add_database(get_database("apitest_simpledata"));

    // Test iterators for terms which aren't there.
    TEST(db_multi.synonyms_begin("abc") == db_multi.synonyms_end("abc"));
    TEST(db_multi.synonyms_begin("ghi") == db_multi.synonyms_end("ghi"));
    TEST(db_multi.synonyms_begin("zzzzz") == db_multi.synonyms_end("zzzzz"));

    s = "|";
    t = db_multi.synonyms_begin("hello");
    while (t != db_multi.synonyms_end("hello")) {
	s += *t++;
	s += '|';
    }
    TEST_STRINGS_EQUAL(s, "|howdy|");

    TEST(db_multi.synonyms_begin("goodbye") == db_multi.synonyms_end("goodbye"));

    s = "|";
    t = db_multi.synonym_keys_begin();
    while (t != db_multi.synonym_keys_end()) {
	s += *t++;
	s += '|';
    }
    TEST_STRINGS_EQUAL(s, "|hello|");
}

// Test that adding a document with a really long term gives an error on
// add_document() rather than on commit().
DEFINE_TESTCASE(termtoolong1, writable) {
    // Inmemory doesn't impose a limit.
    SKIP_TEST_FOR_BACKEND("inmemory");

    Xapian::WritableDatabase db = get_writable_database();

    for (size_t i = 246; i <= 290; ++i) {
	tout.str(string());
	tout << "Term length " << i << endl;
	Xapian::Document doc;
	string term(i, 'X');
	doc.add_term(term);
	try {
	    db.add_document(doc);
	    TEST_AND_EXPLAIN(false, "Expecting exception InvalidArgumentError");
	} catch (const Xapian::InvalidArgumentError &e) {
	    // Check that the max length is correctly expressed in the
	    // exception message - we've got this wrong in two different ways
	    // in the past!
	    tout << e.get_msg() << endl;
	    TEST(e.get_msg().find("Term too long (> 245)") != string::npos);
	}
    }

    for (size_t j = 240; j <= 245; ++j) {
	tout.str(string());
	tout << "Term length " << j << endl;
	Xapian::Document doc;
	string term(j, 'X');
	doc.add_term(term);
	db.add_document(doc);
    }

    db.commit();

    size_t limit = 255;
    {
	// Currently glass escapes zero bytes from terms in keys for
	// some tables, so a term with 128 zero bytes won't work for glass.
	Xapian::Document doc;
	doc.add_term(string(limit / 2 + 1, '\0'));
	db.add_document(doc);
	try {
	    db.commit();
	    TEST_AND_EXPLAIN(false, "Expecting exception InvalidArgumentError");
	} catch (const Xapian::InvalidArgumentError &e) {
	    // Check that the max length is correctly expressed in the
	    // exception message - we've got this wrong in two different ways
	    // in the past!
	    tout << e.get_msg() << endl;
	    string target = " is ";
	    target += str(limit);
	    target += " bytes";
	    TEST(e.get_msg().find(target) != string::npos);
	}
    }

    // Try adding a document.  Regression test for a bug fixed in 1.4.15 - in
    // earlier versions the pending changes which caused the
    // InvalidArgumentError were left around and a subsequent commit() on the
    // same WritableDatabase would also fail with InvalidArgumentError.
    Xapian::Document doc;
    doc.add_term("ok");
    db.add_document(doc);
    db.commit();
}

/// Test playing with a postlist
DEFINE_TESTCASE(postlist7, writable) {
    Xapian::WritableDatabase db_w = get_writable_database();

    {
	Xapian::Document doc;
	doc.add_term("foo", 3);
	doc.add_term("zz", 4);
	db_w.replace_document(5, doc);
    }

    Xapian::PostingIterator p;
    p = db_w.postlist_begin("foo");
    TEST(p != db_w.postlist_end("foo"));
    TEST_EQUAL(*p, 5);
    TEST_EQUAL(p.get_wdf(), 3);
    TEST_EQUAL(p.get_doclength(), 7);
    TEST_EQUAL(p.get_unique_terms(), 2);
    ++p;
    TEST(p == db_w.postlist_end("foo"));

    {
	Xapian::Document doc;
	doc.add_term("foo", 1);
	doc.add_term("zz", 1);
	db_w.replace_document(6, doc);
    }

    p = db_w.postlist_begin("foo");
    TEST(p != db_w.postlist_end("foo"));
    TEST_EQUAL(*p, 5);
    TEST_EQUAL(p.get_wdf(), 3);
    TEST_EQUAL(p.get_doclength(), 7);
    TEST_EQUAL(p.get_unique_terms(), 2);
    ++p;
    TEST(p != db_w.postlist_end("foo"));
    TEST_EQUAL(*p, 6);
    TEST_EQUAL(p.get_wdf(), 1);
    TEST_EQUAL(p.get_doclength(), 2);
    TEST_EQUAL(p.get_unique_terms(), 2);
    ++p;
    TEST(p == db_w.postlist_end("foo"));
}

DEFINE_TESTCASE(lazytablebug1, glass) {
    {
	Xapian::WritableDatabase db = get_named_writable_database("lazytablebug1", string());

	Xapian::Document doc;
	doc.add_term("foo");
	db.add_document(doc);
	db.commit();

	string synonym(255, 'x');
	char buf[] = " iamafish!!!!!!!!!!";
	for (int i = 33; i < 120; ++i) {
	    db.add_synonym(buf, synonym);
	    ++buf[0];
	}

	db.commit();
    }

    Xapian::Database db = get_writable_database_as_database();
    for (Xapian::TermIterator t = db.synonym_keys_begin(); t != db.synonym_keys_end(); ++t) {
	tout << *t << endl;
    }
}

/// Regression test for bug #287 for flint.
DEFINE_TESTCASE(cursordelbug1, writable && path) {
    static const int terms[] = { 219, 221, 222, 223, 224, 225, 226 };
    static const int copies[] = { 74, 116, 199, 21, 45, 155, 189 };

    Xapian::WritableDatabase db;
    db = get_named_writable_database("cursordelbug1", string());

    for (size_t i = 0; i < sizeof(terms) / sizeof(terms[0]); ++i) {
	Xapian::Document doc;
	doc.add_term("XC" + str(terms[i]));
	doc.add_term("XTabc");
	doc.add_term("XAdef");
	doc.add_term("XRghi");
	doc.add_term("XYabc");
	int c = copies[i];
	while (c--) db.add_document(doc);
    }

    db.commit();

    for (size_t i = 0; i < sizeof(terms) / sizeof(terms[0]); ++i) {
	db.delete_document("XC" + str(terms[i]));
    }

    db.commit();

    const string & db_path = get_named_writable_database_path("cursordelbug1");
    TEST_EQUAL(Xapian::Database::check(db_path), 0);
}

/** Helper function for modifyvalues1.
 *
 * Check that the values stored in the database match */
static void
check_vals(const Xapian::Database & db, const map<Xapian::docid, string> & vals)
{
    TEST_EQUAL(db.get_doccount(), vals.size());
    if (vals.empty()) return;
    TEST_REL(vals.rbegin()->first,<=,db.get_lastdocid());
    map<Xapian::docid, string>::const_iterator i;
    for (i = vals.begin(); i != vals.end(); ++i) {
	tout.str(string());
	tout << "Checking value in doc " << i->first << " - should be '" << i->second << "'\n";
	Xapian::Document doc = db.get_document(i->first);
	string dbval = doc.get_value(1);
	TEST_EQUAL(dbval, i->second);
	if (dbval.empty()) {
	    TEST_EQUAL(0, doc.values_count());
	    TEST_EQUAL(doc.values_begin(), doc.values_end());
	} else {
	    TEST_EQUAL(1, doc.values_count());
	    Xapian::ValueIterator valit = doc.values_begin();
	    TEST_NOT_EQUAL(valit, doc.values_end());
	    TEST_EQUAL(dbval, *valit);
	    TEST_EQUAL(1, valit.get_valueno());
	    ++valit;
	    TEST_EQUAL(valit, doc.values_end());
	}
    }
}

/** Regression test for bug in initial streaming values implementation in
 *  chert.
 */
DEFINE_TESTCASE(modifyvalues1, writable) {
    unsigned int seed = 7;
    Xapian::WritableDatabase db = get_writable_database();
    // Note: doccount must be coprime with 13
    const Xapian::doccount doccount = 1000;
    static_assert(doccount % 13 != 0, "doccount divisible by 13");

    map<Xapian::docid, string> vals;

    for (Xapian::doccount num = 1; num <= doccount; ++num) {
	tout.str(string());
	Xapian::Document doc;
	string val = "val" + str(num);
	tout << "Setting val '" << val << "' in doc " << num << "\n";
	doc.add_value(1, val);
	db.add_document(doc);
	vals[num] = val;
    }
    check_vals(db, vals);
    db.commit();
    check_vals(db, vals);

    // Modify one of the values (this is a regression test which failed with
    // the initial implementation of streaming values).
    {
	Xapian::Document doc;
	string val = "newval0";
	tout << "Setting val '" << val << "' in doc 2\n";
	doc.add_value(1, val);
	db.replace_document(2, doc);
	vals[2] = val;
	check_vals(db, vals);
	db.commit();
	check_vals(db, vals);
    }

    // Check that value doesn't get lost when replacing a document with itself.
    {
	tout << "Replacing document 1 with itself\n";
	Xapian::Document doc = db.get_document(1);
	db.replace_document(1, doc);
	check_vals(db, vals);
	db.commit();
	check_vals(db, vals);
    }

    // Check that value doesn't get lost when replacing a document with itself,
    // accessing another document in the meantime.  This is a regression test
    // for a bug in the code which implements lazy updates - this used to
    // forget the values in the document in this situation.
    {
	tout << "Replacing document 1 with itself, after reading doc 2.\n";
	Xapian::Document doc = db.get_document(1);
	db.get_document(2);
	db.replace_document(1, doc);
	check_vals(db, vals);
	db.commit();
	check_vals(db, vals);
    }

    // Do some random modifications: seed random generator, for repeatable
    // results.
    tout << "Setting seed to " << seed << "\n";
    srand(seed);
    for (Xapian::doccount num = 1; num <= doccount * 2; ++num) {
	tout.str(string());
	Xapian::docid did = ((rand() >> 8) % doccount) + 1;
	Xapian::Document doc;
	string val;

	if (num % 5 != 0) {
	    val = "newval" + str(num);
	    tout << "Setting val '" << val << "' in doc " << did << "\n";
	    doc.add_value(1, val);
	} else {
	    tout << "Adding/replacing empty document " << did << "\n";
	}
	db.replace_document(did, doc);
	vals[did] = val;
    }
    check_vals(db, vals);
    db.commit();
    check_vals(db, vals);

    // Delete all the remaining values, in a slightly shuffled order.
    // This is where it's important that doccount is coprime with 13.
    for (Xapian::doccount num = 0; num < doccount * 13; num += 13) {
	tout.str(string());
	Xapian::docid did = (num % doccount) + 1;
	tout << "Clearing val in doc " << did << "\n";
	Xapian::Document doc;
	db.replace_document(did, doc);
	vals[did] = string();
    }
    check_vals(db, vals);
    db.commit();
    check_vals(db, vals);
}

/** Regression test for protocol design bug.
 *
 *  Previously some messages didn't send a reply but could result in an
 *  exception being sent over the link.  That exception would then get
 *  read as a response to the next message instead of its actual response
 *  so we'd be out of step.
 *
 *  This also affected MSG_DELETEDOCUMENTTERM, MSG_CANCEL, MSG_SETMETADATA
 *  and MSG_ADDSPELLING but it's harder to reliably trigger an exception
 *  from any of those.
 *
 *  See #783.  Fixed in 1.4.12.
 */
DEFINE_TESTCASE(protocolbug1, remote && writable) {
    Xapian::WritableDatabase db = get_writable_database("");
    Xapian::Document doc;
    doc.add_term(string(300, 'x'));

    TEST_EXCEPTION(Xapian::InvalidArgumentError,
		   db.replace_document(1, doc));
    db.commit();
}<|MERGE_RESOLUTION|>--- conflicted
+++ resolved
@@ -1437,11 +1437,7 @@
     char buf[2] = "X";
 
     // Add 5 documents indexed by "test" with wdf 1.
-<<<<<<< HEAD
     for (char ch = '0'; ch < '5'; ++ch) {
-=======
-    for (int i = 0; i < 5; ++i) {
->>>>>>> 1d57449e
 	Xapian::Document doc;
 	*buf = ch;
 	doc.add_value(0, buf);
@@ -1450,11 +1446,7 @@
     }
 
     // Add 5 documents indexed by "test" with wdf 2.
-<<<<<<< HEAD
     for (char ch = '0'; ch < '5'; ++ch) {
-=======
-    for (int i = 0; i < 5; ++i) {
->>>>>>> 1d57449e
 	Xapian::Document doc;
 	*buf = ch;
 	doc.add_value(0, buf);
