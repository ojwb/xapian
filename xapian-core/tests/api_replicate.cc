/** @file
 * @brief tests of replication functionality
 */
/* Copyright 2008 Lemur Consulting Ltd
 * Copyright 2009-2022 Olly Betts
 * Copyright 2010 Richard Boulton
 * Copyright 2011 Dan Colish
 *
 * This program is free software; you can redistribute it and/or
 * modify it under the terms of the GNU General Public License as
 * published by the Free Software Foundation; either version 2 of the
 * License, or (at your option) any later version.
 *
 * This program is distributed in the hope that it will be useful,
 * but WITHOUT ANY WARRANTY; without even the implied warranty of
 * MERCHANTABILITY or FITNESS FOR A PARTICULAR PURPOSE.  See the
 * GNU General Public License for more details.
 *
 * You should have received a copy of the GNU General Public License
 * along with this program; if not, write to the Free Software
 * Foundation, Inc., 51 Franklin St, Fifth Floor, Boston, MA  02110-1301
 * USA
 */

#include <config.h>

#include "api_replicate.h"

#include <xapian.h>
#include "api/replication.h"

#include "apitest.h"
#include "dbcheck.h"
#include "errno_to_string.h"
#include "fd.h"
#include "filetests.h"
#include "safedirent.h"
#include "safefcntl.h"
#include "safesysstat.h"
#include "safeunistd.h"
#include "setenv.h"
#include "testsuite.h"
#include "testutils.h"
#include "unixcmds.h"

#include <sys/types.h>

#include <cerrno>
#include <cstdlib>
#include <string>

using namespace std;

#ifdef XAPIAN_HAS_REMOTE_BACKEND

static void rmtmpdir(const string & path) {
    rm_rf(path);
}

static void mktmpdir(const string & path) {
    rmtmpdir(path);
    if (mkdir(path.c_str(), 0700) == -1 && errno != EEXIST) {
	FAIL_TEST("Can't make temporary directory");
    }
}

static size_t do_read(int fd, char * p, size_t desired)
{
    size_t total = 0;
    while (desired) {
	ssize_t c = read(fd, p, desired);
	if (c == 0) return total;
	if (c < 0) {
	    if (errno == EINTR) continue;
	    FAIL_TEST("Error reading from file");
	}
	p += c;
	total += c;
	desired -= c;
    }
    return total;
}

static void do_write(int fd, const char * p, size_t n)
{
    while (n) {
	ssize_t c = write(fd, p, n);
	if (c < 0) {
	    if (errno == EINTR) continue;
	    FAIL_TEST("Error writing to file");
	}
	p += c;
	n -= c;
    }
}

// Make a truncated copy of a file.
<<<<<<< HEAD
static size_t
truncated_copy(const string & srcpath, const string & destpath, size_t tocopy)
=======
static file_size_type
truncated_copy(const string& srcpath,
	       const string& destpath,
	       file_size_type tocopy)
>>>>>>> 15e5c82c
{
    FD fdin(open(srcpath.c_str(), O_RDONLY | O_BINARY));
    if (fdin == -1) {
	FAIL_TEST("Open failed (when opening '" << srcpath << "')");
    }

    FD fdout(open(destpath.c_str(), O_WRONLY | O_CREAT | O_TRUNC | O_BINARY, 0666));
    if (fdout == -1) {
	FAIL_TEST("Open failed (when creating '" << destpath << "')");
    }

    const int BUFSIZE = 1024;
    char buf[BUFSIZE];
    size_t total_bytes = 0;
    while (tocopy > 0) {
	size_t thiscopy = tocopy > BUFSIZE ? BUFSIZE : tocopy;
	size_t bytes = do_read(fdin, buf, thiscopy);
	if (thiscopy != bytes) {
	    FAIL_TEST("Couldn't read desired number of bytes from changeset");
	}
	tocopy -= bytes;
	total_bytes += bytes;
	do_write(fdout, buf, bytes);
    }

    if (close(fdout) == -1)
	FAIL_TEST("Error closing file");

    return total_bytes;
}

static void
get_changeset(const string & changesetpath,
	      Xapian::DatabaseMaster & master,
	      Xapian::DatabaseReplica & replica,
	      int expected_changesets,
	      int expected_fullcopies,
	      bool expected_changed,
	      bool full_copy = false)
{
    FD fd(open(changesetpath.c_str(), O_WRONLY | O_CREAT | O_TRUNC | O_BINARY, 0666));
    if (fd == -1) {
	FAIL_TEST("Open failed (when creating a new changeset file at '"
		  << changesetpath << "')");
    }
    Xapian::ReplicationInfo info1;
    master.write_changesets_to_fd(fd,
				  full_copy ? "" : replica.get_revision_info(),
				  &info1);

    TEST_EQUAL(info1.changeset_count, expected_changesets);
    TEST_EQUAL(info1.fullcopy_count, expected_fullcopies);
    TEST_EQUAL(info1.changed, expected_changed);
}

static int
apply_changeset(const string & changesetpath,
		Xapian::DatabaseReplica & replica,
		int expected_changesets,
		int expected_fullcopies,
		bool expected_changed)
{
    FD fd(open(changesetpath.c_str(), O_RDONLY | O_BINARY));
    if (fd == -1) {
	FAIL_TEST("Open failed (when reading changeset file at '"
		  << changesetpath << "')");
    }

    int count = 1;
    replica.set_read_fd(fd);
    Xapian::ReplicationInfo info1;
    Xapian::ReplicationInfo info2;
    bool client_changed = false;
    while (replica.apply_next_changeset(&info2, 0)) {
	++count;
	info1.changeset_count += info2.changeset_count;
	info1.fullcopy_count += info2.fullcopy_count;
	if (info2.changed)
	    client_changed = true;
    }
    info1.changeset_count += info2.changeset_count;
    info1.fullcopy_count += info2.fullcopy_count;
    if (info2.changed)
	client_changed = true;

    TEST_EQUAL(info1.changeset_count, expected_changesets);
    TEST_EQUAL(info1.fullcopy_count, expected_fullcopies);
    TEST_EQUAL(client_changed, expected_changed);
    return count;
}

// Replicate from the master to the replica.
// Returns the number of changesets which were applied.
static int
replicate(Xapian::DatabaseMaster & master,
	  Xapian::DatabaseReplica & replica,
	  const string & tempdir,
	  int expected_changesets,
	  int expected_fullcopies,
	  bool expected_changed,
	  bool full_copy = false)
{
    string changesetpath = tempdir + "/changeset";
    get_changeset(changesetpath, master, replica,
		  expected_changesets,
		  expected_fullcopies,
		  expected_changed,
		  full_copy);
    return apply_changeset(changesetpath, replica,
			   expected_changesets,
			   expected_fullcopies,
			   expected_changed);
}

// Check that the databases held at the given path are identical.
static void
check_equal_dbs(const string & masterpath, const string & replicapath)
{
    Xapian::Database master(masterpath);
    Xapian::Database replica(replicapath);

    TEST_EQUAL(master.get_uuid(), master.get_uuid());
    dbcheck(replica, master.get_doccount(), master.get_lastdocid());

    for (Xapian::TermIterator t = master.allterms_begin();
	 t != master.allterms_end(); ++t) {
	TEST_EQUAL(postlist_to_string(master, *t),
		   postlist_to_string(replica, *t));
    }
}

#define set_max_changesets(N) setenv("XAPIAN_MAX_CHANGESETS", #N, 1)

struct unset_max_changesets_helper_ {
    unset_max_changesets_helper_() { }
    ~unset_max_changesets_helper_() { set_max_changesets(0); }
};

// Ensure that we don't leave generation of changesets on for the next
// testcase, even if this one exits with an exception.
#define UNSET_MAX_CHANGESETS_AFTERWARDS unset_max_changesets_helper_ ezlxq

#endif

// #######################################################################
// # Tests start here

// Basic test of replication functionality.
DEFINE_TESTCASE(replicate1, replicas) {
#ifdef XAPIAN_HAS_REMOTE_BACKEND
    UNSET_MAX_CHANGESETS_AFTERWARDS;
    string tempdir = ".replicatmp";
    mktmpdir(tempdir);
    string masterpath = get_named_writable_database_path("master");

    set_max_changesets(10);

    Xapian::Document doc1;
    doc1.set_data(string("doc1"));
    doc1.add_posting("doc", 1);
    doc1.add_posting("one", 1);

    Xapian::WritableDatabase orig(get_named_writable_database("master"));
    Xapian::DatabaseMaster master(masterpath);
    string replicapath = tempdir + "/replica";
    {
	Xapian::DatabaseReplica replica(replicapath);

	// Add a document to the original database.
	orig.add_document(doc1);
	orig.commit();

	// Apply the replication - we don't have changesets stored, so this
	// should just do a database copy, and return a count of 1.
	int count = replicate(master, replica, tempdir, 0, 1, true);
	TEST_EQUAL(count, 1);
	{
	    Xapian::Database dbcopy(replicapath);
	    TEST_EQUAL(orig.get_uuid(), dbcopy.get_uuid());
	}

	// Repeating the replication should return a count of 1, since no
	// further changes should need to be applied.
	count = replicate(master, replica, tempdir, 0, 0, false);
	TEST_EQUAL(count, 1);
	{
	    Xapian::Database dbcopy(replicapath);
	    TEST_EQUAL(orig.get_uuid(), dbcopy.get_uuid());
	}
    }
    {
	// Regression test - if the replica was reopened, a full copy always
	// used to occur, whether it was needed or not.  Fixed in revision
	// #10117.
	Xapian::DatabaseReplica replica(replicapath);
	int count = replicate(master, replica, tempdir, 0, 0, false);
	TEST_EQUAL(count, 1);
	{
	    Xapian::Database dbcopy(replicapath);
	    TEST_EQUAL(orig.get_uuid(), dbcopy.get_uuid());
	}

	orig.add_document(doc1);
	orig.commit();
	orig.add_document(doc1);
	orig.commit();

	count = replicate(master, replica, tempdir, 2, 0, true);
	TEST_EQUAL(count, 3);
	{
	    Xapian::Database dbcopy(replicapath);
	    TEST_EQUAL(orig.get_uuid(), dbcopy.get_uuid());
	}

	check_equal_dbs(masterpath, replicapath);

	// We need this inner scope to we close the replica before we remove
	// the temporary directory on Windows.
    }

    TEST_EQUAL(Xapian::Database::check(masterpath), 0);

    rmtmpdir(tempdir);
#endif
}

// Test replication from a replicated copy.
DEFINE_TESTCASE(replicate2, replicas) {
#ifdef XAPIAN_HAS_REMOTE_BACKEND
    SKIP_TEST_FOR_BACKEND("glass"); // Glass doesn't currently support this.
    UNSET_MAX_CHANGESETS_AFTERWARDS;

    string tempdir = ".replicatmp";
    mktmpdir(tempdir);
    string masterpath = get_named_writable_database_path("master");

    set_max_changesets(10);

    {
	Xapian::WritableDatabase orig(get_named_writable_database("master"));
	Xapian::DatabaseMaster master(masterpath);
	string replicapath = tempdir + "/replica";
	Xapian::DatabaseReplica replica(replicapath);

	Xapian::DatabaseMaster master2(replicapath);
	string replica2path = tempdir + "/replica2";
	Xapian::DatabaseReplica replica2(replica2path);

	// Add a document to the original database.
	Xapian::Document doc1;
	doc1.set_data(string("doc1"));
	doc1.add_posting("doc", 1);
	doc1.add_posting("one", 1);
	orig.add_document(doc1);
	orig.commit();

	// Apply the replication - we don't have changesets stored, so this
	// should just do a database copy, and return a count of 1.
	TEST_EQUAL(replicate(master, replica, tempdir, 0, 1, true), 1);
	check_equal_dbs(masterpath, replicapath);

	// Replicate from the replica.
	TEST_EQUAL(replicate(master2, replica2, tempdir, 0, 1, true), 1);
	check_equal_dbs(masterpath, replica2path);

	orig.add_document(doc1);
	orig.commit();
	orig.add_document(doc1);
	orig.commit();

	// Replicate from the replica - should have no changes.
	TEST_EQUAL(replicate(master2, replica2, tempdir, 0, 0, false), 1);
	check_equal_dbs(replicapath, replica2path);

	// Replicate, and replicate from the replica - should have 2 changes.
	TEST_EQUAL(replicate(master, replica, tempdir, 2, 0, 1), 3);
	check_equal_dbs(masterpath, replicapath);
	TEST_EQUAL(replicate(master2, replica2, tempdir, 2, 0, 1), 3);
	check_equal_dbs(masterpath, replica2path);

	// Stop writing changesets, and make a modification
	set_max_changesets(0);
	orig.close();
	orig = get_writable_database_again();
	orig.add_document(doc1);
	orig.commit();

	// Replication should do a full copy.
	TEST_EQUAL(replicate(master, replica, tempdir, 0, 1, true), 1);
	check_equal_dbs(masterpath, replicapath);
	TEST_EQUAL(replicate(master2, replica2, tempdir, 0, 1, true), 1);
	check_equal_dbs(masterpath, replica2path);

	// Start writing changesets, but only keep 1 in history, and make a
	// modification.
	set_max_changesets(1);
	orig.close();
	orig = get_writable_database_again();
	orig.add_document(doc1);
	orig.commit();

	// Replicate, and replicate from the replica - should have 1 changes.
	TEST_EQUAL(replicate(master, replica, tempdir, 1, 0, 1), 2);
	check_equal_dbs(masterpath, replicapath);
	TEST_EQUAL(replicate(master2, replica2, tempdir, 1, 0, 1), 2);
	check_equal_dbs(masterpath, replica2path);

	// Make two changes - only one changeset should be preserved.
	orig.add_document(doc1);
	orig.commit();

	// Replication should do a full copy, since one of the needed
	// changesets is missing.

	// FIXME - the following tests are commented out because the backends
	// don't currently tidy up old changesets correctly.
	// TEST_EQUAL(replicate(master, replica, tempdir, 0, 1, true), 1);
	// check_equal_dbs(masterpath, replicapath);
	// TEST_EQUAL(replicate(master2, replica2, tempdir, 0, 1, true), 1);
	// check_equal_dbs(masterpath, replica2path);

	// We need this inner scope to we close the replicas before we remove
	// the temporary directory on Windows.
    }

    rmtmpdir(tempdir);
#endif
}

#ifdef XAPIAN_HAS_REMOTE_BACKEND
static void
replicate_with_brokenness(Xapian::DatabaseMaster & master,
			  Xapian::DatabaseReplica & replica,
			  const string & tempdir,
			  int expected_changesets,
			  int expected_fullcopies,
			  bool expected_changed)
{
    string changesetpath = tempdir + "/changeset";
    get_changeset(changesetpath, master, replica,
		  1, 0, 1);

    // Try applying truncated changesets of various different lengths.
    string brokenchangesetpath = tempdir + "/changeset_broken";
<<<<<<< HEAD
    size_t filesize = size_t(get_file_size(changesetpath));
    size_t len = 10;
=======
    auto filesize = file_size(changesetpath);
    if (errno) {
	FAIL_TEST("Can't stat '" << changesetpath << "'");
    }
    file_size_type len = 10;
    file_size_type copylen;
>>>>>>> 15e5c82c
    while (len < filesize) {
	auto copylen = truncated_copy(changesetpath, brokenchangesetpath, len);
	TEST_EQUAL(copylen, len);
	tout << "Trying replication with a changeset truncated to " << len
	     <<	" bytes, from " << filesize << " bytes\n";
	TEST_EXCEPTION(Xapian::NetworkError,
		       apply_changeset(brokenchangesetpath, replica,
				       expected_changesets, expected_fullcopies,
				       expected_changed));
	if (len < 30 || len + 10 >= filesize) {
	    // For lengths near the beginning and end, increment size by 1
	    ++len;
	} else {
	    // Don't bother incrementing by small amounts in the middle of
	    // the changeset.
	    len += 1000;
	    if (len + 10 >= filesize) {
		len = filesize - 10;
	    }
	}
    }
}
#endif

// Test changesets which are truncated (and therefore invalid).
DEFINE_TESTCASE(replicate3, replicas) {
#ifdef XAPIAN_HAS_REMOTE_BACKEND
    UNSET_MAX_CHANGESETS_AFTERWARDS;
    string tempdir = ".replicatmp";
    mktmpdir(tempdir);
    string masterpath = get_named_writable_database_path("master");

    set_max_changesets(10);

    {
	Xapian::WritableDatabase orig(get_named_writable_database("master"));
	Xapian::DatabaseMaster master(masterpath);
	string replicapath = tempdir + "/replica";
	Xapian::DatabaseReplica replica(replicapath);

	// Add a document to the original database.
	Xapian::Document doc1;
	doc1.set_data(string("doc1"));
	doc1.add_posting("doc", 1);
	doc1.add_posting("one", 1);
	orig.add_document(doc1);
	orig.commit();

	TEST_EQUAL(replicate(master, replica, tempdir, 0, 1, true), 1);
	check_equal_dbs(masterpath, replicapath);

	// Make a changeset.
	orig.add_document(doc1);
	orig.commit();

	replicate_with_brokenness(master, replica, tempdir, 1, 0, true);
	// Although it throws an error, the final replication in
	// replicate_with_brokenness() updates the database, since it's just
	// the end-of-replication message which is missing its body.
	check_equal_dbs(masterpath, replicapath);

	// Check that the earlier broken replications didn't cause any problems
	// for the next replication.
	orig.add_document(doc1);
	orig.commit();
	TEST_EQUAL(replicate(master, replica, tempdir, 1, 0, true), 2);

	// We need this inner scope to we close the replica before we remove
	// the temporary directory on Windows.
    }

    rmtmpdir(tempdir);
#endif
}

// Tests for max_changesets
DEFINE_TESTCASE(replicate4, replicas) {
#ifdef XAPIAN_HAS_REMOTE_BACKEND
    UNSET_MAX_CHANGESETS_AFTERWARDS;
    string tempdir = ".replicatmp";
    mktmpdir(tempdir);
    string masterpath = get_named_writable_database_path("master");

    set_max_changesets(1);

    {
	Xapian::WritableDatabase orig(get_named_writable_database("master"));
	Xapian::DatabaseMaster master(masterpath);
	string replicapath = tempdir + "/replica";
	Xapian::DatabaseReplica replica(replicapath);

	// Add a document with no positions to the original database.
	Xapian::Document doc1;
	doc1.set_data(string("doc1"));
	doc1.add_term("nopos");
	orig.add_document(doc1);
	orig.commit();

	// Apply the replication - we don't have changesets stored, so this
	// should just do a database copy, and return a count of 1.
	int count = replicate(master, replica, tempdir, 0, 1, true);
	TEST_EQUAL(count, 1);
	{
	    Xapian::Database dbcopy(replicapath);
	    TEST_EQUAL(orig.get_uuid(), dbcopy.get_uuid());
	}

	// Add a document with positional information to the original database.
	doc1.add_posting("pos", 1);
	orig.add_document(doc1);
	orig.commit();

	// Replicate, and check that we have the positional information.
	count = replicate(master, replica, tempdir, 1, 0, true);
	TEST_EQUAL(count, 2);
	{
	    Xapian::Database dbcopy(replicapath);
	    TEST_EQUAL(orig.get_uuid(), dbcopy.get_uuid());
	}
	check_equal_dbs(masterpath, replicapath);

	// Add a document with no positions to the original database.
	Xapian::Document doc2;
	doc2.set_data(string("doc2"));
	doc2.add_term("nopos");
	orig.add_document(doc2);
	if (get_dbtype() == "glass") {
	    // FIXME: Needs to be pre-commit for glass
	    set_max_changesets(0);
	}
	orig.commit();

	// Replicate, and check that we have the positional information.
	count = replicate(master, replica, tempdir, 1, 0, true);
	TEST_EQUAL(count, 2);
	{
	    Xapian::Database dbcopy(replicapath);
	    TEST_EQUAL(orig.get_uuid(), dbcopy.get_uuid());
	}
	check_equal_dbs(masterpath, replicapath);
	TEST(!file_exists(masterpath + "/changes1"));

	// Turn off replication, make sure we don't write anything.
	if (get_dbtype() != "glass") {
	    set_max_changesets(0);
	}

	// Add a document with no positions to the original database.
	Xapian::Document doc3;
	doc3.set_data(string("doc3"));
	doc3.add_term("nonopos");
	orig.add_document(doc3);
	orig.commit();

	// Replicate, and check that we have the positional information.
	count = replicate(master, replica, tempdir, 0, 1, true);
	TEST_EQUAL(count, 1);
	{
	    Xapian::Database dbcopy(replicapath);
	    TEST_EQUAL(orig.get_uuid(), dbcopy.get_uuid());
	}
	// Should have pulled a full copy
	check_equal_dbs(masterpath, replicapath);
	TEST(!file_exists(masterpath + "/changes3"));

	// We need this inner scope to we close the replica before we remove
	// the temporary directory on Windows.
    }

    rmtmpdir(tempdir);
#endif
}

// Tests for max_changesets
DEFINE_TESTCASE(replicate5, replicas) {
#ifdef XAPIAN_HAS_REMOTE_BACKEND
    UNSET_MAX_CHANGESETS_AFTERWARDS;
    string tempdir = ".replicatmp";
    mktmpdir(tempdir);
    string masterpath = get_named_writable_database_path("master");

    set_max_changesets(2);

    {
	Xapian::WritableDatabase orig(get_named_writable_database("master"));
	Xapian::DatabaseMaster master(masterpath);
	string replicapath = tempdir + "/replica";
	Xapian::DatabaseReplica replica(replicapath);

	// Add a document with no positions to the original database.
	Xapian::Document doc1;
	doc1.set_data(string("doc1"));
	doc1.add_term("nopos");
	orig.add_document(doc1);
	orig.commit();

	// Apply the replication - we don't have changesets stored, so this
	// should just do a database copy, and return a count of 1.
	int count = replicate(master, replica, tempdir, 0, 1, true);
	TEST_EQUAL(count, 1);
	{
	    Xapian::Database dbcopy(replicapath);
	    TEST_EQUAL(orig.get_uuid(), dbcopy.get_uuid());
	}

	// Add a document with positional information to the original database.
	doc1.add_posting("pos", 1);
	orig.add_document(doc1);
	orig.commit();

	// Replicate, and check that we have the positional information.
	count = replicate(master, replica, tempdir, 1, 0, true);
	TEST_EQUAL(count, 2);
	{
	    Xapian::Database dbcopy(replicapath);
	    TEST_EQUAL(orig.get_uuid(), dbcopy.get_uuid());
	}
	check_equal_dbs(masterpath, replicapath);

	// Add a document with no positions to the original database.
	Xapian::Document doc2;
	doc2.set_data(string("doc2"));
	doc2.add_term("nopos");
	orig.add_document(doc2);
	orig.commit();

	// Replicate, and check that we have the positional information.
	count = replicate(master, replica, tempdir, 1, 0, true);
	TEST_EQUAL(count, 2);
	{
	    Xapian::Database dbcopy(replicapath);
	    TEST_EQUAL(orig.get_uuid(), dbcopy.get_uuid());
	}
	check_equal_dbs(masterpath, replicapath);

	// Add a document with no positions to the original database.
	Xapian::Document doc3;
	doc3.set_data(string("doc3"));
	doc3.add_term("nonopos");
	orig.add_document(doc3);
	orig.commit();

	// Replicate, and check that we have the positional information.
	count = replicate(master, replica, tempdir, 1, 0, true);
	TEST_EQUAL(count, 2);
	{
	    Xapian::Database dbcopy(replicapath);
	    TEST_EQUAL(orig.get_uuid(), dbcopy.get_uuid());
	}
	check_equal_dbs(masterpath, replicapath);

	// Ensure that only these changesets exists
	TEST(!file_exists(masterpath + "/changes1"));
	TEST(file_exists(masterpath + "/changes2"));
	TEST(file_exists(masterpath + "/changes3"));

	set_max_changesets(3);
	masterpath = get_named_writable_database_path("master");

	// Add a document with no positions to the original database.
	Xapian::Document doc4;
	doc4.set_data(string("doc4"));
	doc4.add_term("nononopos");
	orig.add_document(doc4);
	orig.commit();

	// Replicate, and check that we have the positional information.
	count = replicate(master, replica, tempdir, 1, 0, true);
	TEST_EQUAL(count, 2);
	{
	    Xapian::Database dbcopy(replicapath);
	    TEST_EQUAL(orig.get_uuid(), dbcopy.get_uuid());
	}
	check_equal_dbs(masterpath, replicapath);

	// Add a document with no positions to the original database.
	Xapian::Document doc5;
	doc5.set_data(string("doc5"));
	doc5.add_term("nonononopos");
	orig.add_document(doc5);
	orig.commit();

	// Replicate, and check that we have the positional information.
	count = replicate(master, replica, tempdir, 1, 0, true);
	TEST_EQUAL(count, 2);
	{
	    Xapian::Database dbcopy(replicapath);
	    TEST_EQUAL(orig.get_uuid(), dbcopy.get_uuid());
	}
	check_equal_dbs(masterpath, replicapath);

	TEST(!file_exists(masterpath + "/changes2"));
	TEST(file_exists(masterpath + "/changes3"));
	TEST(file_exists(masterpath + "/changes4"));
	TEST(file_exists(masterpath + "/changes5"));

	// We need this inner scope to we close the replica before we remove
	// the temporary directory on Windows.
    }

    rmtmpdir(tempdir);
#endif
}

/// Test --full-copy option.
DEFINE_TESTCASE(replicate6, replicas) {
#ifdef XAPIAN_HAS_REMOTE_BACKEND
    UNSET_MAX_CHANGESETS_AFTERWARDS;
    string tempdir = ".replicatmp";
    mktmpdir(tempdir);
    string masterpath = get_named_writable_database_path("master");

    set_max_changesets(10);

    {
	Xapian::WritableDatabase orig(get_named_writable_database("master"));
	Xapian::DatabaseMaster master(masterpath);
	string replicapath = tempdir + "/replica";
	Xapian::DatabaseReplica replica(replicapath);

	// Add a document to the original database.
	Xapian::Document doc1;
	doc1.set_data(string("doc1"));
	doc1.add_posting("doc", 1);
	doc1.add_posting("one", 1);
	orig.add_document(doc1);
	orig.commit();

	rm_rf(masterpath + "1");
	cp_R(masterpath, masterpath + "1");

	orig.add_document(doc1);
	orig.commit();

	// Apply the replication - we don't have changesets stored, so this
	// should just do a database copy, and return a count of 1.
	int count = replicate(master, replica, tempdir, 0, 1, true);
	TEST_EQUAL(count, 1);
	{
	    Xapian::Database dbcopy(replicapath);
	    TEST_EQUAL(orig.get_uuid(), dbcopy.get_uuid());
	}

	Xapian::DatabaseMaster master1(masterpath + "1");

	// Try to replicate an older version of the master.
	count = replicate(master1, replica, tempdir, 0, 0, false);
	TEST_EQUAL(count, 1);

	// Force a full copy.
	count = replicate(master1, replica, tempdir, 0, 1, true, true);
	TEST_EQUAL(count, 1);

	// Test we can still replicate.
	orig.add_document(doc1);
	orig.commit();

	count = replicate(master, replica, tempdir, 2, 0, true);
	TEST_EQUAL(count, 3);

	check_equal_dbs(masterpath, replicapath);

	// We need this inner scope to we close the replica before we remove
	// the temporary directory on Windows.
    }

    rmtmpdir(tempdir);
#endif
}

/// Test healing a corrupt replica (new in 1.3.5).
DEFINE_TESTCASE(replicate7, replicas) {
#ifdef XAPIAN_HAS_REMOTE_BACKEND
    UNSET_MAX_CHANGESETS_AFTERWARDS;
    string tempdir = ".replicatmp";
    mktmpdir(tempdir);
    string masterpath = get_named_writable_database_path("master");

    set_max_changesets(10);

    Xapian::WritableDatabase orig(get_named_writable_database("master"));
    Xapian::DatabaseMaster master(masterpath);
    string replicapath = tempdir + "/replica";
    {
	Xapian::DatabaseReplica replica(replicapath);

	// Add a document to the original database.
	Xapian::Document doc1;
	doc1.set_data(string("doc1"));
	doc1.add_posting("doc", 1);
	doc1.add_posting("one", 1);
	orig.add_document(doc1);
	orig.commit();

	orig.add_document(doc1);
	orig.commit();

	// Apply the replication - we don't have changesets stored, so this
	// should just do a database copy, and return a count of 1.
	int count = replicate(master, replica, tempdir, 0, 1, true);
	TEST_EQUAL(count, 1);
	{
	    Xapian::Database dbcopy(replicapath);
	    TEST_EQUAL(orig.get_uuid(), dbcopy.get_uuid());
	}
    }

    {
	// Corrupt replica by truncating all the files to size 0.
	string d = replicapath;
	d += "/replica_1";
	DIR * dir = opendir(d.c_str());
	TEST(dir != NULL);
	while (true) {
	    errno = 0;
	    struct dirent * entry = readdir(dir);
	    if (!entry) {
		if (errno == 0)
		    break;
		FAIL_TEST("readdir failed: " << errno_to_string(errno));
	    }

	    // Skip '.' and '..'.
	    if (entry->d_name[0] == '.') continue;

	    string file = d;
	    file += '/';
	    file += entry->d_name;
	    int fd = open(file.c_str(), O_WRONLY|O_TRUNC, 0666);
	    TEST(fd != -1);
	    TEST(close(fd) == 0);
	}
	closedir(dir);
    }

    {
	Xapian::DatabaseReplica replica(replicapath);

	// Replication should succeed and perform a full copy.
	int count = replicate(master, replica, tempdir, 0, 1, true);
	TEST_EQUAL(count, 1);

	check_equal_dbs(masterpath, replicapath);

	// We need this inner scope to we close the replica before we remove
	// the temporary directory on Windows.
    }

    rmtmpdir(tempdir);
#endif
}<|MERGE_RESOLUTION|>--- conflicted
+++ resolved
@@ -95,15 +95,10 @@
 }
 
 // Make a truncated copy of a file.
-<<<<<<< HEAD
-static size_t
-truncated_copy(const string & srcpath, const string & destpath, size_t tocopy)
-=======
 static file_size_type
 truncated_copy(const string& srcpath,
 	       const string& destpath,
 	       file_size_type tocopy)
->>>>>>> 15e5c82c
 {
     FD fdin(open(srcpath.c_str(), O_RDONLY | O_BINARY));
     if (fdin == -1) {
@@ -448,17 +443,12 @@
 
     // Try applying truncated changesets of various different lengths.
     string brokenchangesetpath = tempdir + "/changeset_broken";
-<<<<<<< HEAD
-    size_t filesize = size_t(get_file_size(changesetpath));
-    size_t len = 10;
-=======
     auto filesize = file_size(changesetpath);
     if (errno) {
 	FAIL_TEST("Can't stat '" << changesetpath << "'");
     }
     file_size_type len = 10;
     file_size_type copylen;
->>>>>>> 15e5c82c
     while (len < filesize) {
 	auto copylen = truncated_copy(changesetpath, brokenchangesetpath, len);
 	TEST_EQUAL(copylen, len);
