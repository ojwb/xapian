--- conflicted
+++ resolved
@@ -1,11 +1,7 @@
 /** @file freemem.cc
  * @brief determine how much free physical memory there is.
  */
-<<<<<<< HEAD
-/* Copyright (C) 2007,2008,2009,2010,2019 Olly Betts
-=======
-/* Copyright (C) 2007,2008,2009,2010,2020 Olly Betts
->>>>>>> 2c25a09e
+/* Copyright (C) 2007,2008,2009,2010,2019,2020 Olly Betts
  * Copyright (C) 2008 Lemur Consulting Ltd
  *
  * This program is free software; you can redistribute it and/or modify
