/** @file leafpostlist.cc
 * @brief Abstract base class for leaf postlists.
 */
/* Copyright (C) 2007,2009 Olly Betts
 * Copyright (C) 2009 Lemur Consulting Ltd
 *
 * This program is free software; you can redistribute it and/or
 * modify it under the terms of the GNU General Public License as
 * published by the Free Software Foundation; either version 2 of the
 * License, or (at your option) any later version.
 *
 * This program is distributed in the hope that it will be useful,
 * but WITHOUT ANY WARRANTY; without even the implied warranty of
 * MERCHANTABILITY or FITNESS FOR A PARTICULAR PURPOSE.  See the
 * GNU General Public License for more details.
 *
 * You should have received a copy of the GNU General Public License
 * along with this program; if not, write to the Free Software
 * Foundation, Inc., 51 Franklin St, Fifth Floor, Boston, MA  02110-1301 USA
 */

#include <config.h>

#include "xapian/weight.h"

#include "leafpostlist.h"
#include "omassert.h"
#include "debuglog.h"

using namespace std;

LeafPostList::~LeafPostList()
{
    delete weight;
}

Xapian::doccount
LeafPostList::get_termfreq_min() const
{
    return get_termfreq();
}

Xapian::doccount
LeafPostList::get_termfreq_max() const
{
    return get_termfreq();
}

Xapian::doccount
LeafPostList::get_termfreq_est() const
{
    return get_termfreq();
}

void
LeafPostList::set_termweight(const Xapian::Weight * weight_)
{
    // This method shouldn't be called more than once on the same object.
    Assert(!weight);
    weight = weight_;
    need_doclength = weight->get_sumpart_needs_doclength_();
}

Xapian::weight
LeafPostList::get_maxweight() const
{
    return weight ? weight->get_maxpart() : 0;
}

Xapian::weight
LeafPostList::get_weight() const
{
    if (!weight) return 0;
    Xapian::termcount doclen = 0;
    // Fetching the document length is work we can avoid if the weighting
    // scheme doesn't use it.
    if (need_doclength) doclen = get_doclength();
    return weight->get_sumpart(get_wdf(), doclen);
}

Xapian::weight
LeafPostList::recalc_maxweight()
{
    return LeafPostList::get_maxweight();
}

TermFreqs
LeafPostList::get_termfreq_est_using_stats(
	const Xapian::Weight::Internal & stats) const
{
    LOGCALL(MATCH, TermFreqs,
	    "LeafPostList::get_termfreq_est_using_stats", stats);
    if (term.empty()) {
	RETURN(TermFreqs(stats.collection_size, stats.rset_size));
    }
    map<string, TermFreqs>::const_iterator i = stats.termfreqs.find(term);
    Assert(i != stats.termfreqs.end());
    RETURN(i->second);
<<<<<<< HEAD
=======
}

Xapian::termcount
LeafPostList::count_matching_subqs() const
{
    return 1;
>>>>>>> bd46b50e
}<|MERGE_RESOLUTION|>--- conflicted
+++ resolved
@@ -96,13 +96,10 @@
     map<string, TermFreqs>::const_iterator i = stats.termfreqs.find(term);
     Assert(i != stats.termfreqs.end());
     RETURN(i->second);
-<<<<<<< HEAD
-=======
 }
 
 Xapian::termcount
 LeafPostList::count_matching_subqs() const
 {
     return 1;
->>>>>>> bd46b50e
 }