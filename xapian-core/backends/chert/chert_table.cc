/* chert_table.cc: Btree implementation
 *
 * Copyright 1999,2000,2001 BrightStation PLC
 * Copyright 2002 Ananova Ltd
 * Copyright 2002,2003,2004,2005,2006,2007,2008,2009 Olly Betts
 * Copyright 2008 Lemur Consulting Ltd
 *
 * This program is free software; you can redistribute it and/or
 * modify it under the terms of the GNU General Public License as
 * published by the Free Software Foundation; either version 2 of the
 * License, or (at your option) any later version.
 *
 * This program is distributed in the hope that it will be useful,
 * but WITHOUT ANY WARRANTY; without even the implied warranty of
 * MERCHANTABILITY or FITNESS FOR A PARTICULAR PURPOSE.  See the
 * GNU General Public License for more details.
 *
 * You should have received a copy of the GNU General Public License
 * along with this program; if not, write to the Free Software
 * Foundation, Inc., 51 Franklin St, Fifth Floor, Boston, MA  02110-1301
 * USA
 */

#include <config.h>

#include "chert_table.h"

#include <xapian/error.h>

#include "safeerrno.h"
#ifdef __WIN32__
# include "msvc_posix_wrapper.h"
#endif

#include "omassert.h"
#include "stringutils.h" // For STRINGIZE().

// Define to use "dangerous" mode - in this mode we write modified btree
// blocks back in place.  This is somewhat faster (especially once we're
// I/O bound) but the database can't be safely searched during indexing
// and if indexing is terminated uncleanly, the database may be corrupt.
//
// Despite the risks, it's useful for speeding up a full rebuild.
//
// FIXME: make this mode run-time selectable, and record that it is currently
// in use somewhere on disk, so readers can check and refuse to open the
// database.
//
// #define DANGEROUS

#include <sys/types.h>

// Trying to include the correct headers with the correct defines set to
// get pread() and pwrite() prototyped on every platform without breaking any
// other platform is a real can of worms.  So instead we probe for what
// prototypes (if any) are required in configure and put them into
// PREAD_PROTOTYPE and PWRITE_PROTOTYPE.
#if defined HAVE_PREAD && defined PREAD_PROTOTYPE
PREAD_PROTOTYPE
#endif
#if defined HAVE_PWRITE && defined PWRITE_PROTOTYPE
PWRITE_PROTOTYPE
#endif

#include <stdio.h>    /* for rename */
#include <string.h>   /* for memmove */
#include <limits.h>   /* for CHAR_BIT */

#include "chert_io.h"
#include "chert_btreebase.h"
#include "chert_cursor.h"
#include "chert_utils.h"

#include "omassert.h"
#include "omdebug.h"
#include "unaligned.h"
#include "utils.h"

#include <algorithm>  // for std::min()
#include <string>

using namespace std;

// Only try to compress tags longer than this many bytes.
const size_t COMPRESS_MIN = 4;

//#define BTREE_DEBUG_FULL 1
#undef BTREE_DEBUG_FULL

#ifdef BTREE_DEBUG_FULL
/*------debugging aids from here--------*/

static void print_key(const byte * p, int c, int j);
static void print_tag(const byte * p, int c, int j);

/*
static void report_cursor(int N, Btree * B, Cursor * C)
{
    int i;
    printf("%d)\n", N);
    for (i = 0; i <= B->level; i++)
	printf("p=%d, c=%d, n=[%d], rewrite=%d\n",
		C[i].p, C[i].c, C[i].n, C[i].rewrite);
}
*/

/*------to here--------*/
#endif /* BTREE_DEBUG_FULL */

/* Input/output is defined with calls to the basic Unix system interface: */

static void sys_unlink(const string &filename)
{
#ifdef __WIN32__
    if (msvc_posix_unlink(filename.c_str()) == -1) {
#else
    if (unlink(filename) == -1) {
#endif
	string message = "Failed to unlink ";
	message += filename;
	message += ": ";
	message += strerror(errno);
	throw Xapian::DatabaseCorruptError(message);
    }
}

static inline byte *zeroed_new(size_t size)
{
    byte *temp = new byte[size];
    // No need to check if temp is NULL, new throws std::bad_alloc if
    // allocation fails.
    Assert(temp);
    memset(temp, 0, size);
    return temp;
}

/* A B-tree comprises (a) a base file, containing essential information (Block
   size, number of the B-tree root block etc), (b) a bitmap, the Nth bit of the
   bitmap being set if the Nth block of the B-tree file is in use, and (c) a
   file DB containing the B-tree proper. The DB file is divided into a sequence
   of equal sized blocks, numbered 0, 1, 2 ... some of which are free, some in
   use. Those in use are arranged in a tree.

   Each block, b, has a structure like this:

     R L M T D o1 o2 o3 ... oN <gap> [item] .. [item] .. [item] ...
     <---------- D ----------> <-M->

   And then,

   R = REVISION(b)  is the revision number the B-tree had when the block was
                    written into the DB file.
   L = GET_LEVEL(b) is the level of the block, which is the number of levels
                    towards the root of the B-tree structure. So leaf blocks
                    have level 0 and the one root block has the highest level
                    equal to the number of levels in the B-tree.
   M = MAX_FREE(b)  is the size of the gap between the end of the directory and
                    the first item of data. (It is not necessarily the maximum
                    size among the bits of space that are free, but I can't
                    think of a better name.)
   T = TOTAL_FREE(b)is the total amount of free space left in b.
   D = DIR_END(b)   gives the offset to the end of the directory.

   o1, o2 ... oN are a directory of offsets to the N items held in the block.
   The items are key-tag pairs, and as they occur in the directory are ordered
   by the keys.

   An item has this form:

           I K key x C tag
             <--K-->
           <------I------>

   A long tag presented through the API is split up into C tags small enough to
   be accommodated in the blocks of the B-tree. The key is extended to include
   a counter, x, which runs from 1 to C. The key is preceded by a length, K,
   and the whole item with a length, I, as depicted above.

   Here are the corresponding definitions:

*/

/** Flip to sequential addition block-splitting after this number of observed
 *  sequential additions (in negated form). */
#define SEQ_START_POINT (-10)

/** Even for items of at maximum size, it must be possible to get this number of
 *  items in a block */
#define BLOCK_CAPACITY 4


/* There are two bit maps in bit_map0 and bit_map. The nth bit of bitmap is 0
   if the nth block is free, otherwise 1. bit_map0 is the initial state of
   bitmap at the start of the current transaction.

   Note use of the limits.h values:
   UCHAR_MAX = 255, an unsigned with all bits set, and
   CHAR_BIT = 8, the number of bits per byte

   BYTE_PAIR_RANGE below is the smallest +ve number that can't be held in two
   bytes -- 64K effectively.
*/

#define BYTE_PAIR_RANGE (1 << 2 * CHAR_BIT)

/// read_block(n, p) reads block n of the DB file to address p.
void
ChertTable::read_block(uint4 n, byte * p) const
{
    // Log the value of p, not the contents of the block it points to...
    LOGCALL_VOID(DB, "ChertTable::read_block", n << ", " << (void*)p);
    /* Use the base bit_map_size not the bitmap's size, because
     * the latter is uninitialised in readonly mode.
     */
    Assert(n / CHAR_BIT < base.get_bit_map_size());

#ifdef HAVE_PREAD
    off_t offset = off_t(block_size) * n;
    int m = block_size;
    while (true) {
	ssize_t bytes_read = pread(handle, reinterpret_cast<char *>(p), m,
				   offset);
	// normal case - read succeeded, so return.
	if (bytes_read == m) return;
	if (bytes_read == -1) {
	    if (errno == EINTR) continue;
	    string message = "Error reading block " + om_tostring(n) + ": ";
	    message += strerror(errno);
	    throw Xapian::DatabaseError(message);
	} else if (bytes_read == 0) {
	    string message = "Error reading block " + om_tostring(n) + ": got end of file";
	    throw Xapian::DatabaseError(message);
	} else if (bytes_read < m) {
	    /* Read part of the block, which is not an error.  We should
	     * continue reading the rest of the block.
	     */
	    m -= int(bytes_read);
	    p += bytes_read;
	    offset += bytes_read;
	}
    }
#else
    if (lseek(handle, off_t(block_size) * n, SEEK_SET) == -1) {
	string message = "Error seeking to block: ";
	message += strerror(errno);
	throw Xapian::DatabaseError(message);
    }

    chert_io_read(handle, reinterpret_cast<char *>(p), block_size, block_size);
#endif
}

/** write_block(n, p) writes block n in the DB file from address p.
 *  When writing we check to see if the DB file has already been
 *  modified. If not (so this is the first write) the old base is
 *  deleted. This prevents the possibility of it being opened
 *  subsequently as an invalid base.
 */
void
ChertTable::write_block(uint4 n, const byte * p) const
{
    LOGCALL_VOID(DB, "ChertTable::write_block", n << ", " << p);
    Assert(writable);
    /* Check that n is in range. */
    Assert(n / CHAR_BIT < base.get_bit_map_size());

    /* don't write to non-free */;
    AssertParanoid(base.block_free_at_start(n));

    /* write revision is okay */
    AssertEqParanoid(REVISION(p), latest_revision_number + 1);

    if (both_bases) {
	// Delete the old base before modifying the database.
	sys_unlink(name + "base" + other_base_letter());
	both_bases = false;
	latest_revision_number = revision_number;
    }

#ifdef HAVE_PWRITE
    off_t offset = off_t(block_size) * n;
    int m = block_size;
    while (true) {
	ssize_t bytes_written = pwrite(handle, p, m, offset);
	if (bytes_written == m) {
	    // normal case - write succeeded, so return.
	    return;
	} else if (bytes_written == -1) {
	    if (errno == EINTR) continue;
	    string message = "Error writing block: ";
	    message += strerror(errno);
	    throw Xapian::DatabaseError(message);
	} else if (bytes_written == 0) {
	    string message = "Error writing block: wrote no data";
	    throw Xapian::DatabaseError(message);
	} else if (bytes_written < m) {
	    /* Wrote part of the block, which is not an error.  We should
	     * continue writing the rest of the block.
	     */
	    m -= bytes_written;
	    p += bytes_written;
	    offset += bytes_written;
	}
    }
#else
    if (lseek(handle, (off_t)block_size * n, SEEK_SET) == -1) {
	string message = "Error seeking to block: ";
	message += strerror(errno);
	throw Xapian::DatabaseError(message);
    }

    chert_io_write(handle, reinterpret_cast<const char *>(p), block_size);
#endif
}


/* A note on cursors:

   Each B-tree level has a corresponding array element C[j] in a
   cursor, C. C[0] is the leaf (or data) level, and C[B->level] is the
   root block level. Within a level j,

       C[j].p  addresses the block
       C[j].c  is the offset into the directory entry in the block
       C[j].n  is the number of the block at C[j].p

   A look up in the B-tree causes navigation of the blocks starting
   from the root. In each block, p, we find an offset, c, to an item
   which gives the number, n, of the block for the next level. This
   leads to an array of values p,c,n which are held inside the cursor.

   Any Btree object B has a built-in cursor, at B->C. But other cursors may
   be created.  If BC is a created cursor, BC->C is the cursor in the
   sense given above, and BC->B is the handle for the B-tree again.
*/


void
ChertTable::set_overwritten() const
{
    LOGCALL_VOID(DB, "ChertTable::set_overwritten", "");
    // If we're writable, there shouldn't be another writer who could cause
    // overwritten to be flagged, so that's a DatabaseCorruptError.
    if (writable)
	throw Xapian::DatabaseCorruptError("Db block overwritten - are there multiple writers?");
    throw Xapian::DatabaseModifiedError("The revision being read has been discarded - you should call Xapian::Database::reopen() and retry the operation");
}

/* block_to_cursor(C, j, n) puts block n into position C[j] of cursor
   C, writing the block currently at C[j] back to disk if necessary.
   Note that

       C[j].rewrite

   is true iff C[j].n is different from block n in file DB. If it is
   false no rewriting is necessary.
*/

void
ChertTable::block_to_cursor(Cursor * C_, int j, uint4 n) const
{
    LOGCALL_VOID(DB, "ChertTable::block_to_cursor", (void*)C_ << ", " << j << ", " << n);
    if (n == C_[j].n) return;
    byte * p = C_[j].p;
    Assert(p);

    // FIXME: only needs to be done in write mode
    if (C_[j].rewrite) {
	Assert(writable);
	Assert(C == C_);
	write_block(C_[j].n, p);
	C_[j].rewrite = false;
    }

    // Check if the block is in the built-in cursor (potentially in
    // modified form).
    if (writable && n == C[j].n) {
	memcpy(p, C[j].p, block_size);
    } else {
	read_block(n, p);
    }

    C_[j].n = n;
    if (j < level) {
	/* unsigned comparison */
	if (rare(REVISION(p) > REVISION(C_[j + 1].p))) {
	    set_overwritten();
	    return;
	}
    }

    if (rare(j != GET_LEVEL(p))) {
	string msg = "Expected block ";
	msg += om_tostring(n);
	msg += " to be level ";
	msg += om_tostring(j);
	msg += ", not ";
	msg += om_tostring(GET_LEVEL(p));
	throw Xapian::DatabaseCorruptError(msg);
    }
}

/** Btree::alter(); is called when the B-tree is to be altered.

   It causes new blocks to be forced for the current set of blocks in
   the cursor.

   The point is that if a block at level 0 is to be altered it may get
   a new number. Then the pointer to this block from level 1 will need
   changing. So the block at level 1 needs altering and may get a new
   block number. Then the pointer to this block from level 2 will need
   changing ... and so on back to the root.

   The clever bit here is spotting the cases when we can make an early
   exit from this process. If C[j].rewrite is true, C[j+k].rewrite
   will be true for k = 1,2 ... We have been through all this before,
   and there is no need to do it again. If C[j].n was free at the
   start of the transaction, we can copy it back to the same place
   without violating the integrity of the B-tree. We don't then need a
   new n and can return. The corresponding C[j].rewrite may be true or
   false in that case.
*/

void
ChertTable::alter()
{
    LOGCALL_VOID(DB, "ChertTable::alter", "");
    Assert(writable);
#ifdef DANGEROUS
    C[0].rewrite = true;
#else
    int j = 0;
    byte * p = C[j].p;
    while (true) {
	if (C[j].rewrite) return; /* all new, so return */
	C[j].rewrite = true;

	uint4 n = C[j].n;
	if (base.block_free_at_start(n)) {
	    Assert(REVISION(p) == latest_revision_number + 1);
	    return;
	}
	Assert(REVISION(p) < latest_revision_number + 1);
	base.free_block(n);
	n = base.next_free_block();
	C[j].n = n;
	SET_REVISION(p, latest_revision_number + 1);

	if (j == level) return;
	j++;
	p = C[j].p;
	Item_wr(p, C[j].c, false).set_block_given_by(n);
    }
#endif
}

/** find_in_block(p, key, leaf, c) searches for the key in the block at p.

   leaf is true for a data block, and false for an index block (when the
   first key is dummy and never needs to be tested). What we get is the
   directory entry to the last key <= the key being searched for.

   The lookup is by binary chop, with i and j set to the left and
   right ends of the search area. In sequential addition, c will often
   be the answer, so we test the keys round c and move i and j towards
   c if possible.
*/

int
ChertTable::find_in_block(const byte * p, Key key, bool leaf, int c)
{
    LOGCALL_STATIC(DB, int, "ChertTable::find_in_block", (void*)p << ", " << (const void *)key.get_address() << ", " << leaf << ", " << c);
    int i = DIR_START;
    if (leaf) i -= D2;
    int j = DIR_END(p);

    if (c != -1) {
	if (c < j && i < c && Item(p, c, leaf).key() <= key)
	    i = c;
	c += D2;
	if (c < j && i < c && key < Item(p, c, leaf).key())
	    j = c;
    }

    while (j - i > D2) {
	int k = i + ((j - i)/(D2 * 2))*D2; /* mid way */
	if (key < Item(p, k, leaf).key()) j = k; else i = k;
    }
    RETURN(i);
}

/** find(C_) searches for the key of B->kt in the B-tree.

   Result is true if found, false otherwise.  When false, the B_tree
   cursor is positioned at the last key in the B-tree <= the search
   key.  Goes to first (null) item in B-tree when key length == 0.
*/

bool
ChertTable::find(Cursor * C_) const
{
    LOGCALL(DB, bool, "ChertTable::find", (void*)C_);
    // Note: the parameter is needed when we're called by ChertCursor
    const byte * p;
    int c;
    Key key = kt.key();
    for (int j = level; j > 0; --j) {
	p = C_[j].p;
	c = find_in_block(p, key, false, C_[j].c);
#ifdef BTREE_DEBUG_FULL
	printf("Block in ChertTable:find - code position 1");
	report_block_full(j, C_[j].n, p);
#endif /* BTREE_DEBUG_FULL */
	C_[j].c = c;
	block_to_cursor(C_, j - 1, Item(p, c, false).block_given_by());
    }
    p = C_[0].p;
    c = find_in_block(p, key, true, C_[0].c);
#ifdef BTREE_DEBUG_FULL
    printf("Block in ChertTable:find - code position 2");
    report_block_full(0, C_[0].n, p);
#endif /* BTREE_DEBUG_FULL */
    C_[0].c = c;
    if (c < DIR_START) RETURN(false);
    RETURN(Item(p, c, true).key() == key);
}

/** compact(p, leaf) compact the block at p by shuffling all the items up to
 * the end.

   MAX_FREE(p) is then maximized, and is equal to TOTAL_FREE(p).
*/

void
ChertTable::compact(byte * p, bool leaf)
{
    LOGCALL_VOID(DB, "ChertTable::compact", (void*)p << ", " << leaf);
    Assert(writable);
    int e = block_size;
    byte * b = buffer;
    int dir_end = DIR_END(p);
    for (int c = DIR_START; c < dir_end; c += D2) {
	Item item(p, c, leaf);
	int l = item.size();
	e -= l;
	memmove(b + e, item.get_address(), l);
	setD(p, c, e);  /* reform in b */
    }
    memmove(p + e, b + e, block_size - e);  /* copy back */
    e -= dir_end;
    SET_TOTAL_FREE(p, e);
    SET_MAX_FREE(p, e);
}

/** Btree needs to gain a new level to insert more items: so split root block
 *  and construct a new one.
 */
void
ChertTable::split_root(uint4 split_n)
{
    LOGCALL_VOID(DB, "ChertTable::split_root", split_n);
    /* gain a level */
    ++level;

    /* check level overflow - this isn't something that should ever happen
     * but deserves more than an Assert()... */
    if (level == BTREE_CURSOR_LEVELS) {
	throw Xapian::DatabaseCorruptError("Btree has grown impossibly large ("STRINGIZE(BTREE_CURSOR_LEVELS)" levels)");
    }

    byte * q = zeroed_new(block_size);
    C[level].p = q;
    C[level].c = DIR_START;
    C[level].n = base.next_free_block();
    C[level].rewrite = true;
    SET_REVISION(q, latest_revision_number + 1);
    SET_LEVEL(q, level);
    SET_DIR_END(q, DIR_START);
    compact(q, false);   /* to reset TOTAL_FREE, MAX_FREE */

    /* form a null key in b with a pointer to the old root */
    byte b[10]; /* 7 is exact */
    Item_wr item(b, false);
    item.form_null_key(split_n);
    add_item(item, level);
}

/** enter_key(j, prevkey, newkey) is called after a block split.

   It enters in the block at level C[j] a separating key for the block
   at level C[j - 1]. The key itself is newkey. prevkey is the
   preceding key, and at level 1 newkey can be trimmed down to the
   first point of difference to prevkey for entry in C[j].

   This code looks longer than it really is. If j exceeds the number
   of B-tree levels the root block has split and we have to construct
   a new one, but this is a rare event.

   The key is constructed in b, with block number C[j - 1].n as tag,
   and this is added in with add_item. add_item may itself cause a
   block split, with a further call to enter_key. Hence the recursion.
*/
void
ChertTable::enter_key(int j, Key prevkey, Key newkey)
{
    LOGCALL_VOID(DB, "ChertTable::enter_key", j << ", prevkey, newkey");
    Assert(writable);
    Assert(prevkey < newkey);
    AssertRel(j,>=,1);

    uint4 blocknumber = C[j - 1].n;

    // FIXME update to use Key
    // Keys are truncated here: but don't truncate the count at the end away.
    const int newkey_len = newkey.length();
    AssertRel(newkey_len,>,0);
    int i;

    if (j == 1) {
	// Truncate the key to the minimal key which differs from prevkey,
	// the preceding key in the block.
	i = 0;
	const int min_len = min(newkey_len, prevkey.length());
	while (i < min_len && prevkey[i] == newkey[i]) {
	    i++;
	}

	// Want one byte of difference.
	if (i < newkey_len) i++;
    } else {
	/* Can't truncate between branch levels, since the separated keys
	 * are in at the leaf level, and truncating again will change the
	 * branch point.
	 */
	i = newkey_len;
    }

    byte b[UCHAR_MAX + 6];
    Item_wr item(b, false);
    Assert(i <= 256 - I2 - C2);
    Assert(i <= (int)sizeof(b) - I2 - C2 - 4);
    item.set_key_and_block(newkey, i, blocknumber);

    // When j > 1 we can make the first key of block p null.  This is probably
    // worthwhile as it trades a small amount of CPU and RAM use for a small
    // saving in disk use.  Other redundant keys will still creep in though.
    if (j > 1) {
	// FIXME: incredibly icky going from key to item like this...
	byte * ptr = const_cast<byte*>(newkey.get_address());
	Item_wr itemwr(ptr - BYTES_PER_BLOCK_NUMBER, false);
	itemwr.form_null_key(itemwr.block_given_by());
	byte * p = C[j - 1].p;
	int new_total_free = TOTAL_FREE(p) + newkey_len + C2;
	SET_TOTAL_FREE(p, new_total_free);
    }

    C[j].c = find_in_block(C[j].p, item.key(), false, 0) + D2;
    C[j].rewrite = true; /* a subtle point: this *is* required. */
    add_item(item, j);
}

/** mid_point(p, leaf) finds the directory entry in c that determines the
   approximate mid point of the data in the block at p.
 */

int
ChertTable::mid_point(byte * p, bool leaf)
{
    LOGCALL(DB, int, "ChertTable::mid_point", (void*)p << ", " << leaf);
    int n = 0;
    int dir_end = DIR_END(p);
    int size = block_size - TOTAL_FREE(p) - dir_end;
    for (int c = DIR_START; c < dir_end; c += D2) {
	int l = Item(p, c, leaf).size();
	n += 2 * l;
	if (n >= size) {
	    if (l < n - size) RETURN(c);
	    RETURN(c + D2);
	}
    }

    /* falling out of mid_point */
    Assert(false);
    RETURN(0); /* Stop compiler complaining about end of method. */
}

/** add_item_to_block(p, kt_, c, leaf) adds item kt_ to the block at p.

   c is the offset in the directory that needs to be expanded to accommodate
   the new entry for the item.  We know before this is called that there is
   enough contiguous room for the item in the block, so it's just a matter of
   shuffling up any directory entries after where we're inserting and copying
   in the item.
*/

void
ChertTable::add_item_to_block(byte * p, Item_wr kt_, int c, bool leaf)
{
    LOGCALL_VOID(DB, "ChertTable::add_item_to_block", (void*)p << ", kt_, " << c << ", " << leaf);
    Assert(writable);
    int dir_end = DIR_END(p);
    int kt_len = kt_.size();
    int needed = kt_len + D2;
    int new_total = TOTAL_FREE(p) - needed;
    int new_max = MAX_FREE(p) - needed;

    Assert(new_total >= 0);

<<<<<<< HEAD
    if (new_max < 0) {
	compact(p, leaf);
	new_max = MAX_FREE(p) - needed;
	Assert(new_max >= 0);
    }
=======
    AssertRel(MAX_FREE(p),>=,needed);

>>>>>>> 2c2a7054
    Assert(dir_end >= c);

    memmove(p + c + D2, p + c, dir_end - c);
    dir_end += D2;
    SET_DIR_END(p, dir_end);

    int o = dir_end + new_max;
    setD(p, c, o);
    memmove(p + o, kt_.get_address(), kt_len);

    SET_MAX_FREE(p, new_max);

    SET_TOTAL_FREE(p, new_total);
}

/** ChertTable::add_item(kt_, j) adds item kt_ to the block at cursor level C[j].
 *
 *  If there is not enough room the block splits and the item is then
 *  added to the appropriate half.
 */
void
ChertTable::add_item(Item_wr kt_, int j)
{
    LOGCALL_VOID(DB, "ChertTable::add_item", "kt_, " << j);
    Assert(writable);
    bool leaf = (j == 0);
    byte * p = C[j].p;
    int c = C[j].c;
    uint4 n;

    int needed = kt_.size() + D2;
    if (TOTAL_FREE(p) < needed) {
	int m;
	// Prepare to split p. After splitting, the block is in two halves, the
	// lower half is split_p, the upper half p again. add_to_upper_half
	// becomes true when the item gets added to p, false when it gets added
	// to split_p.

	if (seq_count < 0) {
	    // If we're not in sequential mode, we split at the mid point
	    // of the node.
	    m = mid_point(p, leaf);
	} else {
	    // During sequential addition, split at the insert point
	    m = c;
	}

	uint4 split_n = C[j].n;
	C[j].n = base.next_free_block();

	memcpy(split_p, p, block_size);  // replicate the whole block in split_p
	SET_DIR_END(split_p, m);
	compact(split_p, leaf);      /* to reset TOTAL_FREE, MAX_FREE */

	{
	    int residue = DIR_END(p) - m;
	    int new_dir_end = DIR_START + residue;
	    memmove(p + DIR_START, p + m, residue);
	    SET_DIR_END(p, new_dir_end);
	}

	compact(p, leaf);      /* to reset TOTAL_FREE, MAX_FREE */

	bool add_to_upper_half;
	if (seq_count < 0) {
	    add_to_upper_half = (c >= m);
	} else {
	    // And add item to lower half if split_p has room, otherwise upper
	    // half
	    add_to_upper_half = (TOTAL_FREE(split_p) < needed);
	}

	if (add_to_upper_half) {
	    c -= (m - DIR_START);
	    Assert(seq_count < 0 || c <= DIR_START + D2);
	    Assert(c >= DIR_START);
	    Assert(c <= DIR_END(p));
	    add_item_to_block(p, kt_, c, leaf);
	    n = C[j].n;
	} else {
	    Assert(c >= DIR_START);
	    Assert(c <= DIR_END(split_p));
	    add_item_to_block(split_p, kt_, c, leaf);
	    n = split_n;
	}
	write_block(split_n, split_p);

	// Check if we're splitting the root block.
	if (j == level) split_root(split_n);

	/* Enter a separating key at level j + 1 between */
	/* the last key of block split_p, and the first key of block p */
	enter_key(j + 1,
		  Item(split_p, DIR_END(split_p) - D2, leaf).key(),
		  Item(p, DIR_START, leaf).key());
    } else {
<<<<<<< HEAD
	add_item_to_block(p, kt_, c, leaf);
=======
	AssertRel(TOTAL_FREE(p),>=,needed);

	if (MAX_FREE(p) < needed) {
	    compact(p);
	    AssertRel(MAX_FREE(p),>=,needed);
	}

	add_item_to_block(p, kt_, c);
>>>>>>> 2c2a7054
	n = C[j].n;
    }
    if (j == 0) {
	changed_n = n;
	changed_c = c;
    }
}

/** ChertTable::delete_item(j, repeatedly) is (almost) the converse of add_item.
 *
 * If repeatedly is true, the process repeats at the next level when a
 * block has been completely emptied, freeing the block and taking out
 * the pointer to it.  Emptied root blocks are also removed, which
 * reduces the number of levels in the B-tree.
 */
void
ChertTable::delete_item(int j, bool repeatedly)
{
    LOGCALL_VOID(DB, "ChertTable::delete_item", j << ", " << repeatedly);
    Assert(writable);
    byte * p = C[j].p;
    int c = C[j].c;
    /* size of the item to be deleted */
    int kt_len = Item(p, c, (j == 0)).size();
    /* directory length will go down by 2 bytes */
    int dir_end = DIR_END(p) - D2;

    memmove(p + c, p + c + D2, dir_end - c);
    SET_DIR_END(p, dir_end);
    SET_MAX_FREE(p, MAX_FREE(p) + D2);
    SET_TOTAL_FREE(p, TOTAL_FREE(p) + kt_len + D2);

    if (!repeatedly) return;
    if (j < level) {
	if (dir_end == DIR_START) {
	    base.free_block(C[j].n);
	    C[j].rewrite = false;
	    C[j].n = BLK_UNUSED;
	    C[j + 1].rewrite = true;  /* *is* necessary */
	    delete_item(j + 1, true);
	}
    } else {
	Assert(j == level);
	while (dir_end == DIR_START + D2 && level > 0) {
	    /* single item in the root block, so lose a level */
	    uint4 new_root = Item(p, DIR_START, false).block_given_by();
	    delete [] p;
	    C[level].p = 0;
	    base.free_block(C[level].n);
	    C[level].rewrite = false;
	    C[level].n = BLK_UNUSED;
	    level--;

	    block_to_cursor(C, level, new_root);

	    p = C[level].p;
	    dir_end = DIR_END(p); /* prepare for the loop */
	}
    }
}

/* debugging aid:
static addcount = 0;
*/

/** add_kt(found) adds the item (key-tag pair) at B->kt into the
   B-tree, using cursor C.

   found == find() is handed over as a parameter from Btree::add.
   Btree::alter() prepares for the alteration to the B-tree. Then
   there are a number of cases to consider:

     If an item with the same key is in the B-tree (found is true),
     the new kt replaces it.

     If then kt is smaller, or the same size as, the item it replaces,
     kt is put in the same place as the item it replaces, and the
     TOTAL_FREE measure is reduced.

     If kt is larger than the item it replaces it is put in the
     MAX_FREE space if there is room, and the directory entry and
     space counts are adjusted accordingly.

     - But if there is not room we do it the long way: the old item is
     deleted with delete_item and kt is added in with add_item.

     If the key of kt is not in the B-tree (found is false), the new
     kt is added in with add_item.
*/

int
ChertTable::add_kt(bool found)
{
    LOGCALL(DB, int, "ChertTable::add_kt", found);
    Assert(writable);
    int components = 0;

    /*
    {
	printf("%d) %s ", addcount++, (found ? "replacing" : "adding"));
	print_bytes(kt[I2] - K1 - C2, kt + I2 + K1); putchar('\n');
    }
    */
    alter();

    if (found) { /* replacement */
	seq_count = SEQ_START_POINT;
	sequential = false;

	byte * p = C[0].p;
	int c = C[0].c;
	Item item(p, c, true);
	int kt_size = kt.size();
	int needed = kt_size - item.size();

	components = item.components_of();

	if (needed <= 0) {
	    /* simple replacement */
	    memmove(const_cast<byte *>(item.get_address()),
		    kt.get_address(), kt_size);
	    SET_TOTAL_FREE(p, TOTAL_FREE(p) - needed);
	} else {
	    /* new item into the block's freespace */
	    int new_max = MAX_FREE(p) - kt_size;
	    if (new_max >= 0) {
		int o = DIR_END(p) + new_max;
		memmove(p + o, kt.get_address(), kt_size);
		setD(p, c, o);
		SET_MAX_FREE(p, new_max);
		SET_TOTAL_FREE(p, TOTAL_FREE(p) - needed);
	    } else {
		/* do it the long way */
		delete_item(0, false);
		add_item(kt, 0);
	    }
	}
    } else {
	/* addition */
	if (changed_n == C[0].n && changed_c == C[0].c) {
	    if (seq_count < 0) seq_count++;
	} else {
	    seq_count = SEQ_START_POINT;
	    sequential = false;
	}
	C[0].c += D2;
	add_item(kt, 0);
    }
    RETURN(components);
}

/* delete_kt() corresponds to add_kt(found), but there are only
   two cases: if the key is not found nothing is done, and if it is
   found the corresponding item is deleted with delete_item.
*/

int
ChertTable::delete_kt()
{
    LOGCALL(DB, int, "ChertTable::delete_kt", "");
    Assert(writable);

    bool found = find(C);

    int components = 0;
    seq_count = SEQ_START_POINT;
    sequential = false;

    /*
    {
	printf("%d) %s ", addcount++, (found ? "deleting " : "ignoring "));
	print_bytes(B->kt[I2] - K1 - C2, B->kt + I2 + K1); putchar('\n');
    }
    */
    if (found) {
	components = Item(C[0].p, C[0].c, true).components_of();
	alter();
	delete_item(0, true);
    }
    RETURN(components);
}

/* ChertTable::form_key(key) treats address kt as an item holder and fills in
the key part:

	   (I) K key c (C tag)

The bracketed parts are left blank. The key is filled in with key_len bytes and
K set accordingly. c is set to 1.
*/

void ChertTable::form_key(const string & key) const
{
    LOGCALL_VOID(DB, "ChertTable::form_key", key);
    kt.form_key(key);
}

/* ChertTable::add(key, tag) adds the key/tag item to the
   B-tree, replacing any existing item with the same key.

   For a long tag, we end up having to add m components, of the form

       key 1 m tag1
       key 2 m tag2
       ...
       key m m tagm

   and tag1+tag2+...+tagm are equal to tag. These in their turn may be replacing
   n components of the form

       key 1 n TAG1
       key 2 n TAG2
       ...
       key n n TAGn

   and n may be greater than, equal to, or less than m. These cases are dealt
   with in the code below. If m < n for example, we end up with a series of
   deletions.
*/

bool
ChertTable::add(const string &key, string tag, bool already_compressed)
{
    LOGCALL(DB, bool, "ChertTable::add", key << ", " << tag << ", " << already_compressed);
    Assert(writable);

    if (handle < 0) create_and_open(block_size);

    form_key(key);

    bool compressed = false;
    if (already_compressed) {
	compressed = true;
    } else if (compress_strategy != DONT_COMPRESS && tag.size() > COMPRESS_MIN) {
	CompileTimeAssert(DONT_COMPRESS != Z_DEFAULT_STRATEGY);
	CompileTimeAssert(DONT_COMPRESS != Z_FILTERED);
	CompileTimeAssert(DONT_COMPRESS != Z_HUFFMAN_ONLY);
#ifdef Z_RLE
	CompileTimeAssert(DONT_COMPRESS != Z_RLE);
#endif

	lazy_alloc_deflate_zstream();

	deflate_zstream->next_in = (Bytef *)const_cast<char *>(tag.data());
	deflate_zstream->avail_in = (uInt)tag.size();

	// If compressed size is >= tag.size(), we don't want to compress.
	unsigned long blk_len = tag.size() - 1;
	unsigned char * blk = new unsigned char[blk_len];
	deflate_zstream->next_out = blk;
	deflate_zstream->avail_out = (uInt)blk_len;

	int err = deflate(deflate_zstream, Z_FINISH);
	if (err == Z_STREAM_END) {
	    // If deflate succeeded, then the output was at least one byte
	    // smaller than the input.
	    tag.assign(reinterpret_cast<const char *>(blk), deflate_zstream->total_out);
	    compressed = true;
	} else {
	    // Deflate failed - presumably the data wasn't compressible.
	}

	delete [] blk;
    }

    // sort of matching kt.append_chunk(), but setting the chunk
    const size_t cd = kt.key().length() + K1 + I2 + C2 + C2;  // offset to the tag data
    const size_t L = max_item_size - cd; // largest amount of tag data for any chunk
    size_t first_L = L;                  // - amount for tag1
    bool found = find(C);
    if (!found) {
	byte * p = C[0].p;
	size_t n = TOTAL_FREE(p) % (max_item_size + D2);
	if (n > D2 + cd) {
	    n -= (D2 + cd);
	    // if n >= last then fully filling this block won't produce
	    // an extra item, so we might as well do this even if
	    // full_compaction isn't active.
	    //
	    // In the full_compaction case, it turns out we shouldn't always
	    // try to fill every last byte.  Doing so can actually increase the
	    // total space required (I believe this effect is due to longer
	    // dividing keys being required in the index blocks).  Empirically,
	    // n >= key.size() + K appears a good criterion for K ~= 34.  This
	    // seems to save about 0.2% in total database size over always
	    // splitting the tag.  It'll also give be slightly faster retrieval
	    // as we can avoid reading an extra block occasionally.
	    size_t last = tag.length() % L;
	    if (n >= last || (full_compaction && n >= key.size() + 34))
		first_L = n;
	}
    }

    // a null tag must be added in of course
    int m = tag.empty() ? 1 : (tag.length() - first_L + L - 1) / L + 1;
				      // there are m items to add
    /* FIXME: sort out this error higher up and turn this into
     * an assert.
     */
    if (m >= BYTE_PAIR_RANGE) RETURN(false);

    int n = 0; // initialise to shut off warning
				      // - and there will be n to delete
    int o = 0;                        // Offset into the tag
    size_t residue = tag.length();    // Bytes of the tag remaining to add in
    int replacement = false;          // Has there been a replacement ?
    int i;
    kt.set_components_of(m);
    for (i = 1; i <= m; i++) {
	size_t l = (i == m ? residue : (i == 1 ? first_L : L));
	Assert(cd + l <= block_size);
	Assert(string::size_type(o + l) <= tag.length());
	kt.set_tag(cd, tag.data() + o, l, compressed);
	kt.set_component_of(i);

	o += l;
	residue -= l;

	if (i > 1) found = find(C);
	n = add_kt(found);
	if (n > 0) replacement = true;
    }
    /* o == tag.length() here, and n may be zero */
    for (i = m + 1; i <= n; i++) {
	kt.set_component_of(i);
	delete_kt();
    }
    if (!replacement) ++item_count;
    Btree_modified = true;
    RETURN(true);
}

/* ChertTable::del(key) returns false if the key is not in the B-tree,
   otherwise deletes it and returns true.

   Again, this is parallel to ChertTable::add, but simpler in form.
*/

bool
ChertTable::del(const string &key)
{
    LOGCALL(DB, bool, "ChertTable::del", key);
    Assert(writable);

    if (handle < 0) {
	if (handle == -2) {
	    ChertTable::throw_database_closed();
	}
	RETURN(false);
    }

    // We can't delete a key which we is too long for us to store.
    if (key.size() > CHERT_BTREE_MAX_KEY_LEN) RETURN(false);

    if (key.empty()) RETURN(false);
    form_key(key);

    int n = delete_kt();  /* there are n items to delete */
    if (n <= 0) RETURN(false);

    for (int i = 2; i <= n; i++) {
	kt.set_component_of(i);
	delete_kt();
    }

    item_count--;
    Btree_modified = true;
    RETURN(true);
}

bool
ChertTable::get_exact_entry(const string &key, string & tag) const
{
    LOGCALL(DB, bool, "ChertTable::get_exact_entry", key << ", [&tag]");
    Assert(!key.empty());

    if (handle < 0) {
	if (handle == -2) {
	    ChertTable::throw_database_closed();
	}
	RETURN(false);
    }

    // An oversized key can't exist, so attempting to search for it should fail.
    if (key.size() > CHERT_BTREE_MAX_KEY_LEN) RETURN(false);

    form_key(key);
    if (!find(C)) RETURN(false);

    (void)read_tag(C, &tag, false);
    RETURN(true);
}

bool
ChertTable::key_exists(const string &key) const
{
    LOGCALL(DB, bool, "ChertTable::key_exists", key);
    Assert(!key.empty());

    // An oversized key can't exist, so attempting to search for it should fail.
    if (key.size() > CHERT_BTREE_MAX_KEY_LEN) RETURN(false);

    form_key(key);
    RETURN(find(C));
}

bool
ChertTable::read_tag(Cursor * C_, string *tag, bool keep_compressed) const
{
    LOGCALL(DB, bool, "ChertTable::read_tag", "C_, tag, " << keep_compressed);
    Item item(C_[0].p, C_[0].c, true);

    /* n components to join */
    int n = item.components_of();

    tag->resize(0);
    // max_item_size also includes K1 + I2 + C2 + C2 bytes overhead and the key
    // (which is at least 1 byte long).
    if (n > 1) tag->reserve((max_item_size - (1 + K1 + I2 + C2 + C2)) * n);

    item.append_chunk(tag);
    bool compressed = item.get_compressed();

    for (int i = 2; i <= n; i++) {
	if (!next(C_, 0)) {
	    throw Xapian::DatabaseCorruptError("Unexpected end of table when reading continuation of tag");
	}
	(void)Item(C_[0].p, C_[0].c, true).append_chunk(tag);
    }
    // At this point the cursor is on the last item - calling next will move
    // it to the next key (ChertCursor::get_tag() relies on this).
    if (!compressed || keep_compressed) RETURN(compressed);

    // FIXME: Perhaps we should we decompress each chunk as we read it so we
    // don't need both the full compressed and uncompressed tags in memory
    // at once.

    string utag;
    // May not be enough for a compressed tag, but it's a reasonable guess.
    utag.reserve(tag->size() + tag->size() / 2);

    Bytef buf[8192];

    lazy_alloc_inflate_zstream();

    inflate_zstream->next_in = (Bytef*)const_cast<char *>(tag->data());
    inflate_zstream->avail_in = (uInt)tag->size();

    int err = Z_OK;
    while (err != Z_STREAM_END) {
	inflate_zstream->next_out = buf;
	inflate_zstream->avail_out = (uInt)sizeof(buf);
	err = inflate(inflate_zstream, Z_SYNC_FLUSH);
	if (err == Z_BUF_ERROR && inflate_zstream->avail_in == 0) {
	    LOGLINE(DB, "Z_BUF_ERROR - faking checksum of " << inflate_zstream->adler);
	    Bytef header2[4];
	    setint4(header2, 0, inflate_zstream->adler);
	    inflate_zstream->next_in = header2;
	    inflate_zstream->avail_in = 4;
	    err = inflate(inflate_zstream, Z_SYNC_FLUSH);
	    if (err == Z_STREAM_END) break;
	}

	if (err != Z_OK && err != Z_STREAM_END) {
	    if (err == Z_MEM_ERROR) throw std::bad_alloc();
	    string msg = "inflate failed";
	    if (inflate_zstream->msg) {
		msg += " (";
		msg += inflate_zstream->msg;
		msg += ')';
	    }
	    throw Xapian::DatabaseError(msg);
	}

	utag.append(reinterpret_cast<const char *>(buf),
		    inflate_zstream->next_out - buf);
    }
    if (utag.size() != inflate_zstream->total_out) {
	string msg = "compressed tag didn't expand to the expected size: ";
	msg += om_tostring(utag.size());
	msg += " != ";
	// OpenBSD's zlib.h uses off_t instead of uLong for total_out.
	msg += om_tostring((size_t)inflate_zstream->total_out);
	throw Xapian::DatabaseCorruptError(msg);
    }

    swap(*tag, utag);

    RETURN(false);
}

void
ChertTable::set_full_compaction(bool parity)
{
    LOGCALL_VOID(DB, "ChertTable::set_full_compaction", parity);
    Assert(writable);

    if (parity) seq_count = 0;
    full_compaction = parity;
}

ChertCursor * ChertTable::cursor_get() const {
    LOGCALL(DB, ChertCursor *, "ChertTable::cursor_get", "");
    if (handle < 0) {
	if (handle == -2) {
	    ChertTable::throw_database_closed();
	}
	RETURN(NULL);
    }
    // FIXME Ick - casting away const is nasty
    RETURN(new ChertCursor(const_cast<ChertTable *>(this)));
}

/************ B-tree opening and closing ************/

bool
ChertTable::basic_open(bool revision_supplied, chert_revision_number_t revision_)
{
    LOGCALL(DB, bool, "ChertTable::basic_open", revision_supplied << ", " << revision_);
    int ch = 'X'; /* will be 'A' or 'B' */

    {
	const size_t BTREE_BASES = 2;
	string err_msg;
	static const char basenames[BTREE_BASES] = { 'A', 'B' };

	ChertTable_base bases[BTREE_BASES];
	bool base_ok[BTREE_BASES];

	both_bases = true;
	bool valid_base = false;
	{
	    for (size_t i = 0; i < BTREE_BASES; ++i) {
		bool ok = bases[i].read(name, basenames[i], err_msg);
		base_ok[i] = ok;
		if (ok) {
		    valid_base = true;
		} else {
		    both_bases = false;
		}
	    }
	}

	if (!valid_base) {
	    if (handle >= 0) {
		::close(handle);
		handle = -1;
	    }
	    string message = "Error opening table `";
	    message += name;
	    message += "':\n";
	    message += err_msg;
	    throw Xapian::DatabaseOpeningError(message);
	}

	if (revision_supplied) {
	    bool found_revision = false;
	    for (size_t i = 0; i < BTREE_BASES; ++i) {
		if (base_ok[i] && bases[i].get_revision() == revision_) {
		    ch = basenames[i];
		    found_revision = true;
		    break;
		}
	    }
	    if (!found_revision) {
		/* Couldn't open the revision that was asked for.
		 * This shouldn't throw an exception, but should just return
		 * false to upper levels.
		 */
		RETURN(false);
	    }
	} else {
	    chert_revision_number_t highest_revision = 0;
	    for (size_t i = 0; i < BTREE_BASES; ++i) {
		if (base_ok[i] && bases[i].get_revision() >= highest_revision) {
		    ch = basenames[i];
		    highest_revision = bases[i].get_revision();
		}
	    }
	}

	ChertTable_base *basep = 0;
	ChertTable_base *other_base = 0;

	for (size_t i = 0; i < BTREE_BASES; ++i) {
	    LOGLINE(DB, "Checking (ch == " << ch << ") against "
		    "basenames[" << i << "] == " << basenames[i]);
	    LOGLINE(DB, "bases[" << i << "].get_revision() == " <<
		    bases[i].get_revision());
	    LOGLINE(DB, "base_ok[" << i << "] == " << base_ok[i]);
	    if (ch == basenames[i]) {
		basep = &bases[i];

		// FIXME: assuming only two bases for other_base
		size_t otherbase_num = 1-i;
		if (base_ok[otherbase_num]) {
		    other_base = &bases[otherbase_num];
		}
		break;
	    }
	}
	Assert(basep);

	/* basep now points to the most recent base block */

	/* Avoid copying the bitmap etc. - swap contents with the base
	 * object in the vector, since it'll be destroyed anyway soon.
	 */
	base.swap(*basep);

	revision_number =  base.get_revision();
	block_size =       base.get_block_size();
	root =             base.get_root();
	level =            base.get_level();
	//bit_map_size =     basep->get_bit_map_size();
	item_count =       base.get_item_count();
	faked_root_block = base.get_have_fakeroot();
	sequential =       base.get_sequential();

	if (other_base != 0) {
	    latest_revision_number = other_base->get_revision();
	    if (revision_number > latest_revision_number)
		latest_revision_number = revision_number;
	} else {
	    latest_revision_number = revision_number;
	}
    }

    /* kt holds constructed items as well as keys */
    kt = Item_wr(zeroed_new(block_size), true);

    set_max_item_size(BLOCK_CAPACITY);

    base_letter = ch;

    /* ready to open the main file */

    RETURN(true);
}

void
ChertTable::read_root()
{
    LOGCALL_VOID(DB, "ChertTable::read_root", "");
    if (faked_root_block) {
	/* root block for an unmodified database. */
	byte * p = C[0].p;
	Assert(p);

	/* clear block - shouldn't be necessary, but is a bit nicer,
	 * and means that the same operations should always produce
	 * the same database. */
	memset(p, 0, block_size);

	int o = block_size - I2 - K1 - C2 - C2;
	Item_wr(p + o, true).fake_root_item();

	setD(p, DIR_START, o);         // its directory entry
	SET_DIR_END(p, DIR_START + D2);// the directory size

	o -= (DIR_START + D2);
	SET_MAX_FREE(p, o);
	SET_TOTAL_FREE(p, o);
	SET_LEVEL(p, 0);

	if (!writable) {
	    /* reading - revision number doesn't matter as long as
	     * it's not greater than the current one. */
	    SET_REVISION(p, 0);
	    C[0].n = 0;
	} else {
	    /* writing - */
	    SET_REVISION(p, latest_revision_number + 1);
	    C[0].n = base.next_free_block();
	}
    } else {
	/* using a root block stored on disk */
	block_to_cursor(C, level, root);

	if (REVISION(C[level].p) > revision_number) set_overwritten();
	/* although this is unlikely */
    }
}

bool
ChertTable::do_open_to_write(bool revision_supplied,
			     chert_revision_number_t revision_,
			     bool create_db)
{
    LOGCALL(DB, bool, "ChertTable::do_open_to_write", revision_supplied << ", " << revision_ << ", " << create_db);
    if (handle == -2) {
	ChertTable::throw_database_closed();
    }
    int flags = O_RDWR | O_BINARY;
    if (create_db) flags |= O_CREAT | O_TRUNC;
    handle = ::open((name + "DB").c_str(), flags, 0666);
    if (handle < 0) {
	// lazy doesn't make a lot of sense with create_db anyway, but ENOENT
	// with O_CREAT means a parent directory doesn't exist.
	if (lazy && !create_db && errno == ENOENT) {
	    revision_number = revision_;
	    RETURN(true);
	}
	string message(create_db ? "Couldn't create " : "Couldn't open ");
	message += name;
	message += "DB read/write: ";
	message += strerror(errno);
	throw Xapian::DatabaseOpeningError(message);
    }

    if (!basic_open(revision_supplied, revision_)) {
	::close(handle);
	handle = -1;
	if (!revision_supplied) {
	    throw Xapian::DatabaseOpeningError("Failed to open for writing");
	}
	/* When the revision is supplied, it's not an exceptional
	 * case when open failed, so we just return false here.
	 */
	RETURN(false);
    }

    writable = true;

    for (int j = 0; j <= level; j++) {
	C[j].n = BLK_UNUSED;
	C[j].p = new byte[block_size];
	if (C[j].p == 0) {
	    throw std::bad_alloc();
	}
    }
    split_p = new byte[block_size];
    if (split_p == 0) {
	throw std::bad_alloc();
    }
    read_root();

    buffer = zeroed_new(block_size);

    changed_n = 0;
    changed_c = DIR_START;
    seq_count = SEQ_START_POINT;

    RETURN(true);
}

ChertTable::ChertTable(const char * tablename_, const string & path_,
		       bool readonly_, int compress_strategy_, bool lazy_)
	: tablename(tablename_),
	  revision_number(0),
	  item_count(0),
	  block_size(0),
	  latest_revision_number(0),
	  both_bases(false),
	  base_letter('A'),
	  faked_root_block(true),
	  sequential(true),
	  handle(-1),
	  level(0),
	  root(0),
	  kt(0, true),
	  buffer(0),
	  base(),
	  name(path_),
	  seq_count(0),
	  changed_n(0),
	  changed_c(0),
	  max_item_size(0),
	  Btree_modified(false),
	  full_compaction(false),
	  writable(!readonly_),
	  split_p(0),
	  compress_strategy(compress_strategy_),
	  deflate_zstream(NULL),
	  inflate_zstream(NULL),
	  lazy(lazy_)
{
    LOGCALL_CTOR(DB, "ChertTable",
		 tablename_ << "," << path_ << ", " << readonly_ << ", " <<
		 compress_strategy_ << ", " << lazy_);
}

void
ChertTable::lazy_alloc_deflate_zstream() const {
    if (usual(deflate_zstream)) {
	if (usual(deflateReset(deflate_zstream) == Z_OK)) return;
	// Try to recover by deleting the stream and starting from scratch.
	delete deflate_zstream;
    }

    deflate_zstream = new z_stream;

    deflate_zstream->zalloc = reinterpret_cast<alloc_func>(0);
    deflate_zstream->zfree = reinterpret_cast<free_func>(0);
    deflate_zstream->opaque = (voidpf)0;

    // -15 means raw deflate with 32K LZ77 window (largest)
    // memLevel 9 is the highest (8 is default)
    int err;
    err = deflateInit2(deflate_zstream, Z_DEFAULT_COMPRESSION, Z_DEFLATED,
		       -15, 9, compress_strategy);
    if (rare(err != Z_OK)) {
	if (err == Z_MEM_ERROR) {
	    delete deflate_zstream;
	    deflate_zstream = 0;
	    throw std::bad_alloc();
	}
	string msg = "deflateInit2 failed (";
	if (deflate_zstream->msg) {
	    msg += deflate_zstream->msg;
	} else {
	    msg += om_tostring(err);
	}
	msg += ')';
	delete deflate_zstream;
	deflate_zstream = 0;
	throw Xapian::DatabaseError(msg);
    }
}

void
ChertTable::lazy_alloc_inflate_zstream() const {
    if (usual(inflate_zstream)) {
	if (usual(inflateReset(inflate_zstream) == Z_OK)) return;
	// Try to recover by deleting the stream and starting from scratch.
	delete inflate_zstream;
    }

    inflate_zstream = new z_stream;

    inflate_zstream->zalloc = reinterpret_cast<alloc_func>(0);
    inflate_zstream->zfree = reinterpret_cast<free_func>(0);

    inflate_zstream->next_in = Z_NULL;
    inflate_zstream->avail_in = 0;

    int err = inflateInit2(inflate_zstream, -15);
    if (rare(err != Z_OK)) {
	if (err == Z_MEM_ERROR) {
	    delete inflate_zstream;
	    inflate_zstream = 0;
	    throw std::bad_alloc();
	}
	string msg = "inflateInit2 failed (";
	if (inflate_zstream->msg) {
	    msg += inflate_zstream->msg;
	} else {
	    msg += om_tostring(err);
	}
	msg += ')';
	delete inflate_zstream;
	inflate_zstream = 0;
	throw Xapian::DatabaseError(msg);
    }
}

bool
ChertTable::exists() const {
    LOGCALL(DB, bool, "ChertTable::exists", "");
    return (file_exists(name + "DB") &&
	    (file_exists(name + "baseA") || file_exists(name + "baseB")));
}

/** Delete file, throwing an error if we can't delete it (but not if it
 *  doesn't exist).
 */
static void
sys_unlink_if_exists(const string & filename)
{
#ifdef __WIN32__
    if (msvc_posix_unlink(filename.c_str()) == -1) {
#else
    if (unlink(filename) == -1) {
#endif
	if (errno == ENOENT) return;
	throw Xapian::DatabaseError("Can't delete file: `" + filename +
			      "': " + strerror(errno));
    }
}

void
ChertTable::erase()
{
    LOGCALL_VOID(DB, "ChertTable::erase", "");
    close();

    sys_unlink_if_exists(name + "baseA");
    sys_unlink_if_exists(name + "baseB");
    sys_unlink_if_exists(name + "DB");
}

void
ChertTable::set_block_size(unsigned int block_size_)
{
    LOGCALL_VOID(DB, "ChertTable::set_block_size", block_size_);
    // Block size must in the range 2048..BYTE_PAIR_RANGE, and a power of two.
    if (block_size_ < 2048 || block_size_ > BYTE_PAIR_RANGE ||
	(block_size_ & (block_size_ - 1)) != 0) {
	block_size_ = CHERT_DEFAULT_BLOCK_SIZE;
    }
    block_size = block_size_;
}

void
ChertTable::create_and_open(unsigned int block_size_)
{
    LOGCALL_VOID(DB, "ChertTable::create_and_open", block_size_);
    if (handle == -2) {
	ChertTable::throw_database_closed();
    }
    Assert(writable);
    close();

    if (block_size_ == 0) abort();
    set_block_size(block_size_);

    // FIXME: it would be good to arrange that this works such that there's
    // always a valid table in place if you run create_and_open() on an
    // existing table.

    /* write initial values to files */

    /* create the base file */
    ChertTable_base base_;
    base_.set_revision(revision_number);
    base_.set_block_size(block_size_);
    base_.set_have_fakeroot(true);
    base_.set_sequential(true);
    base_.write_to_file(name + "baseA", 'A', "", -1, NULL);

    /* remove the alternative base file, if any */
    sys_unlink_if_exists(name + "baseB");

    // Any errors are thrown if revision_supplied is false.
    (void)do_open_to_write(false, 0, true);
}

ChertTable::~ChertTable() {
    LOGCALL_DTOR(DB, "ChertTable");
    ChertTable::close();

    if (deflate_zstream) {
	// Errors which we care about have already been handled, so just ignore
	// any which get returned here.
	(void) deflateEnd(deflate_zstream);
	delete deflate_zstream;
    }

    if (inflate_zstream) {
	// Errors which we care about have already been handled, so just ignore
	// any which get returned here.
	(void) inflateEnd(inflate_zstream);
	delete inflate_zstream;
    }
}

void ChertTable::close(bool permanent) {
    LOGCALL_VOID(DB, "ChertTable::close", "");

    if (handle >= 0) {
	// If an error occurs here, we just ignore it, since we're just
	// trying to free everything.
	(void)::close(handle);
	handle = -1;
    }

    if (permanent) {
	handle = -2;
	// Don't delete the resources in the table, since they may
	// still be used to look up cached content.
	return;
    }
    for (int j = level; j >= 0; j--) {
	delete [] C[j].p;
	C[j].p = 0;
    }
    delete [] split_p;
    split_p = 0;

    delete [] kt.get_address();
    kt = Item_wr(0, true);
    delete [] buffer;
    buffer = 0;
}

void
ChertTable::flush_db()
{
    LOGCALL_VOID(DB, "ChertTable::flush_db", "");
    Assert(writable);
    if (handle < 0) {
	if (handle == -2) {
	    ChertTable::throw_database_closed();
	}
	return;
    }

    for (int j = level; j >= 0; j--) {
	if (C[j].rewrite) {
	    write_block(C[j].n, C[j].p);
	}
    }

    if (Btree_modified) {
	faked_root_block = false;
    }
}

void
ChertTable::commit(chert_revision_number_t revision, int changes_fd,
		   const string * changes_tail)
{
    LOGCALL_VOID(DB, "ChertTable::commit",
		 revision << ", " << changes_fd << ", " << changes_tail);
    Assert(writable);

    if (revision <= revision_number) {
	throw Xapian::DatabaseError("New revision too low");
    }

    if (handle < 0) {
	if (handle == -2) {
	    ChertTable::throw_database_closed();
	}
	latest_revision_number = revision_number = revision;
	return;
    }

    try {
	if (faked_root_block) {
	    /* We will use a dummy bitmap. */
	    base.clear_bit_map();
	}

	base.set_revision(revision);
	base.set_root(C[level].n);
	base.set_level(level);
	base.set_item_count(item_count);
	base.set_have_fakeroot(faked_root_block);
	base.set_sequential(sequential);

	base_letter = other_base_letter();

	both_bases = true;
	latest_revision_number = revision_number = revision;
	root = C[level].n;

	Btree_modified = false;

	for (int i = 0; i < BTREE_CURSOR_LEVELS; ++i) {
	    C[i].n = BLK_UNUSED;
	    C[i].c = -1;
	    C[i].rewrite = false;
	}

	// Do this as late as possible to allow maximum time for writes to be
	// committed.
	if (!chert_io_sync(handle)) {
	    (void)::close(handle);
	    handle = -1;
	    throw Xapian::DatabaseError("Can't commit new revision - failed to flush DB to disk");
	}

	// Save to "<table>.tmp" and then rename to "<table>.base<letter>" so
	// that a reader can't try to read a partially written base file.
	string tmp = name;
	tmp += "tmp";
	string basefile = name;
	basefile += "base";
	basefile += char(base_letter);
	base.write_to_file(tmp, base_letter, tablename, changes_fd, changes_tail);
#if defined __WIN32__
	if (msvc_posix_rename(tmp.c_str(), basefile.c_str()) < 0)
#else
	if (rename(tmp.c_str(), basefile.c_str()) < 0)
#endif
	{
	    // With NFS, rename() failing may just mean that the server crashed
	    // after successfully renaming, but before reporting this, and then
	    // the retried operation fails.  So we need to check if the source
	    // file still exists, which we do by calling unlink(), since we want
	    // to remove the temporary file anyway.
	    int saved_errno = errno;
	    if (unlink(tmp) == 0 || errno != ENOENT) {
		string msg("Couldn't update base file ");
		msg += basefile;
		msg += ": ";
		msg += strerror(saved_errno);
		throw Xapian::DatabaseError(msg);
	    }
	}
	base.commit();

	read_root();

	changed_n = 0;
	changed_c = DIR_START;
	seq_count = SEQ_START_POINT;
    } catch (...) {
	ChertTable::close();
	throw;
    }
}

void
ChertTable::write_changed_blocks(int changes_fd)
{
    LOGCALL_VOID(DB, "ChertTable::write_changed_blocks", changes_fd);
    Assert(changes_fd >= 0);
    if (handle < 0) return;
    if (faked_root_block) return;

    string buf;
    buf += pack_uint(2u); // Indicate the item is a list of blocks
    buf += pack_uint(strlen(tablename));
    buf += tablename;
    buf += pack_uint(block_size);
    chert_io_write(changes_fd, buf.data(), buf.size());

    // Compare the old and new bitmaps to find blocks which have changed, and
    // write them to the file descriptor.
    uint4 n = 0;
    byte * p = new byte[block_size];
    try {
	base.calculate_last_block();
	while (base.find_changed_block(&n)) {
	    buf = pack_uint(n + 1);
	    chert_io_write(changes_fd, buf.data(), buf.size());

	    // Read block n.
	    read_block(n, p);

	    // Write block n to the file.
	    chert_io_write(changes_fd, reinterpret_cast<const char *>(p),
			   block_size);
	    ++n;
	}
	delete[] p;
	p = 0;
    } catch (...) {
	delete[] p;
	throw;
    }
    buf = pack_uint(0u);
    chert_io_write(changes_fd, buf.data(), buf.size());
}

void
ChertTable::cancel()
{
    LOGCALL_VOID(DB, "ChertTable::cancel", "");
    Assert(writable);

    if (handle < 0) {
	if (handle == -2) {
	    ChertTable::throw_database_closed();
	}
	latest_revision_number = revision_number; // FIXME: we can end up reusing a revision if we opened a btree at an older revision, start to modify it, then cancel...
	return;
    }

    // This causes problems: if (!Btree_modified) return;

    string err_msg;
    if (!base.read(name, base_letter, err_msg)) {
	throw Xapian::DatabaseCorruptError(string("Couldn't reread base ") + base_letter);
    }

    revision_number =  base.get_revision();
    block_size =       base.get_block_size();
    root =             base.get_root();
    level =            base.get_level();
    //bit_map_size =     basep->get_bit_map_size();
    item_count =       base.get_item_count();
    faked_root_block = base.get_have_fakeroot();
    sequential =       base.get_sequential();

    latest_revision_number = revision_number; // FIXME: we can end up reusing a revision if we opened a btree at an older revision, start to modify it, then cancel...

    for (int j = 0; j <= level; j++) {
	C[j].n = BLK_UNUSED;
	C[j].rewrite = false;
    }
    read_root();

    changed_n = 0;
    changed_c = DIR_START;
    seq_count = SEQ_START_POINT;
}

/************ B-tree reading ************/

bool
ChertTable::do_open_to_read(bool revision_supplied, chert_revision_number_t revision_)
{
    LOGCALL(DB, bool, "ChertTable::do_open_to_read", revision_supplied << ", " << revision_);
    if (handle == -2) {
	ChertTable::throw_database_closed();
    }
    handle = ::open((name + "DB").c_str(), O_RDONLY | O_BINARY);
    if (handle < 0) {
	if (lazy) {
	    // This table is optional when reading!
	    revision_number = revision_;
	    RETURN(true);
	}
	string message("Couldn't open ");
	message += name;
	message += "DB to read: ";
	message += strerror(errno);
	throw Xapian::DatabaseOpeningError(message);
    }

    if (!basic_open(revision_supplied, revision_)) {
	::close(handle);
	handle = -1;
	if (revision_supplied) {
	    // The requested revision was not available.
	    // This could be because the database was modified underneath us, or
	    // because a base file is missing.  Return false, and work out what
	    // the problem was at a higher level.
	    RETURN(false);
	}
	throw Xapian::DatabaseOpeningError("Failed to open table for reading");
    }

    for (int j = 0; j <= level; j++) {
	C[j].n = BLK_UNUSED;
	C[j].p = new byte[block_size];
	if (C[j].p == 0) {
	    throw std::bad_alloc();
	}
    }

    read_root();
    RETURN(true);
}

void
ChertTable::open()
{
    LOGCALL_VOID(DB, "ChertTable::open", "");
    LOGLINE(DB, "opening at path " << name);
    close();

    if (!writable) {
	// Any errors are thrown if revision_supplied is false
	(void)do_open_to_read(false, 0);
	return;
    }

    // Any errors are thrown if revision_supplied is false.
    (void)do_open_to_write(false, 0);
}

bool
ChertTable::open(chert_revision_number_t revision)
{
    LOGCALL(DB, bool, "ChertTable::open", revision);
    LOGLINE(DB, "opening for particular revision at path " << name);
    close();

    if (!writable) {
	if (do_open_to_read(true, revision)) {
	    AssertEq(revision_number, revision);
	    RETURN(true);
	} else {
	    close();
	    RETURN(false);
	}
    }

    if (!do_open_to_write(true, revision)) {
	// Can't open at the requested revision.
	close();
	RETURN(false);
    }

    AssertEq(revision_number, revision);
    RETURN(true);
}

bool
ChertTable::prev_for_sequential(Cursor * C_, int /*dummy*/) const
{
    LOGCALL(DB, bool, "ChertTable::prev_for_sequential", "C_, UNUSED(int)");
    int c = C_[0].c;
    if (c == DIR_START) {
	byte * p = C_[0].p;
	Assert(p);
	uint4 n = C_[0].n;
	while (true) {
	    if (n == 0) RETURN(false);
	    n--;
	    if (writable) {
		if (n == C[0].n) {
		    // Block is a leaf block in the built-in cursor
		    // (potentially in modified form).
		    memcpy(p, C[0].p, block_size);
		} else {
		    // Blocks in the built-in cursor may not have been written
		    // to disk yet, so we have to check that the block number
		    // isn't in the built-in cursor or we'll read an
		    // uninitialised block (for which GET_LEVEL(p) will
		    // probably return 0).
		    int j;
		    for (j = 1; j <= level; ++j) {
			if (n == C[j].n) break;
		    }
		    if (j <= level) continue;

		    // Block isn't in the built-in cursor, so the form on disk
		    // is valid, so read it to check if it's the next level 0
		    // block.
		    read_block(n, p);
		}
	    } else {
		read_block(n, p);
	    }
	    if (writable) AssertEq(revision_number, latest_revision_number);
	    if (REVISION(p) > revision_number + writable) {
		set_overwritten();
		RETURN(false);
	    }
	    if (GET_LEVEL(p) == 0) break;
	}
	c = DIR_END(p);
	C_[0].n = n;
    }
    c -= D2;
    C_[0].c = c;
    RETURN(true);
}

bool
ChertTable::next_for_sequential(Cursor * C_, int /*dummy*/) const
{
    LOGCALL(DB, bool, "ChertTable::next_for_sequential", "C_, UNUSED(int)");
    byte * p = C_[0].p;
    Assert(p);
    int c = C_[0].c;
    c += D2;
    Assert((unsigned)c < block_size);
    if (c == DIR_END(p)) {
	uint4 n = C_[0].n;
	while (true) {
	    n++;
	    if (n > base.get_last_block()) RETURN(false);
	    if (writable) {
		if (n == C[0].n) {
		    // Block is a leaf block in the built-in cursor
		    // (potentially in modified form).
		    memcpy(p, C[0].p, block_size);
		} else {
		    // Blocks in the built-in cursor may not have been written
		    // to disk yet, so we have to check that the block number
		    // isn't in the built-in cursor or we'll read an
		    // uninitialised block (for which GET_LEVEL(p) will
		    // probably return 0).
		    int j;
		    for (j = 1; j <= level; ++j) {
			if (n == C[j].n) break;
		    }
		    if (j <= level) continue;

		    // Block isn't in the built-in cursor, so the form on disk
		    // is valid, so read it to check if it's the next level 0
		    // block.
		    read_block(n, p);
		}
	    } else {
		read_block(n, p);
	    }
	    if (writable) AssertEq(revision_number, latest_revision_number);
	    if (REVISION(p) > revision_number + writable) {
		set_overwritten();
		RETURN(false);
	    }
	    if (GET_LEVEL(p) == 0) break;
	}
	c = DIR_START;
	C_[0].n = n;
    }
    C_[0].c = c;
    RETURN(true);
}

bool
ChertTable::prev_default(Cursor * C_, int j) const
{
    LOGCALL(DB, bool, "ChertTable::prev_default", "C_, " << j);
    byte * p = C_[j].p;
    int c = C_[j].c;
    Assert(c >= DIR_START);
    Assert((unsigned)c < block_size);
    Assert(c <= DIR_END(p));
    if (c == DIR_START) {
	if (j == level) RETURN(false);
	if (!prev_default(C_, j + 1)) RETURN(false);
	c = DIR_END(p);
    }
    c -= D2;
    C_[j].c = c;
    if (j > 0) {
	block_to_cursor(C_, j - 1, Item(p, c, false).block_given_by());
    }
    RETURN(true);
}

bool
ChertTable::next_default(Cursor * C_, int j) const
{
    LOGCALL(DB, bool, "ChertTable::next_default", "C_, " << j);
    byte * p = C_[j].p;
    int c = C_[j].c;
    Assert(c >= DIR_START);
    c += D2;
    Assert((unsigned)c < block_size);
    // Sometimes c can be DIR_END(p) + 2 here it appears...
    if (c > DIR_END(p)) c = DIR_END(p);
    Assert(c <= DIR_END(p));
    if (c == DIR_END(p)) {
	if (j == level) RETURN(false);
	if (!next_default(C_, j + 1)) RETURN(false);
	c = DIR_START;
    }
    C_[j].c = c;
    if (j > 0) {
	block_to_cursor(C_, j - 1, Item(p, c, false).block_given_by());
#ifdef BTREE_DEBUG_FULL
	printf("Block in ChertTable:next_default");
	report_block_full(j - 1, C_[j - 1].n, C_[j - 1].p);
#endif /* BTREE_DEBUG_FULL */
    }
    RETURN(true);
}

void
ChertTable::throw_database_closed()
{
    throw Xapian::DatabaseError("Database has been closed");
}

/** Compares this key with key2.

   The result is true if this key precedes key2. The comparison is for byte
   sequence collating order, taking lengths into account. So if the keys are
   made up of lower case ASCII letters we get alphabetical ordering.

   Now remember that items are added into the B-tree in fastest time
   when they are preordered by their keys. This is therefore the piece
   of code that needs to be followed to arrange for the preordering.

   This is complicated by the fact that keys have two parts - a value
   and then a count.  We first compare the values, and only if they
   are equal do we compare the counts.
*/

bool Key::operator<(Key key2) const
{
    LOGCALL(DB, bool, "Key::operator<", static_cast<const void*>(key2.p));
    int key1_len = length();
    int key2_len = key2.length();
    if (key1_len == key2_len) {
	// The keys are the same length, so we can compare the counts
	// in the same operation since they're stored as 2 byte
	// bigendian numbers.
	RETURN(memcmp(p + K1, key2.p + K1, key1_len + C2) < 0);
    }

    int k_smaller = (key2_len < key1_len ? key2_len : key1_len);

    // Compare the common part of the keys
    int diff = memcmp(p + K1, key2.p + K1, k_smaller);
    if (diff != 0) RETURN(diff < 0);

    // We dealt with the "same length" case above so we never need to check
    // the count here.
    RETURN(key1_len < key2_len);
}

bool Key::operator==(Key key2) const
{
    LOGCALL(DB, bool, "Key::operator==", static_cast<const void*>(key2.p));
    int key1_len = length();
    if (key1_len != key2.length()) RETURN(false);
    // The keys are the same length, so we can compare the counts
    // in the same operation since they're stored as 2 byte
    // bigendian numbers.
    RETURN(memcmp(p + K1, key2.p + K1, key1_len + C2) == 0);
}<|MERGE_RESOLUTION|>--- conflicted
+++ resolved
@@ -684,7 +684,7 @@
     RETURN(0); /* Stop compiler complaining about end of method. */
 }
 
-/** add_item_to_block(p, kt_, c, leaf) adds item kt_ to the block at p.
+/** add_item_to_block(p, kt_, c) adds item kt_ to the block at p.
 
    c is the offset in the directory that needs to be expanded to accommodate
    the new entry for the item.  We know before this is called that there is
@@ -694,9 +694,9 @@
 */
 
 void
-ChertTable::add_item_to_block(byte * p, Item_wr kt_, int c, bool leaf)
-{
-    LOGCALL_VOID(DB, "ChertTable::add_item_to_block", (void*)p << ", kt_, " << c << ", " << leaf);
+ChertTable::add_item_to_block(byte * p, Item_wr kt_, int c)
+{
+    LOGCALL_VOID(DB, "ChertTable::add_item_to_block", (void*)p << ", kt_, " << c);
     Assert(writable);
     int dir_end = DIR_END(p);
     int kt_len = kt_.size();
@@ -706,16 +706,8 @@
 
     Assert(new_total >= 0);
 
-<<<<<<< HEAD
-    if (new_max < 0) {
-	compact(p, leaf);
-	new_max = MAX_FREE(p) - needed;
-	Assert(new_max >= 0);
-    }
-=======
     AssertRel(MAX_FREE(p),>=,needed);
 
->>>>>>> 2c2a7054
     Assert(dir_end >= c);
 
     memmove(p + c + D2, p + c, dir_end - c);
@@ -793,12 +785,12 @@
 	    Assert(seq_count < 0 || c <= DIR_START + D2);
 	    Assert(c >= DIR_START);
 	    Assert(c <= DIR_END(p));
-	    add_item_to_block(p, kt_, c, leaf);
+	    add_item_to_block(p, kt_, c);
 	    n = C[j].n;
 	} else {
 	    Assert(c >= DIR_START);
 	    Assert(c <= DIR_END(split_p));
-	    add_item_to_block(split_p, kt_, c, leaf);
+	    add_item_to_block(split_p, kt_, c);
 	    n = split_n;
 	}
 	write_block(split_n, split_p);
@@ -812,18 +804,14 @@
 		  Item(split_p, DIR_END(split_p) - D2, leaf).key(),
 		  Item(p, DIR_START, leaf).key());
     } else {
-<<<<<<< HEAD
-	add_item_to_block(p, kt_, c, leaf);
-=======
 	AssertRel(TOTAL_FREE(p),>=,needed);
 
 	if (MAX_FREE(p) < needed) {
-	    compact(p);
+	    compact(p, leaf);
 	    AssertRel(MAX_FREE(p),>=,needed);
 	}
 
 	add_item_to_block(p, kt_, c);
->>>>>>> 2c2a7054
 	n = C[j].n;
     }
     if (j == 0) {
