/** @file remote-database.cc
 *  @brief Remote backend database class
 */
/* Copyright (C) 2006,2007,2008,2009 Olly Betts
 * Copyright (C) 2007 Lemur Consulting Ltd
 *
 * This program is free software; you can redistribute it and/or
 * modify it under the terms of the GNU General Public License as
 * published by the Free Software Foundation; either version 2 of the
 * License, or (at your option) any later version.
 *
 * This program is distributed in the hope that it will be useful,
 * but WITHOUT ANY WARRANTY; without even the implied warranty of
 * MERCHANTABILITY or FITNESS FOR A PARTICULAR PURPOSE.  See the
 * GNU General Public License for more details.
 *
 * You should have received a copy of the GNU General Public License
 * along with this program; if not, write to the Free Software
 * Foundation, Inc., 51 Franklin St, Fifth Floor, Boston, MA  02110-1301 USA
 */

#include <config.h>

#include "remote-database.h"
<<<<<<< HEAD

#include "safeerrno.h"
#include <signal.h>

=======

#include "safeerrno.h"
#include <csignal>

>>>>>>> bd46b50e
#include "autoptr.h"
#include "emptypostlist.h"
#include "inmemory_positionlist.h"
#include "net_postlist.h"
#include "net_termlist.h"
#include "remote-document.h"
#include "omassert.h"
#include "serialise.h"
#include "serialise-double.h"
#include "stringutils.h" // For STRINGIZE().
#include "utils.h"
#include "weightinternal.h"

#include <string>
#include <vector>

#include "xapian/error.h"
<<<<<<< HEAD
=======
#include "xapian/matchspy.h"
>>>>>>> bd46b50e

using namespace std;

RemoteDatabase::RemoteDatabase(int fd, Xapian::timeout timeout_,
			       const string & context_, bool writable)
	: link(fd, fd, context_),
	  context(context_),
	  cached_stats_valid(),
	  mru_valstats(),
	  mru_valno(Xapian::BAD_VALUENO),
	  timeout(timeout_)
{
#ifndef __WIN32__
    // It's simplest to just ignore SIGPIPE.  We'll still know if the
    // connection dies because we'll get EPIPE back from write().
    if (signal(SIGPIPE, SIG_IGN) == SIG_ERR) {
	throw Xapian::NetworkError("Couldn't set SIGPIPE to SIG_IGN", errno);
    }
#endif

    if (!writable) {
	// Transactions only make sense when writing, so flag them as
	// "unimplemented" so that our destructor doesn't call dtor_called()
	// since that might try to call commit() which will cause a message to
	// be sent to the remote server and probably an InvalidOperationError
	// exception message to be returned.
	transaction_state = TRANSACTION_UNIMPLEMENTED;
    }

    string message;
    char type = get_message(message);

    if (reply_type(type) != REPLY_GREETING || message.size() < 3) {
	if (type == 'O' && message.size() == size_t('M') && message[0] == ' ') {
	    // The server reply used to start "OM ", which will now be
	    // interpreted as a type 'O' message of length size_t('M')
	    // with first character ' '.
	    throw Xapian::NetworkError("Server protocol version too old", context);
	}
	throw Xapian::NetworkError("Handshake failed - is this a Xapian server?", context);
    }

    const char *p = message.c_str();
    const char *p_end = p + message.size();

    // The protocol major versions must match.  The protocol minor version of
    // the server must be >= that of the client.
    int protocol_major = static_cast<unsigned char>(*p++);
    int protocol_minor = static_cast<unsigned char>(*p++);
    if (protocol_major != XAPIAN_REMOTE_PROTOCOL_MAJOR_VERSION ||
	protocol_minor < XAPIAN_REMOTE_PROTOCOL_MINOR_VERSION) {
	string errmsg("Unknown protocol version ");
	errmsg += om_tostring(protocol_major);
	errmsg += '.';
	errmsg += om_tostring(protocol_minor);
	errmsg += " ("STRINGIZE(XAPIAN_REMOTE_PROTOCOL_MAJOR_VERSION)"."STRINGIZE(XAPIAN_REMOTE_PROTOCOL_MINOR_VERSION)" supported)";
	throw Xapian::NetworkError(errmsg, context);
    }

    doccount = decode_length(&p, p_end, false);
    lastdocid = decode_length(&p, p_end, false);
    doclen_lbound = decode_length(&p, p_end, false);
    doclen_ubound = decode_length(&p, p_end, false);
    if (p == p_end) {
	throw Xapian::NetworkError("Bad greeting message received", context);
    }
    has_positional_info = (*p++ == '1');
    total_length = decode_length(&p, p_end, false);
    uuid.assign(p, p_end);

    if (writable) update_stats(MSG_WRITEACCESS);
}

RemoteDatabase *
RemoteDatabase::as_remotedatabase()
{
    return this;
}

void
RemoteDatabase::keep_alive()
{
    send_message(MSG_KEEPALIVE, string());
    string message;
    get_message(message, REPLY_DONE);
}

TermList *
RemoteDatabase::open_term_list(Xapian::docid did) const
{
    Assert(did);

    // Ensure that total_length and doccount are up-to-date.
    if (!cached_stats_valid) update_stats();

    send_message(MSG_TERMLIST, encode_length(did));

    string message;
    get_message(message, REPLY_DOCLENGTH);
    const char * p = message.c_str();
    const char * p_end = p + message.size();
    Xapian::termcount doclen = decode_length(&p, p_end, false);
    if (p != p_end) {
	throw Xapian::NetworkError("Bad REPLY_DOCLENGTH message received", context);
    }

    AutoPtr<NetworkTermList> tlist(
	new NetworkTermList(doclen, doccount,
			    Xapian::Internal::RefCntPtr<const RemoteDatabase>(this),
			    did));
    vector<NetworkTermListItem> & items = tlist->items;

    char type;
    while ((type = get_message(message)) == REPLY_TERMLIST) {
	NetworkTermListItem item;
	p = message.data();
	p_end = p + message.size();
	item.wdf = decode_length(&p, p_end, false);
	item.termfreq = decode_length(&p, p_end, false);
	item.tname.assign(p, p_end);
	items.push_back(item);
    }
    if (type != REPLY_DONE) {
	throw Xapian::NetworkError("Bad message received", context);
    }

    tlist->current_position = tlist->items.begin();
    return tlist.release();
}

TermList *
RemoteDatabase::open_allterms(const string & prefix) const {
    // Ensure that total_length and doccount are up-to-date.
    if (!cached_stats_valid) update_stats();

    send_message(MSG_ALLTERMS, prefix);

    AutoPtr<NetworkTermList> tlist(
	new NetworkTermList(0, doccount,
			    Xapian::Internal::RefCntPtr<const RemoteDatabase>(this),
			    0));
    vector<NetworkTermListItem> & items = tlist->items;

    string message;
    char type;
    while ((type = get_message(message)) == REPLY_ALLTERMS) {
	NetworkTermListItem item;
	const char * p = message.data();
	const char * p_end = p + message.size();
	item.termfreq = decode_length(&p, p_end, false);
	item.tname.assign(p, p_end);
	items.push_back(item);
    }
    if (type != REPLY_DONE) {
	throw Xapian::NetworkError("Bad message received", context);
    }

    tlist->current_position = tlist->items.begin();
    return tlist.release();
}

LeafPostList *
RemoteDatabase::open_post_list(const string &term) const
{
    return new NetworkPostList(Xapian::Internal::RefCntPtr<const RemoteDatabase>(this), term);
}

Xapian::doccount
RemoteDatabase::read_post_list(const string &term, NetworkPostList & pl) const
{
    send_message(MSG_POSTLIST, term);

    string message;
    char type;
    get_message(message, REPLY_POSTLISTSTART);

    const char * p = message.data();
    const char * p_end = p + message.size();
    Xapian::doccount termfreq = decode_length(&p, p_end, false);

    while ((type = get_message(message)) == REPLY_POSTLISTITEM) {
	pl.append_posting(message);
    }
    if (type != REPLY_DONE) {
	throw Xapian::NetworkError("Bad message received", context);
    }

    return termfreq;
}

PositionList *
RemoteDatabase::open_position_list(Xapian::docid did, const string &term) const
{
    send_message(MSG_POSITIONLIST, encode_length(did) + term);

    vector<Xapian::termpos> positions;

    string message;
    char type;
    Xapian::termpos lastpos = static_cast<Xapian::termpos>(-1);
    while ((type = get_message(message)) == REPLY_POSITIONLIST) {
	const char * p = message.data();
	const char * p_end = p + message.size();
	lastpos += decode_length(&p, p_end, false) + 1;
	positions.push_back(lastpos);
    }
    if (type != REPLY_DONE) {
	throw Xapian::NetworkError("Bad message received", context);
    }

    return new InMemoryPositionList(positions);
}

bool
RemoteDatabase::has_positions() const
{
    if (!cached_stats_valid) update_stats();
    return has_positional_info;
}

void
RemoteDatabase::reopen()
{
    update_stats(MSG_REOPEN);
    mru_valno = Xapian::BAD_VALUENO;
}

void
RemoteDatabase::close()
{
    do_close();
}

// Currently lazy is used when fetching documents from the MSet, and in three
// cases in multimatch.cc.  One of the latter is when using a MatchDecider,
// which we don't support with the remote backend currently.  The others are
// for the sort key and collapse key which in the remote cases are fetched
// during the remote match and passed across with the MSet.  So we can safely
// ignore "lazy" here for now without any performance penalty during the match
// process.
Xapian::Document::Internal *
RemoteDatabase::open_document(Xapian::docid did, bool /*lazy*/) const
{
    Assert(did);

    send_message(MSG_DOCUMENT, encode_length(did));
    string doc_data;
    map<Xapian::valueno, string> values;
    get_message(doc_data, REPLY_DOCDATA);

    reply_type type;
    string message;
    while ((type = get_message(message)) == REPLY_VALUE) {
	const char * p = message.data();
	const char * p_end = p + message.size();
	Xapian::valueno valueno = decode_length(&p, p_end, false);
	values.insert(make_pair(valueno, string(p, p_end)));
    }
    if (type != REPLY_DONE) {
	throw Xapian::NetworkError("Bad message received", context);
    }

    return new RemoteDocument(this, did, doc_data, values);
}

void
RemoteDatabase::update_stats(message_type msg_code) const
{
    send_message(msg_code, string());
    string message;
    get_message(message, REPLY_UPDATE);
    const char * p = message.c_str();
    const char * p_end = p + message.size();
    doccount = decode_length(&p, p_end, false);
    lastdocid = decode_length(&p, p_end, false);
    doclen_lbound = decode_length(&p, p_end, false);
    doclen_ubound = decode_length(&p, p_end, false);
    if (p == p_end) {
	throw Xapian::NetworkError("Bad REPLY_UPDATE message received", context);
    }
    has_positional_info = (*p++ == '1');
    total_length = decode_length(&p, p_end, false);
    uuid.assign(p, p_end);
    cached_stats_valid = true;
}

Xapian::doccount
RemoteDatabase::get_doccount() const
{
    if (!cached_stats_valid) update_stats();
    return doccount;
}

Xapian::docid
RemoteDatabase::get_lastdocid() const
{
    if (!cached_stats_valid) update_stats();
    return lastdocid;
}

totlen_t
RemoteDatabase::get_total_length() const
{
    if (!cached_stats_valid) update_stats();
    return total_length;
}

Xapian::doclength
RemoteDatabase::get_avlength() const
{
    if (!cached_stats_valid) update_stats();
    return Xapian::doclength(total_length) / doccount;
}

bool
RemoteDatabase::term_exists(const string & tname) const
{
    Assert(!tname.empty());
    send_message(MSG_TERMEXISTS, tname);
    string message;
    reply_type type = get_message(message);
    if (type != REPLY_TERMEXISTS && type != REPLY_TERMDOESNTEXIST) {
	throw Xapian::NetworkError("Bad message received", context);
    }
    return (type == REPLY_TERMEXISTS);
}

Xapian::doccount
RemoteDatabase::get_termfreq(const string & tname) const
{
    Assert(!tname.empty());
    send_message(MSG_TERMFREQ, tname);
    string message;
    get_message(message, REPLY_TERMFREQ);
    const char * p = message.data();
    const char * p_end = p + message.size();
    return decode_length(&p, p_end, false);
}

Xapian::termcount
RemoteDatabase::get_collection_freq(const string & tname) const
{
    Assert(!tname.empty());
    send_message(MSG_COLLFREQ, tname);
    string message;
    get_message(message, REPLY_COLLFREQ);
    const char * p = message.data();
    const char * p_end = p + message.size();
    return decode_length(&p, p_end, false);
}


void
RemoteDatabase::read_value_stats(Xapian::valueno valno) const
{
    if (mru_valno != valno) {
	send_message(MSG_VALUESTATS, encode_length(valno));
	string message;
	get_message(message, REPLY_VALUESTATS);
	const char * p = message.data();
	const char * p_end = p + message.size();
	mru_valno = valno;
	mru_valstats.freq = decode_length(&p, p_end, false);
	size_t len = decode_length(&p, p_end, true);
<<<<<<< HEAD
	mru_valstats.lower_bound = string(p, len);
	p += len;
	len = decode_length(&p, p_end, true);
	mru_valstats.upper_bound = string(p, len);
=======
	mru_valstats.lower_bound.assign(p, len);
	p += len;
	len = decode_length(&p, p_end, true);
	mru_valstats.upper_bound.assign(p, len);
>>>>>>> bd46b50e
	p += len;
	if (p != p_end) {
	    throw Xapian::NetworkError("Bad REPLY_VALUESTATS message received", context);
	}
    }
}

Xapian::doccount
RemoteDatabase::get_value_freq(Xapian::valueno valno) const
{
    read_value_stats(valno);
    return mru_valstats.freq;
}

std::string
RemoteDatabase::get_value_lower_bound(Xapian::valueno valno) const
{
    read_value_stats(valno);
    return mru_valstats.lower_bound;
}

std::string
RemoteDatabase::get_value_upper_bound(Xapian::valueno valno) const
{
    read_value_stats(valno);
    return mru_valstats.upper_bound;
}

Xapian::termcount
RemoteDatabase::get_doclength_lower_bound() const
{
    return doclen_lbound;
}

Xapian::termcount
RemoteDatabase::get_doclength_upper_bound() const
{
    return doclen_ubound;
}

Xapian::termcount
RemoteDatabase::get_wdf_upper_bound(const string &) const
{
    // The default implementation returns get_collection_freq(), but we
    // don't want the overhead of a remote message and reply per query
    // term, and we can get called in the middle of a remote exchange
    // too.  FIXME: handle this bound in the stats local/remote code...
    return doclen_ubound;
}

Xapian::termcount
RemoteDatabase::get_doclength(Xapian::docid did) const
{
    Assert(did != 0);
    send_message(MSG_DOCLENGTH, encode_length(did));
    string message;
    get_message(message, REPLY_DOCLENGTH);
    const char * p = message.c_str();
    const char * p_end = p + message.size();
    Xapian::termcount doclen = decode_length(&p, p_end, false);
    if (p != p_end) {
	throw Xapian::NetworkError("Bad REPLY_DOCLENGTH message received", context);
    }
    return doclen;
}

reply_type
RemoteDatabase::get_message(string &result, reply_type required_type) const
{
    OmTime end_time;
    if (timeout) end_time = OmTime::now() + timeout;

    reply_type type = static_cast<reply_type>(link.get_message(result, end_time));
    if (type == REPLY_EXCEPTION) {
	unserialise_error(result, "REMOTE:", context);
    }
    if (required_type != REPLY_MAX && type != required_type) {
	string errmsg("Expecting reply type ");
	errmsg += om_tostring(int(required_type));
	errmsg += ", got ";
	errmsg += om_tostring(int(type));
	throw Xapian::NetworkError(errmsg);
    }

    return type;
}

void
RemoteDatabase::send_message(message_type type, const string &message) const
{
    OmTime end_time;
    if (timeout) end_time = OmTime::now() + timeout;

    link.send_message(static_cast<unsigned char>(type), message, end_time);
}

void
RemoteDatabase::do_close()
{
    // In the constructor, we set transaction_state to
    // TRANSACTION_UNIMPLEMENTED if we aren't writable so that we can check
    // it here.
    bool writable = (transaction_state != TRANSACTION_UNIMPLEMENTED);

    // Only call dtor_called() if we're writable.
    if (writable) dtor_called();

    // If we're writable, wait for a confirmation of the close, so we know that
    // changes have been written and flushed, and the database write lock
    // released.  For the non-writable case, there's no need to wait, so don't
    // slow down searching by waiting here.
    link.do_close(writable);
}

void
RemoteDatabase::set_query(const Xapian::Query::Internal *query,
			 Xapian::termcount qlen,
			 Xapian::doccount collapse_max,
			 Xapian::valueno collapse_key,
			 Xapian::Enquire::docid_order order,
			 Xapian::valueno sort_key,
			 Xapian::Enquire::Internal::sort_setting sort_by,
			 bool sort_value_forward,
			 int percent_cutoff, Xapian::weight weight_cutoff,
			 const Xapian::Weight *wtscheme,
			 const Xapian::RSet &omrset,
			 const vector<Xapian::MatchSpy *> & matchspies)
{
    string tmp = query->serialise();
    string message = encode_length(tmp.size());
    message += tmp;

    // Serialise assorted Enquire settings.
    message += encode_length(qlen);
    message += encode_length(collapse_max);
    if (collapse_max) message += encode_length(collapse_key);
    message += char('0' + order);
    message += encode_length(sort_key);
    message += char('0' + sort_by);
    message += char('0' + sort_value_forward);
    message += char(percent_cutoff);
    message += serialise_double(weight_cutoff);

    tmp = wtscheme->name();
    message += encode_length(tmp.size());
    message += tmp;

    tmp = wtscheme->serialise();
    message += encode_length(tmp.size());
    message += tmp;

    tmp = serialise_rset(omrset);
    message += encode_length(tmp.size());
    message += tmp;

    vector<Xapian::MatchSpy *>::const_iterator i;
    for (i = matchspies.begin(); i != matchspies.end(); ++i) {
	tmp = (*i)->name();
	if (tmp.empty()) {
	    throw Xapian::UnimplementedError("MatchSpy not suitable for use with remote searches - name() method returned empty string");
	}
	message += encode_length(tmp.size());
	message += tmp;

	tmp = (*i)->serialise();
	message += encode_length(tmp.size());
	message += tmp;
    }

    send_message(MSG_QUERY, message);
}

bool
RemoteDatabase::get_remote_stats(bool nowait, Xapian::Weight::Internal &out)
{
    if (nowait && !link.ready_to_read()) return false;

    string message;
    get_message(message, REPLY_STATS);
    out = unserialise_stats(message);

    return true;
}

void
RemoteDatabase::send_global_stats(Xapian::doccount first,
				  Xapian::doccount maxitems,
				  Xapian::doccount check_at_least,
				  const Xapian::Weight::Internal &stats)
{
    string message = encode_length(first);
    message += encode_length(maxitems);
    message += encode_length(check_at_least);
    message += serialise_stats(stats);
    send_message(MSG_GETMSET, message);
}

void
RemoteDatabase::get_mset(Xapian::MSet &mset,
			 const vector<Xapian::MatchSpy *> & matchspies)
{
    string message;
    get_message(message, REPLY_RESULTS);
    const char * p = message.data();
    const char * p_end = p + message.size();

    vector<Xapian::MatchSpy *>::const_iterator i;
    for (i = matchspies.begin(); i != matchspies.end(); ++i) {
	if (p == p_end)
	    throw Xapian::NetworkError("Expected serialised matchspy");
	size_t len = decode_length(&p, p_end, true);
	string spyresults(p, len);
	p += len;
	(*i)->merge_results(spyresults);
    }
    mset = unserialise_mset(p, p_end);
}

void
RemoteDatabase::commit()
{
    send_message(MSG_COMMIT, string());

    // We need to wait for a response to ensure documents have been committed.
    string message;
    get_message(message, REPLY_DONE);
}

void
RemoteDatabase::cancel()
{
    cached_stats_valid = false;
    mru_valno = Xapian::BAD_VALUENO;

    send_message(MSG_CANCEL, string());
}

Xapian::docid
RemoteDatabase::add_document(const Xapian::Document & doc)
{
    cached_stats_valid = false;
    mru_valno = Xapian::BAD_VALUENO;

    send_message(MSG_ADDDOCUMENT, serialise_document(doc));

    string message;
    get_message(message, REPLY_ADDDOCUMENT);

    const char * p = message.data();
    const char * p_end = p + message.size();
    return decode_length(&p, p_end, false);
}

void
RemoteDatabase::delete_document(Xapian::docid did)
{
    cached_stats_valid = false;
    mru_valno = Xapian::BAD_VALUENO;

    send_message(MSG_DELETEDOCUMENT, encode_length(did));
    string dummy;
    get_message(dummy, REPLY_DONE);
}

void
RemoteDatabase::delete_document(const std::string & unique_term)
{
    cached_stats_valid = false;
    mru_valno = Xapian::BAD_VALUENO;

    send_message(MSG_DELETEDOCUMENTTERM, unique_term);
}

void
RemoteDatabase::replace_document(Xapian::docid did,
				 const Xapian::Document & doc)
{
    cached_stats_valid = false;
    mru_valno = Xapian::BAD_VALUENO;

    string message = encode_length(did);
    message += serialise_document(doc);

    send_message(MSG_REPLACEDOCUMENT, message);
}

Xapian::docid
RemoteDatabase::replace_document(const std::string & unique_term,
				 const Xapian::Document & doc)
{
    cached_stats_valid = false;
    mru_valno = Xapian::BAD_VALUENO;

    string message = encode_length(unique_term.size());
    message += unique_term;
    message += serialise_document(doc);

    send_message(MSG_REPLACEDOCUMENTTERM, message);

    get_message(message, REPLY_ADDDOCUMENT);

    const char * p = message.data();
    const char * p_end = p + message.size();
    return decode_length(&p, p_end, false);
}

string
RemoteDatabase::get_uuid() const
{
    return uuid;
}<|MERGE_RESOLUTION|>--- conflicted
+++ resolved
@@ -22,17 +22,10 @@
 #include <config.h>
 
 #include "remote-database.h"
-<<<<<<< HEAD
-
-#include "safeerrno.h"
-#include <signal.h>
-
-=======
 
 #include "safeerrno.h"
 #include <csignal>
 
->>>>>>> bd46b50e
 #include "autoptr.h"
 #include "emptypostlist.h"
 #include "inmemory_positionlist.h"
@@ -50,10 +43,7 @@
 #include <vector>
 
 #include "xapian/error.h"
-<<<<<<< HEAD
-=======
 #include "xapian/matchspy.h"
->>>>>>> bd46b50e
 
 using namespace std;
 
@@ -418,17 +408,10 @@
 	mru_valno = valno;
 	mru_valstats.freq = decode_length(&p, p_end, false);
 	size_t len = decode_length(&p, p_end, true);
-<<<<<<< HEAD
-	mru_valstats.lower_bound = string(p, len);
-	p += len;
-	len = decode_length(&p, p_end, true);
-	mru_valstats.upper_bound = string(p, len);
-=======
 	mru_valstats.lower_bound.assign(p, len);
 	p += len;
 	len = decode_length(&p, p_end, true);
 	mru_valstats.upper_bound.assign(p, len);
->>>>>>> bd46b50e
 	p += len;
 	if (p != p_end) {
 	    throw Xapian::NetworkError("Bad REPLY_VALUESTATS message received", context);
