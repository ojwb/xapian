/** @file
 * @brief HoneyTable class
 */
/* Copyright (C) 2017,2018 Olly Betts
 *
 * This program is free software; you can redistribute it and/or modify
 * it under the terms of the GNU General Public License as published by
 * the Free Software Foundation; either version 2 of the License, or
 * (at your option) any later version.
 *
 * This program is distributed in the hope that it will be useful,
 * but WITHOUT ANY WARRANTY; without even the implied warranty of
 * MERCHANTABILITY or FITNESS FOR A PARTICULAR PURPOSE.  See the
 * GNU General Public License for more details.
 *
 * You should have received a copy of the GNU General Public License
 * along with this program; if not, write to the Free Software
 * Foundation, Inc., 51 Franklin St, Fifth Floor, Boston, MA  02110-1301 USA
 */

#include <config.h>

//#define DEBUGGING

#include "honey_table.h"

#include "honey_cursor.h"
#include "stringutils.h"

#include "unicode/description_append.h"

#include <cerrno>

#ifdef DEBUGGING
# include <iostream>
#endif

using Honey::RootInfo;

using namespace std;

void
HoneyTable::create_and_open(int flags_, const RootInfo& root_info)
{
    Assert(!single_file());
    flags = flags_;
    compress_min = root_info.get_compress_min();
    if (read_only) {
	num_entries = root_info.get_num_entries();
	root = root_info.get_root();
	// FIXME: levels
    }
    if (!store.open(path, read_only))
	throw Xapian::DatabaseOpeningError("Failed to open HoneyTable", errno);
}

void
HoneyTable::open(int flags_, const RootInfo& root_info, honey_revision_number_t)
{
    flags = flags_;
    compress_min = root_info.get_compress_min();
    num_entries = root_info.get_num_entries();
    offset = root_info.get_offset();
    root = root_info.get_root();
    if (!single_file() && !store.open(path, read_only)) {
	if (!lazy)
	    throw Xapian::DatabaseOpeningError("Failed to open HoneyTable",
					       errno);
    }
    store.set_pos(offset);
}

void
HoneyTable::add(const std::string& key,
		const char* val,
		size_t val_size,
		bool compressed)
{
    if (rare(val_size == 0))
	throw Xapian::DatabaseError("HoneyTable::add() passed empty value");
    if (store.was_forced_closed())
	throw_database_closed();
    if (!compressed && compress_min > 0 && val_size > compress_min) {
	size_t compressed_size = val_size;
	CompressionStream comp_stream; // FIXME: reuse
	const char* p = comp_stream.compress(val, &compressed_size);
	if (p) {
	    add(key, p, compressed_size, true);
	    return;
	}
    }

    if (read_only)
	throw Xapian::InvalidOperationError("add() on read-only HoneyTable");
    if (key.size() == 0 || key.size() > HONEY_MAX_KEY_LENGTH)
	throw Xapian::InvalidArgumentError("Invalid key size: " +
					   str(key.size()));
    if (key <= last_key)
	throw Xapian::InvalidOperationError("New key <= previous key");
    size_t reuse = common_prefix_length(last_key, key);

#ifdef SSTINDEX_ARRAY
    if (reuse == 0) {
	index.maybe_add_entry(key, store.get_pos());
    }
#elif defined SSTINDEX_BINARY_CHOP
    // For a binary chop index, the index point is before the key info - the
    // index key must have the same N first bytes as the previous key, where
    // N >= the keep length.
    index.maybe_add_entry(key, store.get_pos());
#elif defined SSTINDEX_SKIPLIST
    // Handled below.
#else
# error SSTINDEX type not specified
#endif

    store.write(static_cast<unsigned char>(reuse));
    store.write(static_cast<unsigned char>(key.size() - reuse));
    store.write(key.data() + reuse, key.size() - reuse);
    ++num_entries;

#ifdef SSTINDEX_SKIPLIST
    // For a skiplist index, the index provides the full key, so the index
    // point is after the key at the level below.
    index.maybe_add_entry(key, store.get_pos());
#endif

    // Encode "compressed?" flag in bottom bit.
    // FIXME: Don't do this if a table is uncompressed?  That saves a byte
    // for each item where the extra bit pushes the length up by a byte.
<<<<<<< HEAD
    size_t val_size_enc = (val_size << 1) | size_t(compressed);
=======
    size_t val_size_enc = (val_size << 1) | size_t{compressed};
>>>>>>> 107e65a0
    std::string val_len;
    pack_uint(val_len, val_size_enc);
    // FIXME: pass together so we can potentially writev() both?
    store.write(val_len.data(), val_len.size());
    store.write(val, val_size);
    last_key = key;
}

void
HoneyTable::commit(honey_revision_number_t, RootInfo* root_info)
{
    if (root < 0)
	throw Xapian::InvalidOperationError("root not set");

    root_info->set_num_entries(num_entries);
    // offset should already be set.
    root_info->set_root(root);
    // Not really meaningful.
    // root_info->set_free_list(std::string());

    read_only = true;
    store.rewind(offset);
    last_key = string();
}

bool
HoneyTable::read_key(std::string& key,
		     size_t& val_size,
		     bool& compressed) const
{
#ifdef DEBUGGING
    {
	string desc;
	description_append(desc, key);
	cerr << "HoneyTable::read_key(" << desc << ", ...) for path=" << path
	     << endl;
    }
#endif
    if (!read_only) {
	return false;
    }

    AssertRel(store.get_pos(), >=, offset);
    if (store.get_pos() >= root) {
	AssertEq(store.get_pos(), root);
	return false;
    }
    int ch = store.read();
    if (ch == EOF) return false;

    size_t reuse = ch;
    if (reuse > last_key.size()) {
	throw Xapian::DatabaseCorruptError("Reuse > previous key size");
    }
    ch = store.read();
    if (ch == EOF) {
	throw Xapian::DatabaseError("EOF/error while reading key length",
				    errno);
    }
    size_t key_size = ch;
    char buf[256];
    store.read(buf, key_size);
    key.assign(last_key, 0, reuse);
    key.append(buf, key_size);
    last_key = key;

#ifdef DEBUGGING
    if (false) {
	std::string esc;
	description_append(esc, key);
	std::cout << "K:" << esc << std::endl;
    }
#endif

    int r;
    {
	// FIXME: rework to take advantage of buffering that's happening anyway?
	char* p = buf;
	for (int i = 0; i < 8; ++i) {
	    int ch2 = store.read();
	    if (ch2 == EOF) {
		break;
	    }
	    *p++ = char(ch2);
	    if (ch2 < 128) break;
	}
	r = int(p - buf);
    }
    const char* p = buf;
    const char* end = p + r;
    if (!unpack_uint(&p, end, &val_size)) {
	throw Xapian::DatabaseError("val_size unpack_uint invalid");
    }
    compressed = val_size & 1;
    val_size >>= 1;
    Assert(p == end);
    return true;
}

void
HoneyTable::read_val(std::string& val, size_t val_size) const
{
    AssertRel(store.get_pos() + val_size, <=, size_t(root));
    val.resize(val_size);
    store.read(&(val[0]), val_size);
#ifdef DEBUGGING
    if (false) {
	std::string esc;
	description_append(esc, val);
	std::cout << "V:" << esc << std::endl;
    }
#endif
}

bool
HoneyTable::get_exact_entry(const std::string& key, std::string* tag) const
{
    if (!read_only) std::abort();
    if (rare(!store.is_open())) {
	if (store.was_forced_closed())
	    throw_database_closed();
	return false;
    }
    store.rewind(root);
    if (rare(key.empty()))
	return false;
    bool exact_match = false;
    bool compressed = false;
    size_t val_size = 0;
    int index_type = store.read();
    switch (index_type) {
	case EOF:
	    return false;
	case 0x00: {
	    // FIXME: store.read() can return EOF
	    unsigned char first =
		static_cast<unsigned char>(key[0] - store.read());
	    // FIXME: store.read() can return EOF
	    unsigned char range =
		static_cast<unsigned char>(store.read());
	    if (first > range)
		return false;
	    store.skip(first * 4); // FIXME: pointer width
	    off_t jump = store.read_uint4_be();
	    store.rewind(jump);
	    // The jump point will be an entirely new key (because it is the
	    // first key with that initial character), and we drop in as if
	    // this was the first key so set last_key to be empty.
	    last_key = string();
	    break;
	}
	case 0x01: {
	    size_t j = store.read_uint4_be();
	    if (j == 0)
		return false;
	    off_t base = store.get_pos();
	    char kkey[SSTINDEX_BINARY_CHOP_KEY_SIZE];
	    size_t kkey_len = 0;
	    size_t i = 0;
	    while (j - i > 1) {
		size_t k = i + (j - i) / 2;
		store.set_pos(base + k * SSTINDEX_BINARY_CHOP_ENTRY_SIZE);
		store.read(kkey, SSTINDEX_BINARY_CHOP_KEY_SIZE);
		kkey_len = 4;
		while (kkey_len > 0 && kkey[kkey_len - 1] == '\0') --kkey_len;
		int r = key.compare(0, SSTINDEX_BINARY_CHOP_KEY_SIZE,
				    kkey, kkey_len);
		if (r < 0) {
		    j = k;
		} else {
		    i = k;
		    if (r == 0) {
			break;
		    }
		}
	    }
	    store.set_pos(base + i * SSTINDEX_BINARY_CHOP_ENTRY_SIZE);
	    store.read(kkey, SSTINDEX_BINARY_CHOP_KEY_SIZE);
	    kkey_len = 4;
	    while (kkey_len > 0 && kkey[kkey_len - 1] == '\0') --kkey_len;
	    off_t jump = store.read_uint4_be();
	    store.rewind(jump);
	    // The jump point is to the first key with prefix kkey, so will
	    // work if we set last key to kkey.  Unless we're jumping to the
	    // start of the table, in which case last_key needs to be empty.
	    last_key.assign(kkey, jump == 0 ? 0 : kkey_len);
	    break;
	}
	case 0x02: {
	    // FIXME: If "close" just seek forwards?  Or consider seeking from
	    // current index pos?
	    // off_t pos = store.get_pos();
	    string index_key, prev_index_key;
	    make_unsigned<off_t>::type ptr = 0;
	    int cmp0 = 1;
	    while (true) {
		int reuse = store.read();
		if (reuse == EOF) break;
		int len = store.read();
		if (len == EOF) abort(); // FIXME
		index_key.resize(reuse + len);
		store.read(&index_key[reuse], len);

#ifdef DEBUGGING
		{
		    string desc;
		    description_append(desc, index_key);
		    cerr << "Index key: " << desc << endl;
		}
#endif

		cmp0 = index_key.compare(key);
		if (cmp0 > 0) {
		    index_key = prev_index_key;
		    break;
		}
		char buf[8];
		char* e = buf;
		while (true) {
		    int b = store.read();
		    // FIXME: store.read() can return EOF
		    *e++ = char(b);
		    if ((b & 0x80) == 0) break;
		}
		const char* p = buf;
		if (!unpack_uint(&p, e, &ptr) || p != e) abort(); // FIXME
#ifdef DEBUGGING
		{
		    cerr << " -> " << ptr << endl;
		}
#endif
		if (cmp0 == 0)
		    break;
		prev_index_key = index_key;
	    }
#ifdef DEBUGGING
	    {
		cerr << " cmp0 = " << cmp0 << ", going to " << ptr << endl;
	    }
#endif
	    store.set_pos(ptr);

	    if (ptr != 0) {
		last_key = index_key;
		char buf[8];
		int r;
		{
		    // FIXME: rework to take advantage of buffering that's happening anyway?
		    char* p = buf;
		    for (int i = 0; i < 8; ++i) {
			int ch2 = store.read();
			if (ch2 == EOF) {
			    break;
			}
			*p++ = char(ch2);
			if (ch2 < 128) break;
		    }
		    r = int(p - buf);
		}
		const char* p = buf;
		const char* end = p + r;
		if (!unpack_uint(&p, end, &val_size)) {
		    throw Xapian::DatabaseError("val_size unpack_uint invalid");
		}
		compressed = val_size & 1;
		val_size >>= 1;
		Assert(p == end);
	    } else {
		last_key = string();
	    }

	    if (cmp0 == 0) {
		exact_match = true;
		break;
	    }

#ifdef DEBUGGING
	    {
		string desc;
		description_append(desc, last_key);
		cerr << "Dropped to data layer on key: " << desc << endl;
	    }
#endif

	    break;
	}
	default: {
	    string m = "HoneyTable: Unknown index type ";
	    m += str(index_type);
	    throw Xapian::DatabaseCorruptError(m);
	}
    }

    std::string k;
    int cmp;
    if (!exact_match) {
	do {
	    if (val_size) {
		// Skip val data we've not looked at.
		store.skip(val_size);
		val_size = 0;
	    }
	    if (!read_key(k, val_size, compressed)) return false;
	    cmp = k.compare(key);
	} while (cmp < 0);
	if (cmp > 0) return false;
    }
    if (tag != NULL) {
	if (compressed) {
	    std::string v;
	    read_val(v, val_size);
	    CompressionStream comp_stream;
	    comp_stream.decompress_start();
	    tag->resize(0);
	    if (!comp_stream.decompress_chunk(v.data(), int(v.size()), *tag)) {
		// Decompression didn't complete.
		abort();
	    }
	} else {
	    read_val(*tag, val_size);
	}
    }
    return true;
}

HoneyCursor*
HoneyTable::cursor_get() const
{
    if (rare(!store.is_open())) {
	if (store.was_forced_closed())
	    throw_database_closed();
	return NULL;
    }
    return new HoneyCursor(this);
}<|MERGE_RESOLUTION|>--- conflicted
+++ resolved
@@ -128,11 +128,7 @@
     // Encode "compressed?" flag in bottom bit.
     // FIXME: Don't do this if a table is uncompressed?  That saves a byte
     // for each item where the extra bit pushes the length up by a byte.
-<<<<<<< HEAD
-    size_t val_size_enc = (val_size << 1) | size_t(compressed);
-=======
     size_t val_size_enc = (val_size << 1) | size_t{compressed};
->>>>>>> 107e65a0
     std::string val_len;
     pack_uint(val_len, val_size_enc);
     // FIXME: pass together so we can potentially writev() both?
