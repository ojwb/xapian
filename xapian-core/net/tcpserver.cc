--- conflicted
+++ resolved
@@ -31,14 +31,7 @@
 #include "safenetdb.h"
 #include "safesysselect.h"
 #include "safesyssocket.h"
-<<<<<<< HEAD
-
-#include "resolver.h"
-#include "socket_utils.h"
-#include "str.h"
-=======
 #include "safeunistd.h"
->>>>>>> 56693c75
 
 #ifdef __WIN32__
 # include <process.h>    /* _beginthreadex, _endthreadex */
@@ -66,19 +59,6 @@
 // We've been using 5 for this since 2006 without anyone reporting a problem.
 #define LISTEN_BACKLOG 5
 
-<<<<<<< HEAD
-/// The TcpServer constructor, taking a database and a listening port.
-TcpServer::TcpServer(const std::string & host, int port, bool tcp_nodelay,
-		     bool verbose_)
-    : listen_socket(get_listening_socket(host, port, tcp_nodelay)),
-      verbose(verbose_)
-{
-}
-
-int
-TcpServer::get_listening_socket(const std::string & host, int port,
-				bool tcp_nodelay)
-=======
 /** Create a listening socket ready to accept connections.
  *
  *  @param host		hostname or address to listen on or an empty string to
@@ -90,7 +70,6 @@
 create_listener(const std::string& host,
 		int port,
 		bool tcp_nodelay)
->>>>>>> 56693c75
 {
     int socketfd = -1;
     int bind_errno = 0;
@@ -108,23 +87,6 @@
 	    (void)fcntl(fd, F_SETFD, FD_CLOEXEC);
 #endif
 
-<<<<<<< HEAD
-	int optval = 1;
-
-	// 4th argument might need to be void* or char* - cast it to char*
-	// since C++ allows implicit conversion to void* but not from void*.
-	int retval = setsockopt(fd, SOL_SOCKET, SO_REUSEADDR,
-			    reinterpret_cast<char*>(&optval),
-			    sizeof(optval));
-
-	if (tcp_nodelay && retval >= 0) {
-	    retval = setsockopt(fd, IPPROTO_TCP, TCP_NODELAY,
-				reinterpret_cast<char *>(&optval),
-				sizeof(optval));
-	}
-
-	if (retval < 0) {
-=======
 	int on = 1;
 	if (tcp_nodelay) {
 	    // 4th argument might need to be void* or char* - cast it to char*
@@ -173,7 +135,6 @@
 	if (setsockopt(fd, SOL_SOCKET, SO_REUSEADDR,
 		       reinterpret_cast<char*>(&on),
 		       sizeof(on)) < 0) {
->>>>>>> 56693c75
 	    int setsockopt_errno = socket_errno();
 	    CLOSESOCKET(fd);
 	    throw Xapian::NetworkError("setsockopt SO_REUSEADDR failed",
