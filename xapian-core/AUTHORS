Email about this project should be directed first to the
xapian-discuss mailing list (see <http://www.xapian.org/lists.php>).  Please
don't mail individual developers directly - you'll get a faster, more
comprehensive answer by using the mailing list.

Xapian has been developed by many individuals who voluntarily contributed
their code to the Xapian project.  These people are:

	Olly Betts <olly@survex.com>
	Hein Ragas <hragas@users.sourceforge.net>
	James Aylett <tartarus@users.sourceforge.net>
	Sam Liddicott <samjam@users.sourceforge.net>
	Richard Boulton <richard@lemurconsulting.com>

The Xapian project home page is: http://www.xapian.org/

The Open Muscat code which Xapian has evolved from was developed by a team at
BrightStation PLC:

BrightStation developers:
	Richard Boulton
	Chris Emerson
	Olly Betts
	Martin Porter
	Graham Simms

Helpful comments, bug reports, small patches:
	Hiranmay Ghosh (stemming algorithms)
	Barry Wilkins (stemming algorithms)
	Jonathan Fielder
	Tom Mortimer
	Fabrice Colin
	Arjen van der Meijden
	Hartmut Honisch
	Robert Pollak
	Jim Lynch
	Kees van Reeuwijk
	Olivier Galibert
	Hartmut Honisch
	Chris Good
	Jan Algermissen
	Peter Marelas
	Gavin Kelman
	John Ward
	Malcolm Baldridge
	Franck Meunier
	Eric Ridge
	Francis Irving
	Alan Cox
	Mike Boone
	Michael Schlenker
	Michael Sisolak
	Sidnei da Silva
	Christiano Anderson
	Sungsoo Kim
	Philip Neustrom
	Alec Lind
	Mike Trinkala
	Jeff Breidenbach
	Marien Zwart
	Ludovic Levesque
	Maarten den Heyer
	Ruslan Spivak
	Neal Becker
	Charlie Hull
	Alex Kushkuley
	Markus Wörle
	Mark Hammond
	Grzegorz Bogdanowicz
	Mikael Johansson
	Tim Brody
	Bruce Toll
	Reuben Thomas
	Daniel Ménard
	William R. Sowerbutts
	Floris Bos
	Enrico Zini
	Julien Touche
	Krzysztof Klemm
	Simon Tatham
	Tomek Jackowiak
	Maarten van der Veen
	Jenny Black
	Deron Meranda
	Ron Kass
	Marcus Rueckert
	Petr Ročkai
	Ralf Wildenhues
	Aleph Thomas
	Adam Sjøgren
	Yuri Dario
	Thomas Viehmann
<<<<<<< HEAD
	David Spencer
	Matthew Somerville
=======
	David Spencer
>>>>>>> f1e713cb
<|MERGE_RESOLUTION|>--- conflicted
+++ resolved
@@ -90,9 +90,4 @@
 	Adam Sjøgren
 	Yuri Dario
 	Thomas Viehmann
-<<<<<<< HEAD
-	David Spencer
-	Matthew Somerville
-=======
-	David Spencer
->>>>>>> f1e713cb
+	David Spencer