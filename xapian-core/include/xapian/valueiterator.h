/** @file  valueiterator.h
 *  @brief Class for iterating over document values.
 */
<<<<<<< HEAD
/* Copyright (C) 2008 Olly Betts
=======
/* Copyright (C) 2008,2009 Olly Betts
>>>>>>> bd46b50e
 *
 * This program is free software; you can redistribute it and/or
 * modify it under the terms of the GNU General Public License as
 * published by the Free Software Foundation; either version 2 of the
 * License, or (at your option) any later version.
 *
 * This program is distributed in the hope that it will be useful,
 * but WITHOUT ANY WARRANTY; without even the implied warranty of
 * MERCHANTABILITY or FITNESS FOR A PARTICULAR PURPOSE.  See the
 * GNU General Public License for more details.
 *
 * You should have received a copy of the GNU General Public License
 * along with this program; if not, write to the Free Software
 * Foundation, Inc., 51 Franklin St, Fifth Floor, Boston, MA  02110-1301
 * USA
 */

#ifndef XAPIAN_INCLUDED_VALUEITERATOR_H
#define XAPIAN_INCLUDED_VALUEITERATOR_H

#include <iterator>
#include <string>

#include <xapian/base.h>
#include <xapian/derefwrapper.h>
#include <xapian/types.h>
#include <xapian/visibility.h>

namespace Xapian {

<<<<<<< HEAD
=======
/// @internal A proxy class for an end ValueIterator.
class ValueIteratorEnd_ { };

>>>>>>> bd46b50e
/// Class for iterating over document values.
class XAPIAN_VISIBILITY_DEFAULT ValueIterator {
  public:
    /// Class representing the valueiterator internals.
    class Internal;
    /// @private @internal Reference counted internals.
    Xapian::Internal::RefCntPtr<Internal> internal;

    /// @private @internal Construct given internals.
    explicit ValueIterator(Internal *internal_);

    /// Copy constructor.
    ValueIterator(const ValueIterator & o);

<<<<<<< HEAD
    /// Assignment.
    ValueIterator & operator=(const ValueIterator & o);

=======
    /// @internal Copy from an end iterator proxy.
    ValueIterator(const ValueIteratorEnd_ &);

    /// Assignment.
    ValueIterator & operator=(const ValueIterator & o);

    /// @internal Assignment of an end iterator proxy.
    ValueIterator & operator=(const ValueIteratorEnd_ &);

>>>>>>> bd46b50e
    /** Default constructor.
     *
     *  Creates an uninitialised iterator, which can't be used before being
     *  assigned to, but is sometimes syntactically convenient.
     */
    ValueIterator();

    /// Destructor.
    ~ValueIterator();

    /// Return the value at the current position.
    std::string operator*() const;

    /// Advance the iterator to the next position.
    ValueIterator & operator++();

    /// Advance the iterator to the next position (postfix version).
    DerefStringWrapper_ operator++(int) {
	std::string value(**this);
	operator++();
	return DerefStringWrapper_(value);
    }

    /** Return the docid at the current position.
     *
     *  If we're iterating over values of a document, this method will throw
     *  Xapian::InvalidOperationError.
     */
    Xapian::docid get_docid() const;

    /** Return the value slot number for the current position.
     *
     *  If the iterator is over all values in a slot, this returns that slot's
     *  number.  If the iterator is over the values in a particular document,
     *  it returns the number of each slot in turn.
     */
    Xapian::valueno get_valueno() const;

    /** Advance the iterator to document id or value slot @a docid_or_slot.
     *
     *  If this iterator is over values in a document, then this method
     *  advances the iterator to value slot @a docid_or_slot, or the first slot
     *  after it if there is no value in slot @a slot.
     *
     *  If this iterator is over values in a particular slot, then this
     *  method advances the iterator to document id @a docid_or_slot, or the
     *  first document id after it if there is no value in the slot we're
     *  iterating over for document @a docid_or_slot.
     *
     *  Note: The "two-faced" nature of this method is due to how C++
     *  overloading works.  Xapian::docid and Xapian::valueno are both typedefs
     *  for the same unsigned integer type, so overloading can't distinguish
     *  them.
     */
    void skip_to(Xapian::docid docid_or_slot);

    /** Check if the specified docid occurs.
     *
     *  The caller is required to ensure that the specified document id
     *  @a did actually exists in the database.
     *
     *  This method acts like skip_to() if that can be done at little extra
     *  cost, in which case it then returns true.  This is how chert behaves
     *  because it stores values in streams which allow for an efficient
     *  implementation of skip_to().
     *
     *  Otherwise it simply checks if a particular docid is present.  If it
     *  is, it returns true.  If it isn't, it returns false, and leaves the
     *  position unspecified (and hence the result of calling methods which
     *  depends on the current position, such as get_docid(), are also
     *  unspecified).  In this state, next() will advance to the first matching
     *  position after document @a did, and skip_to() will act as it would if
     *  the position was the first matching position after document @a did.
     *
     *  Currently the inmemory, flint, and remote backends behave in the
     *  latter way because they don't support streamed values and so skip_to()
     *  must check each document it skips over which is significantly slower.
     */
    bool check(Xapian::docid docid);

    /// Return a string describing this object.
    std::string get_description() const;

    /** @private @internal ValueIterator is what the C++ STL calls an
     *  input_iterator.
     *
     *  The following typedefs allow std::iterator_traits<> to work so that
     *  this iterator can be used with with STL.
     *
     *  These are deliberately hidden from the Doxygen-generated docs, as the
     *  machinery here isn't interesting to API users.  They just need to know
     *  that Xapian iterator classes are compatible with the STL.
     */
    // @{
    /// @private
    typedef std::input_iterator_tag iterator_category;
    /// @private
    typedef std::string value_type;
    /// @private
    typedef Xapian::doccount_diff difference_type;
    /// @private
    typedef std::string * pointer;
    /// @private
    typedef std::string & reference;
    // @}
};

<<<<<<< HEAD
inline bool
operator==(const ValueIterator &a, const ValueIterator &b)
{
    // Use a pointer comparison - this ensures both that (a == a) and correct
    // handling of end iterators (which we ensure have NULL internals).
    return a.internal.get() == b.internal.get();
}

inline bool
operator!=(const ValueIterator &a, const ValueIterator &b)
=======
/// Equality test for ValueIterator objects.
inline bool
operator==(const ValueIterator &a, const ValueIterator &b)
{
    // Use a pointer comparison - this ensures both that (a == a) and correct
    // handling of end iterators (which we ensure have NULL internals).
    return a.internal.get() == b.internal.get();
}

/// @internal Equality test for ValueIterator object and end iterator.
inline bool
operator==(const ValueIterator &a, const ValueIteratorEnd_ &)
{
    return a.internal.get() == NULL;
}

/// @internal Equality test for ValueIterator object and end iterator.
inline bool
operator==(const ValueIteratorEnd_ &a, const ValueIterator &b)
{
    return b == a;
}

/// @internal Equality test for end iterators.
inline bool
operator==(const ValueIteratorEnd_ &, const ValueIteratorEnd_ &)
{
    return true;
}

/// Inequality test for ValueIterator objects.
inline bool
operator!=(const ValueIterator &a, const ValueIterator &b)
{
    return !(a == b);
}

/// @internal Inequality test for ValueIterator object and end iterator.
inline bool
operator!=(const ValueIterator &a, const ValueIteratorEnd_ &b)
{
    return !(a == b);
}

/// @internal Inequality test for ValueIterator object and end iterator.
inline bool
operator!=(const ValueIteratorEnd_ &a, const ValueIterator &b)
{
    return !(a == b);
}

/// @internal Inequality test for end iterators.
inline bool
operator!=(const ValueIteratorEnd_ &a, const ValueIteratorEnd_ &b)
>>>>>>> bd46b50e
{
    return !(a == b);
}

}

#endif // XAPIAN_INCLUDED_VALUEITERATOR_H<|MERGE_RESOLUTION|>--- conflicted
+++ resolved
@@ -1,11 +1,7 @@
 /** @file  valueiterator.h
  *  @brief Class for iterating over document values.
  */
-<<<<<<< HEAD
-/* Copyright (C) 2008 Olly Betts
-=======
 /* Copyright (C) 2008,2009 Olly Betts
->>>>>>> bd46b50e
  *
  * This program is free software; you can redistribute it and/or
  * modify it under the terms of the GNU General Public License as
@@ -36,12 +32,9 @@
 
 namespace Xapian {
 
-<<<<<<< HEAD
-=======
 /// @internal A proxy class for an end ValueIterator.
 class ValueIteratorEnd_ { };
 
->>>>>>> bd46b50e
 /// Class for iterating over document values.
 class XAPIAN_VISIBILITY_DEFAULT ValueIterator {
   public:
@@ -56,21 +49,15 @@
     /// Copy constructor.
     ValueIterator(const ValueIterator & o);
 
-<<<<<<< HEAD
+    /// @internal Copy from an end iterator proxy.
+    ValueIterator(const ValueIteratorEnd_ &);
+
     /// Assignment.
     ValueIterator & operator=(const ValueIterator & o);
 
-=======
-    /// @internal Copy from an end iterator proxy.
-    ValueIterator(const ValueIteratorEnd_ &);
-
-    /// Assignment.
-    ValueIterator & operator=(const ValueIterator & o);
-
     /// @internal Assignment of an end iterator proxy.
     ValueIterator & operator=(const ValueIteratorEnd_ &);
 
->>>>>>> bd46b50e
     /** Default constructor.
      *
      *  Creates an uninitialised iterator, which can't be used before being
@@ -178,7 +165,7 @@
     // @}
 };
 
-<<<<<<< HEAD
+/// Equality test for ValueIterator objects.
 inline bool
 operator==(const ValueIterator &a, const ValueIterator &b)
 {
@@ -187,42 +174,30 @@
     return a.internal.get() == b.internal.get();
 }
 
+/// @internal Equality test for ValueIterator object and end iterator.
+inline bool
+operator==(const ValueIterator &a, const ValueIteratorEnd_ &)
+{
+    return a.internal.get() == NULL;
+}
+
+/// @internal Equality test for ValueIterator object and end iterator.
+inline bool
+operator==(const ValueIteratorEnd_ &a, const ValueIterator &b)
+{
+    return b == a;
+}
+
+/// @internal Equality test for end iterators.
+inline bool
+operator==(const ValueIteratorEnd_ &, const ValueIteratorEnd_ &)
+{
+    return true;
+}
+
+/// Inequality test for ValueIterator objects.
 inline bool
 operator!=(const ValueIterator &a, const ValueIterator &b)
-=======
-/// Equality test for ValueIterator objects.
-inline bool
-operator==(const ValueIterator &a, const ValueIterator &b)
-{
-    // Use a pointer comparison - this ensures both that (a == a) and correct
-    // handling of end iterators (which we ensure have NULL internals).
-    return a.internal.get() == b.internal.get();
-}
-
-/// @internal Equality test for ValueIterator object and end iterator.
-inline bool
-operator==(const ValueIterator &a, const ValueIteratorEnd_ &)
-{
-    return a.internal.get() == NULL;
-}
-
-/// @internal Equality test for ValueIterator object and end iterator.
-inline bool
-operator==(const ValueIteratorEnd_ &a, const ValueIterator &b)
-{
-    return b == a;
-}
-
-/// @internal Equality test for end iterators.
-inline bool
-operator==(const ValueIteratorEnd_ &, const ValueIteratorEnd_ &)
-{
-    return true;
-}
-
-/// Inequality test for ValueIterator objects.
-inline bool
-operator!=(const ValueIterator &a, const ValueIterator &b)
 {
     return !(a == b);
 }
@@ -244,7 +219,6 @@
 /// @internal Inequality test for end iterators.
 inline bool
 operator!=(const ValueIteratorEnd_ &a, const ValueIteratorEnd_ &b)
->>>>>>> bd46b50e
 {
     return !(a == b);
 }
