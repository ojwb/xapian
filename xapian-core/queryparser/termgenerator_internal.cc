--- conflicted
+++ resolved
@@ -300,7 +300,6 @@
     }
 
     parse_terms(itor, cjk_flags, with_positions,
-<<<<<<< HEAD
 	[=
 #if __cplusplus >= 201907L
 // C++20 no longer supports implicit `this` in lambdas but older C++ versions
@@ -308,9 +307,6 @@
 	, this
 #endif
 	](const string & term, bool positional, size_t) {
-=======
-	[=, this](const string & term, bool positional, size_t) {
->>>>>>> 80c626a3
 	    if (term.size() > max_word_length) return true;
 
 	    if (current_stop_mode == TermGenerator::STOP_ALL &&
