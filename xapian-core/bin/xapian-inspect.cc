/** @file
 * @brief Inspect the contents of a glass table for development or debugging.
 */
/* Copyright (C) 2007,2008,2009,2010,2011,2012,2017,2018 Olly Betts
 *
 * This program is free software; you can redistribute it and/or modify
 * it under the terms of the GNU General Public License as published by
 * the Free Software Foundation; either version 2 of the License, or
 * (at your option) any later version.
 *
 * This program is distributed in the hope that it will be useful,
 * but WITHOUT ANY WARRANTY; without even the implied warranty of
 * MERCHANTABILITY or FITNESS FOR A PARTICULAR PURPOSE.  See the
 * GNU General Public License for more details.
 *
 * You should have received a copy of the GNU General Public License
 * along with this program; if not, write to the Free Software
 * Foundation, Inc., 51 Franklin St, Fifth Floor, Boston, MA  02110-1301 USA
 */

#include <config.h>

#include <ios>
#include <iostream>
#include <string>
#include <cstdio> // For sprintf().

#include "glass_cursor.h"
#include "glass_table.h"
#include "glass_version.h"
#include "filetests.h"
#include "stringutils.h"

#include <xapian.h>

#include "gnu_getopt.h"

using namespace std;

#define PROG_NAME "xapian-inspect"
#define PROG_DESC "Inspect a glass table for development or debugging"

#define OPT_HELP 1
#define OPT_VERSION 2

static bool keys = true, tags = true;

static void show_usage() {
    cout << "Usage: " PROG_NAME " [OPTIONS] TABLE\n"
	    "       " PROG_NAME " [OPTIONS] -t TABLE DB\n\n"
"Options:\n"
"  -t, --table=TABLE  which table to inspect\n"
"  --help             display this help and exit\n"
"  --version          output version information and exit" << endl;
}

static void
display_nicely(const string& data)
{
    for (unsigned char ch : data) {
	if (ch < 32 || ch >= 127) {
	    switch (ch) {
		case '\n': cout << "\\n"; break;
		case '\r': cout << "\\r"; break;
		case '\t': cout << "\\t"; break;
		default: {
		    char buf[20];
		    sprintf(buf, "\\x%02x", int(ch));
		    cout << buf;
		}
	    }
	} else if (ch == '\\') {
	    cout << "\\\\";
	} else {
	    cout << ch;
	}
    }
}

// Reverse display_nicely() encoding.
static string
unescape(const string& s)
{
    auto bslash = s.find('\\');
    if (bslash == string::npos)
	return s;
    string r(s, 0, bslash);
    for (auto i = s.begin() + bslash; i != s.end(); ++i) {
	char ch = *i;
	if (ch == '\\') {
	    if (++i == s.end())
		goto bad_escaping;
	    ch = *i;
	    switch (ch) {
		case '\\':
		    break;
		case '0':
		    // \0 is not output by display_nicely(), but would
		    // reasonably be expected to work.
		    ch = '\0';
		    break;
		case 'n':
		    ch = '\n';
		    break;
		case 'r':
		    ch = '\r';
		    break;
		case 't':
		    ch = '\t';
		    break;
		case 'x': {
		    if (++i == s.end())
			goto bad_escaping;
		    char ch1 = *i;
		    if (++i == s.end())
			goto bad_escaping;
		    char ch2 = *i;
		    if (!C_isxdigit(ch1) || !C_isxdigit(ch2))
			goto bad_escaping;
<<<<<<< HEAD
		    ch = char(hex_digit(ch1) << 4 | hex_digit(ch2));
=======
		    ch = hex_decode(ch1, ch2);
>>>>>>> 8c5988e7
		    break;
		}
		default:
		    goto bad_escaping;
	    }
	}
	r += ch;
    }
    return r;

bad_escaping:
    cout << "Bad escaping in specified key value, assuming literal"
	 << endl;
    return s;
}

static void
show_help()
{
    cout << "Commands:\n"
	    "next   : Next entry (alias 'n' or '')\n"
	    "prev   : Previous entry (alias 'p')\n"
	    "first  : First entry (alias 'f')\n"
	    "last   : Last entry (alias 'l')\n"
	    "goto K : Goto first entry with key >= K (alias 'g')\n"
	    "until K: Display entries until key >= K (alias 'u')\n"
	    "until  : Display entries until end (alias 'u')\n"
	    "open T : Open table T instead (alias 'o') - e.g. open postlist\n"
	    "keys   : Toggle showing keys (default: true) (alias 'k')\n"
	    "tags   : Toggle showing tags (default: true) (alias 't')\n"
	    "help   : Show this (alias 'h' or '?')\n"
	    "quit   : Quit this utility (alias 'q')" << endl;
}

static void
show_entry(GlassCursor& cursor)
{
    if (cursor.after_end()) {
	cout << "After end" << endl;
	return;
    }
    if (cursor.current_key.empty()) {
	cout << "Before start" << endl;
	return;
    }
    if (keys) {
	cout << "Key: ";
	display_nicely(cursor.current_key);
	cout << endl;
    }
    if (tags) {
	cout << "Tag: ";
	cursor.read_tag();
	display_nicely(cursor.current_tag);
	cout << endl;
    }
}

static void
do_until(GlassCursor& cursor, const string& target)
{
    if (cursor.after_end()) {
	cout << "At end already." << endl;
	return;
    }

    if (!target.empty()) {
	int cmp = target.compare(cursor.current_key);
	if (cmp <= 0) {
	    if (cmp)
		cout << "Already after specified key." << endl;
	    else
		cout << "Already at specified key." << endl;
	    return;
	}
    }

    size_t count = 0;
    while (cursor.next()) {
	++count;
	show_entry(cursor);

	if (target.empty())
	    continue;

	int cmp = target.compare(cursor.current_key);
	if (cmp < 0) {
	    cout << "No exact match, stopping at entry after, "
		    "having advanced by " << count << " entries." << endl;
	    return;
	}
	if (cmp == 0) {
	    cout << "Advanced by " << count << " entries." << endl;
	    return;
	}
    }

    cout << "Reached end, having advanced by " << count << " entries." << endl;
}

static void
goto_last(GlassCursor& cursor)
{
    // To position on the last key we just do a < search for a key greater than
    // any possible key - one longer than the longest possible length and
    // consisting entirely of the highest sorting byte value.
    cursor.find_entry_lt(string(GLASS_BTREE_MAX_KEY_LEN + 1, '\xff'));
}

int
main(int argc, char** argv)
{
    static const struct option long_opts[] = {
	{"table",	required_argument, 0, 't'},
	{"help",	no_argument, 0, OPT_HELP},
	{"version",	no_argument, 0, OPT_VERSION},
	{NULL,		0, 0, 0}
    };

    string table_name;

    int c;
    while ((c = gnu_getopt_long(argc, argv, "t:", long_opts, 0)) != -1) {
	switch (c) {
	    case 't':
		table_name = optarg;
		break;
	    case OPT_HELP:
		cout << PROG_NAME " - " PROG_DESC "\n\n";
		show_usage();
		exit(0);
	    case OPT_VERSION:
		cout << PROG_NAME " - " PACKAGE_STRING << endl;
		exit(0);
	    default:
		show_usage();
		exit(1);
	}
    }

    if (argc - optind != 1) {
	show_usage();
	exit(1);
    }

    // Path to the DB to inspect (possibly with a table name appended).
    string db_path(argv[optind]);
    bool arg_is_directory = dir_exists(db_path);
    if (arg_is_directory && table_name.empty()) {
	cerr << argv[0]
	     << ": You need to specify a table name to inspect with --table."
	     << endl;
	exit(1);
    }
    int single_file_fd = -1;
    if (table_name.empty()) {
	// db_path should be a path to a table, possibly without the extension
	// or with just a trailing '.' (supported mostly for historical
	// reasons).  First normalise away any extension or trailing '.'.
	if (endswith(db_path, "." GLASS_TABLE_EXTENSION)) {
	    db_path.resize(db_path.size() -
			   CONST_STRLEN(GLASS_TABLE_EXTENSION) - 1);
	} else if (endswith(db_path, '.')) {
	    db_path.resize(db_path.size() - 1);
	}
	size_t slash = db_path.find_last_of(DIR_SEPS);
	// If slash is std::string::npos, this assigns the whole of db_path to
	// table_name, which is what we want.
	table_name.assign(db_path, slash + 1, string::npos);
	if (slash != string::npos) {
	    db_path.resize(slash);
	} else {
	    db_path.resize(0);
	}
    } else if (!arg_is_directory) {
	single_file_fd = open(db_path.c_str(), O_RDONLY | O_BINARY);
	if (single_file_fd < 0) {
	    cerr << argv[0] << ": Couldn't open file '" << db_path << "'"
		 << endl;
	    exit(1);
	}
    }

    GlassVersion* version_file_ptr;
    if (single_file_fd < 0) {
	version_file_ptr = new GlassVersion(db_path);
    } else {
	version_file_ptr = new GlassVersion(single_file_fd);
    }
    GlassVersion& version_file = *version_file_ptr;

    version_file.read();
    glass_revision_number_t rev = version_file.get_revision();

    show_help();
    cout << endl;

open_different_table:
    try {
	Glass::table_type table_code;
	if (table_name == "docdata") {
	    table_code = Glass::DOCDATA;
	} else if (table_name == "spelling") {
	    table_code = Glass::SPELLING;
	} else if (table_name == "synonym") {
	    table_code = Glass::SYNONYM;
	} else if (table_name == "termlist") {
	    table_code = Glass::TERMLIST;
	} else if (table_name == "position") {
	    table_code = Glass::POSITION;
	} else if (table_name == "postlist") {
	    table_code = Glass::POSTLIST;
	} else {
	    cerr << "Unknown table: '" << table_name << "'" << endl;
	    exit(1);
	}

	GlassTable* table_ptr;
	if (single_file_fd < 0) {
	    string table_path = db_path;
	    table_path += '/';
	    table_path += table_name;
	    table_path += '.';
	    table_ptr = new GlassTable("", table_path, true);
	} else {
	    auto offset = version_file.get_offset();
	    table_ptr = new GlassTable("", single_file_fd, offset, true);
	}
	GlassTable& table = *table_ptr;

	table.open(0, version_file.get_root(table_code), rev);
	if (table.empty()) {
	    cout << "No entries!" << endl;
	    exit(0);
	}

	cout << "Table has " << table.get_entry_count() << " entries" << endl;

	GlassCursor cursor(&table);
	cursor.rewind();
	cursor.next();

	while (!cin.eof()) {
	    show_entry(cursor);
wait_for_input:
	    cout << "? " << flush;

	    string input;
	    getline(cin, input);
	    if (cin.eof()) break;

	    if (endswith(input, '\r'))
		input.resize(input.size() - 1);

	    if (input.empty() || input == "n" || input == "next") {
		if (cursor.after_end()) {
		    cout << "At end already." << endl;
		    goto wait_for_input;
		}
		(void)cursor.next();
		continue;
	    } else if (input == "p" || input == "prev") {
		if (cursor.current_key.empty()) {
		    cout << "Before start already." << endl;
		    goto wait_for_input;
		}
		// If the cursor has fallen off the end, point it back at the
		// last entry.
		if (cursor.after_end()) {
		    goto_last(cursor);
		    continue;
		}
		cursor.find_entry_lt(cursor.current_key);
		continue;
	    } else if (startswith(input, "u ")) {
		do_until(cursor, unescape(input.substr(2)));
		goto wait_for_input;
	    } else if (startswith(input, "until ")) {
		do_until(cursor, unescape(input.substr(6)));
		goto wait_for_input;
	    } else if (input == "u" || input == "until") {
		do_until(cursor, string());
		goto wait_for_input;
	    } else if (input == "f" || input == "first") {
		cursor.rewind();
		cursor.next();
		continue;
	    } else if (input == "l" || input == "last") {
		goto_last(cursor);
		continue;
	    } else if (startswith(input, "g ")) {
		if (!cursor.find_entry_ge(unescape(input.substr(2)))) {
		    cout << "No exact match, going to entry after." << endl;
		}
		continue;
	    } else if (startswith(input, "goto ")) {
		if (!cursor.find_entry_ge(unescape(input.substr(5)))) {
		    cout << "No exact match, going to entry after." << endl;
		}
		continue;
	    } else if (startswith(input, "o ") || startswith(input, "open ")) {
		size_t trim = (input[1] == ' ' ? 2 : 5);
		table_name.assign(input, trim, string::npos);
		if (endswith(table_name, "." GLASS_TABLE_EXTENSION))
		    table_name.resize(table_name.size() -
				      CONST_STRLEN(GLASS_TABLE_EXTENSION) - 1);
		else if (endswith(table_name, '.'))
		    table_name.resize(table_name.size() - 1);
		goto open_different_table;
	    } else if (input == "t" || input == "tags") {
		tags = !tags;
		cout << "Showing tags: " << boolalpha << tags << endl;
	    } else if (input == "k" || input == "keys") {
		keys = !keys;
		cout << "Showing keys: " << boolalpha << keys << endl;
	    } else if (input == "q" || input == "quit") {
		break;
	    } else if (input == "h" || input == "help" || input == "?") {
		show_help();
		goto wait_for_input;
	    } else {
		cout << "Unknown command." << endl;
		goto wait_for_input;
	    }
	}
    } catch (const Xapian::Error& error) {
	cerr << argv[0] << ": " << error.get_description() << endl;
	exit(1);
    }
}<|MERGE_RESOLUTION|>--- conflicted
+++ resolved
@@ -117,11 +117,7 @@
 		    char ch2 = *i;
 		    if (!C_isxdigit(ch1) || !C_isxdigit(ch2))
 			goto bad_escaping;
-<<<<<<< HEAD
-		    ch = char(hex_digit(ch1) << 4 | hex_digit(ch2));
-=======
 		    ch = hex_decode(ch1, ch2);
->>>>>>> 8c5988e7
 		    break;
 		}
 		default:
