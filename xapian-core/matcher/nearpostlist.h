--- conflicted
+++ resolved
@@ -25,11 +25,6 @@
 #include "selectpostlist.h"
 #include <vector>
 
-<<<<<<< HEAD
-//typedef Xapian::PositionIterator::Internal PositionList;
-
-=======
->>>>>>> f40c0e20
 /** Postlist which matches terms occurring within a specified window.
  *
  *  NearPostList only returns a posting for documents contains all the terms
