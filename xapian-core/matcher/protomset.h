/** @file
 * @brief ProtoMSet class
 */
<<<<<<< HEAD
/* Copyright (C) 2004,2007,2017,2018,2019,2020 Olly Betts
=======
/* Copyright (C) 2004-2022 Olly Betts
>>>>>>> c6fd65a9
 *
 * This program is free software; you can redistribute it and/or modify
 * it under the terms of the GNU General Public License as published by
 * the Free Software Foundation; either version 2 of the License, or
 * (at your option) any later version.
 *
 * This program is distributed in the hope that it will be useful,
 * but WITHOUT ANY WARRANTY; without even the implied warranty of
 * MERCHANTABILITY or FITNESS FOR A PARTICULAR PURPOSE.  See the
 * GNU General Public License for more details.
 *
 * You should have received a copy of the GNU General Public License
 * along with this program; if not, write to the Free Software
 * Foundation, Inc., 51 Franklin St, Fifth Floor, Boston, MA  02110-1301 USA
 */

#ifndef XAPIAN_INCLUDED_PROTOMSET_H
#define XAPIAN_INCLUDED_PROTOMSET_H

#include "api/enquireinternal.h"
#include "api/result.h"
#include "collapser.h"
#include "heap.h"
#include "matchtimeout.h"
#include "msetcmp.h"
#include "omassert.h"
#include "spymaster.h"
#include "stdclamp.h"

#include <algorithm>

using Xapian::Internal::intrusive_ptr;

class ProtoMSet {
    /// Adapt MSetCmp to be usable with min_heap.
    class MCmpAdaptor {
	ProtoMSet* protomset;

      public:
	explicit MCmpAdaptor(ProtoMSet* protomset_) : protomset(protomset_) {}

	bool operator()(Xapian::doccount a, Xapian::doccount b) const {
	    return protomset->mcmp(protomset->results[a],
				   protomset->results[b]);
	}
    };

    friend class MCmpAdaptor;

    /** Maximum size the ProtoMSet needs to grow to.
     *
     *  This is the maximum rank we care about.
     */
    Xapian::doccount max_size;

    Xapian::doccount check_at_least;

    Xapian::Enquire::Internal::sort_setting sort_by;

    MSetCmp mcmp;

    /** Minimum threshold on the weight.
     *
     *  If the primary result ordering is by decreasing relevance (i.e. @a
     *  sort_by is REL or REL_VAL) then once the min_heap kicks in this
     *  threshold is raised to the lowest weight in the proto-mset.
     *
     *  Enquire::set_cutoff() can also affect min_weight - an absolute
     *  threshold determines the initial value; a percentage threshold raises
     *  the threshold each time max_weight increases (unless it's already
     *  higher than the value the percentage threshold results in).
     */
    double min_weight = 0.0;

    /** The highest document weight seen.
     *
     * This weight may not actually be present in @a results if we're not
     * sorting primarily by relevance, or if min_weight > max_weight.
     */
    double max_weight = 0.0;

    bool min_weight_pending = false;

    /** Count of how many known matching documents have been processed so far.
     *
     *  Used to implement "check_at_least".
     */
    Xapian::doccount known_matching_docs = 0;

    /// The items in the proto-MSet.
    std::vector<Result> results;

    /** A heap of offsets into @a results.
     *
     *  Created lazily once we actually need it.
     */
    std::vector<Xapian::doccount> min_heap;

    /// First entry wanted in MSet.
    Xapian::doccount first;

    /** How many weighted leaf subqueries there are.
     *
     *  Used for scaling percentages when the highest weighted document doesn't
     *  "match all terms".
     */
    Xapian::termcount total_subqs;

    /// The number of subqueries which matched to give max_weight.
    Xapian::termcount max_weight_subqs_matched = 0;

    int percent_threshold;

    double percent_threshold_factor;

    double percent_scale = 0.0;

    PostListTree& pltree;

    Collapser collapser;

    double max_possible;

    bool stop_once_full;

    TimeOut timeout;

    Xapian::doccount size() const { return Xapian::doccount(results.size()); }

  public:
    ProtoMSet(Xapian::doccount first_,
	      Xapian::doccount max_items,
	      Xapian::doccount check_at_least_,
	      MSetCmp mcmp_,
	      Xapian::Enquire::Internal::sort_setting sort_by_,
	      Xapian::termcount total_subqs_,
	      PostListTree& pltree_,
	      Xapian::valueno collapse_key,
	      Xapian::doccount collapse_max,
	      int percent_threshold_,
	      double percent_threshold_factor_,
	      double max_possible_,
	      bool stop_once_full_,
	      double time_limit)
	: max_size(first_ + max_items),
	  check_at_least(check_at_least_),
	  sort_by(sort_by_),
	  mcmp(mcmp_),
	  first(first_),
	  total_subqs(total_subqs_),
	  percent_threshold(percent_threshold_),
	  percent_threshold_factor(percent_threshold_factor_),
	  pltree(pltree_),
	  collapser(collapse_key, collapse_max, results, mcmp),
	  max_possible(max_possible_),
	  stop_once_full(stop_once_full_),
	  timeout(time_limit)
    {
	results.reserve(max_size);
    }

    ProtoMSet(const ProtoMSet&) = delete;

    ProtoMSet& operator=(const ProtoMSet&) = delete;

    Collapser& get_collapser() { return collapser; }

    bool full() const { return size() == max_size; }

    double get_min_weight() const { return min_weight; }

    void update_max_weight(double weight) {
	if (weight <= max_weight)
	    return;

	max_weight = weight;
	max_weight_subqs_matched = pltree.count_matching_subqs();
	if (percent_threshold) {
	    set_new_min_weight(weight * percent_threshold_factor);
	}
    }

    bool checked_enough() {
	if (known_matching_docs >= check_at_least) {
	    return true;
	}
	if (known_matching_docs >= max_size && timeout.timed_out()) {
	    check_at_least = max_size;
	    return true;
	}
	return false;
    }

    /** Resolve a pending min_weight change.
     *
     *  Only called when there's a percentage weight cut-off.
     */
    bool handle_min_weight_pending(bool finalising = false) {
	// min_weight_pending shouldn't get set when unweighted.
	Assert(sort_by != Xapian::Enquire::Internal::DOCID);
	min_weight_pending = false;
	bool weight_first = (sort_by == Xapian::Enquire::Internal::REL ||
			     sort_by == Xapian::Enquire::Internal::REL_VAL);
	double new_min_weight = HUGE_VAL;
	Xapian::doccount j = 0;
	Xapian::doccount min_elt = 0;
	for (Xapian::doccount i = 0; i != size(); ++i) {
	    if (results[i].get_weight() < min_weight) {
		continue;
	    }
	    if (i != j) {
		results[j] = std::move(results[i]);
		if (collapser) {
		    collapser.result_has_moved(i, j);
		}
	    }
	    if (weight_first && results[j].get_weight() < new_min_weight) {
		new_min_weight = results[j].get_weight();
		min_elt = j;
	    }
	    ++j;
	}
	if (weight_first) {
	    if (finalising) {
		if (known_matching_docs >= check_at_least)
		    min_weight = new_min_weight;
	    } else {
		if (checked_enough())
		    min_weight = new_min_weight;
	    }
	}
	if (j != size()) {
	    results.erase(results.begin() + j, results.end());
	    if (!finalising) {
		return false;
	    }
	}
	if (!finalising && min_elt != 0 && !collapser) {
	    // Install the correct element at the tip of the heap, so
	    // that Heap::make() has less to do.  NB Breaks collapsing.
	    std::swap(results[0], results[min_elt]);
	}
	return true;
    }

    bool early_reject(Result& new_item,
		      bool calculated_weight,
		      SpyMaster& spymaster,
		      const Xapian::Document& doc) {
	if (min_heap.empty())
	    return false;

	// We're sorting by value (in part at least), so compare the item
	// against the lowest currently in the proto-mset.  If sort_by is VAL,
	// then new_item.get_weight() won't be set yet, but that doesn't matter
	// since it's not used by the sort function.
	Xapian::doccount worst_idx = min_heap.front();
	if (mcmp(new_item, results[worst_idx]))
	    return false;

	// The candidate isn't good enough to make the proto-mset, but there
	// are still things we may need to do with it.

	// If we're collapsing, we need to check if this would have been
	// collapsed before incrementing known_matching_docs.
	if (!collapser) {
	    ++known_matching_docs;
	    double weight =
		calculated_weight ? new_item.get_weight() : pltree.get_weight();
	    spymaster(doc, weight);
	    update_max_weight(weight);
	    return true;
	}

	if (checked_enough()) {
	    // We've seen enough items so can drop this one.
	    double weight =
		calculated_weight ? new_item.get_weight() : pltree.get_weight();
	    update_max_weight(weight);
	    return true;
	}

	// We can't drop the item because we need to test whether it would be
	// collapsed.
	return false;
    }

    /** Process new_item.
     *
     *  Conceptually this is "add new_item", but taking into account
     *  collapsing.
     */
    bool process(Result&& new_item,
		 ValueStreamDocument& vsdoc) {
	update_max_weight(new_item.get_weight());

	if (!collapser) {
	    // No collapsing, so just add the item.
	    add(std::move(new_item));
	} else {
	    auto res = collapser.check(new_item, vsdoc);
	    switch (res) {
		case REJECT:
		    return true;

		case REPLACE:
		    // There was a previous item in the collapse tab so the
		    // MSet can't be empty.
		    Assert(!results.empty());

		    // This is one of the best collapse_max potential MSet
		    // entries with this key which we've seen so far.  The
		    // entry with this key which it displaced is still in the
		    // proto-MSet so replace it.
		    replace(collapser.old_item, std::move(new_item));
		    return true;

		default:
		    break;
	    }

	    auto elt = add(std::move(new_item));
	    if (res != EMPTY && elt != Xapian::doccount(-1)) {
		collapser.process(res, elt);
	    }
	}

	if (stop_once_full) {
	    if (full() && checked_enough()) {
		return false;
	    }
	}

	return true;
    }

    // Returns the new item's index, or Xapian::doccount(-1) if not added.
    Xapian::doccount add(Result&& item) {
	++known_matching_docs;

	if (item.get_weight() < min_weight) {
	    return Xapian::doccount(-1);
	}

	if (item.get_weight() > max_weight) {
	    update_max_weight(item.get_weight());
	}

	if (!full()) {
	    // We're still filling, or just about to become full.
	    results.push_back(std::move(item));
	    Assert(min_heap.empty());
	    return size() - 1;
	}

	if (min_heap.empty()) {
	    // This breaks if we're collapsing because it moves elements around
	    // but can be used if we aren't (and could be for elements with
	    // no collapse key too - FIXME).
	    if (min_weight_pending) {
		if (!handle_min_weight_pending()) {
		    results.push_back(std::move(item));
		    return size() - 1;
		}
	    }

	    if (size() == 0) {
		// E.g. get_mset(0, 0, 10);
		return Xapian::doccount(-1);
	    }
	    min_heap.reserve(size());
	    for (Xapian::doccount i = 0; i != size(); ++i)
		min_heap.push_back(i);
	    Heap::make(min_heap.begin(), min_heap.end(), MCmpAdaptor(this));
	    if (sort_by == Xapian::Enquire::Internal::REL ||
		sort_by == Xapian::Enquire::Internal::REL_VAL) {
		if (checked_enough()) {
		    min_weight = results[min_heap.front()].get_weight();
		}
	    }
	}

	Xapian::doccount worst_idx = min_heap.front();
	if (!mcmp(item, results[worst_idx])) {
	    // The new item is less than what we already had.
	    return Xapian::doccount(-1);
	}

	results[worst_idx] = std::move(item);
	Heap::replace(min_heap.begin(), min_heap.end(), MCmpAdaptor(this));
	if (sort_by == Xapian::Enquire::Internal::REL ||
	    sort_by == Xapian::Enquire::Internal::REL_VAL) {
	    if (checked_enough()) {
		min_weight = results[min_heap.front()].get_weight();
	    }
	}
	return worst_idx;
    }

    void replace(Xapian::doccount old_item, Result&& b) {
	results[old_item] = std::move(b);
	if (min_heap.empty())
	    return;

	// We need to find the entry in min_heap corresponding to old_item.
	// The simplest way is just to linear-scan for it, and that's actually
	// fairly efficient as we're just searching for an integer in a
	// vector of integers.  The heap structure means that the lowest ranked
	// entry is first and lower ranked entries will tend to be nearer the
	// start, so intuitively scanning forwards for an entry which we're
	// removing because we found a higher ranking one seems sensible, but
	// I've not actually profiled this.
	auto it = std::find(min_heap.begin(), min_heap.end(), old_item);
	if (rare(it == min_heap.end())) {
	    // min_heap should contain all indices of results.
	    Assert(false);
	    return;
	}

	// siftdown() here is correct (because it's on a min-heap).
	Heap::siftdown(min_heap.begin(), min_heap.end(), it, MCmpAdaptor(this));
    }

    void set_new_min_weight(double min_wt) {
	if (min_wt <= min_weight)
	    return;

	min_weight = min_wt;

	if (results.empty()) {
	    // This method gets called before we start matching to set the
	    // fixed weight_threshold threshold.
	    return;
	}

#if 0
	// FIXME: Is this possible?  set_new_min_weight() from a percentage
	// threshold can't do this...
	if (min_wt > max_weight) {
	    // The new threshold invalidates all current entries.
	    results.resize(0);
	    min_heap.resize(0);
	    return;
	}
#endif

	if (!min_heap.empty()) {
	    // If sorting primarily by weight, we could pop the heap while the
	    // tip's weight is < min_wt, but each pop needs 2*log(n)
	    // comparisons, and then pushing replacements for each of those
	    // items needs log(n) comparisons.
	    //
	    // Instead we just discard the heap - if we need to rebuild it,
	    // that'll require 3*n comparisons.  The break even is about 3
	    // discarded items for n=10 or about 5 for n=100, but we may never
	    // need to rebuild the heap.
	    min_heap.clear();
	}

	// Note that we need to check items against min_weight at some point.
	min_weight_pending = true;
    }

    void finalise_percentages() {
	if (results.empty() || max_weight == 0.0)
	    return;

	percent_scale = max_weight_subqs_matched / double(total_subqs);
	percent_scale /= max_weight;
	Assert(percent_scale > 0);
	if (!percent_threshold) {
	    return;
	}

	// Truncate the results if necessary.
	set_new_min_weight(percent_threshold_factor / percent_scale);
	if (min_weight_pending) {
	    handle_min_weight_pending(true);
	}
    }

    Xapian::MSet finalise(const Xapian::MatchDecider* mdecider,
			  Xapian::doccount matches_lower_bound,
			  Xapian::doccount matches_estimated,
			  Xapian::doccount matches_upper_bound) {
	finalise_percentages();

	AssertRel(matches_estimated, >=, matches_lower_bound);
	AssertRel(matches_estimated, <=, matches_upper_bound);

	Xapian::doccount uncollapsed_lower_bound = matches_lower_bound;
	Xapian::doccount uncollapsed_estimated = matches_estimated;
	Xapian::doccount uncollapsed_upper_bound = matches_upper_bound;

	if (!full()) {
	    // We didn't get all the results requested, so we know that we've
	    // got all there are, and the bounds and estimate are all equal to
	    // that number.
	    matches_lower_bound = size();
	    matches_estimated = matches_lower_bound;
	    matches_upper_bound = matches_lower_bound;

	    // And that should equal known_matching_docs, unless a percentage
	    // threshold caused some matches to be excluded.
	    if (!percent_threshold) {
		AssertEq(matches_estimated, known_matching_docs);
	    } else {
		AssertRel(matches_estimated, <=, known_matching_docs);
	    }
	} else if (!collapser && known_matching_docs < check_at_least) {
	    // Similar to the above, but based on known_matching_docs.
	    matches_lower_bound = known_matching_docs;
	    matches_estimated = matches_lower_bound;
	    matches_upper_bound = matches_lower_bound;
	} else {
	    // We can end up scaling the estimate more than once, so collect
	    // the scale factors and apply them in one go to avoid rounding
	    // more than once.
	    double estimate_scale = 1.0;
	    double unique_rate = 1.0;

	    if (collapser) {
		matches_lower_bound = collapser.get_matches_lower_bound();

		Xapian::doccount docs_considered =
		    collapser.get_docs_considered();
		Xapian::doccount dups_ignored = collapser.get_dups_ignored();
		if (docs_considered > 0) {
		    // Scale the estimate by the rate at which we've been
		    // finding unique documents.
		    double unique = double(docs_considered - dups_ignored);
		    unique_rate = unique / double(docs_considered);
		}

		// We can safely reduce the upper bound by the number of
		// duplicates we've ignored.
		matches_upper_bound -= dups_ignored;
	    }

	    if (mdecider) {
		if (!percent_threshold && !collapser) {
		    if (known_matching_docs > matches_lower_bound) {
			// We're not collapsing or doing a percentage
			// threshold, so known_matching_docs is a lower bound
			// on the total number of matches.
			matches_lower_bound = known_matching_docs;
		    }
		}
	    }

	    if (percent_threshold) {
		// Scale the estimate assuming that document weights are evenly
		// distributed from 0 to the maximum weight seen.
		estimate_scale *= (1.0 - percent_threshold_factor);

		// This is all we can be sure of without additional work.
		matches_lower_bound = size();

		if (collapser) {
		    uncollapsed_lower_bound = matches_lower_bound;
		}
	    }

	    if (collapser && estimate_scale != 1.0) {
		uncollapsed_estimated =
		    Xapian::doccount(uncollapsed_estimated * estimate_scale +
				     0.5);
	    }

	    estimate_scale *= unique_rate;

	    if (estimate_scale != 1.0) {
		matches_estimated =
		    Xapian::doccount(matches_estimated * estimate_scale + 0.5);
		if (matches_estimated < matches_lower_bound)
		    matches_estimated = matches_lower_bound;
	    }

	    if (collapser || mdecider) {
		// Clamp the estimate to the range given by the bounds.
		AssertRel(matches_lower_bound, <=, matches_upper_bound);
		matches_estimated = STD_CLAMP(matches_estimated,
					      matches_lower_bound,
					      matches_upper_bound);
	    } else if (!percent_threshold) {
		AssertRel(known_matching_docs, <=, matches_upper_bound);
		if (known_matching_docs > matches_lower_bound)
		    matches_lower_bound = known_matching_docs;
		if (known_matching_docs > matches_estimated)
		    matches_estimated = known_matching_docs;
	    }

	    if (collapser && !mdecider && !percent_threshold) {
		AssertRel(known_matching_docs, <=, uncollapsed_upper_bound);
		if (known_matching_docs > uncollapsed_lower_bound)
		    uncollapsed_lower_bound = known_matching_docs;
	    }
	}

	if (collapser && matches_lower_bound > uncollapsed_lower_bound) {
	    // Clamp the uncollapsed bound to be at least the collapsed one.
	    uncollapsed_lower_bound = matches_lower_bound;
	}

	if (collapser) {
	    // Clamp the estimate to lie within the known bounds.
	    if (uncollapsed_estimated < uncollapsed_lower_bound) {
		uncollapsed_estimated = uncollapsed_lower_bound;
	    } else if (uncollapsed_estimated > uncollapsed_upper_bound) {
		uncollapsed_estimated = uncollapsed_upper_bound;
	    }
	} else {
	    // When not collapsing the uncollapsed bounds are just the same.
	    uncollapsed_lower_bound = matches_lower_bound;
	    uncollapsed_estimated = matches_estimated;
	    uncollapsed_upper_bound = matches_upper_bound;
	}

	// FIXME: Profile using min_heap here (when it's been created) to
	// handle "first" and perform the sort.
	if (first != 0) {
	    if (first > size()) {
		results.clear();
	    } else {
		// We perform nth_element() on reverse iterators so that the
		// unwanted elements end up at the end of items, which means
		// that the call to erase() to remove them doesn't have to copy
		// any elements.
		auto nth = results.rbegin() + first;
		std::nth_element(results.rbegin(), nth, results.rend(), mcmp);
		// Discard the unwanted elements.
		results.erase(results.end() - first, results.end());
	    }
	}

	std::sort(results.begin(), results.end(), mcmp);

	collapser.finalise(min_weight, percent_threshold);

	// The estimates should lie between the bounds.
	AssertRel(matches_lower_bound, <=, matches_estimated);
	AssertRel(matches_estimated, <=, matches_upper_bound);
	AssertRel(uncollapsed_lower_bound, <=, uncollapsed_estimated);
	AssertRel(uncollapsed_estimated, <=, uncollapsed_upper_bound);

	// Collapsing should only reduce the bounds and estimate.
	AssertRel(matches_lower_bound, <=, uncollapsed_lower_bound);
	AssertRel(matches_estimated, <=, uncollapsed_estimated);
	AssertRel(matches_upper_bound, <=, uncollapsed_upper_bound);

	return Xapian::MSet(new Xapian::MSet::Internal(first,
						       matches_upper_bound,
						       matches_lower_bound,
						       matches_estimated,
						       uncollapsed_upper_bound,
						       uncollapsed_lower_bound,
						       uncollapsed_estimated,
						       max_possible,
						       max_weight,
						       std::move(results),
						       percent_scale * 100.0));
    }
};

#endif // XAPIAN_INCLUDED_PROTOMSET_H<|MERGE_RESOLUTION|>--- conflicted
+++ resolved
@@ -1,11 +1,7 @@
 /** @file
  * @brief ProtoMSet class
  */
-<<<<<<< HEAD
-/* Copyright (C) 2004,2007,2017,2018,2019,2020 Olly Betts
-=======
 /* Copyright (C) 2004-2022 Olly Betts
->>>>>>> c6fd65a9
  *
  * This program is free software; you can redistribute it and/or modify
  * it under the terms of the GNU General Public License as published by
