/** @file
 * @brief constants and functions for document value handling.
 */
/* Copyright (C) 2006,2010,2015,2019,2023 Olly Betts
 *
 * This program is free software; you can redistribute it and/or modify
 * it under the terms of the GNU General Public License as published by
 * the Free Software Foundation; either version 2 of the License, or
 * (at your option) any later version.
 *
 * This program is distributed in the hope that it will be useful,
 * but WITHOUT ANY WARRANTY; without even the implied warranty of
 * MERCHANTABILITY or FITNESS FOR A PARTICULAR PURPOSE.  See the
 * GNU General Public License for more details.
 *
 * You should have received a copy of the GNU General Public License
 * along with this program; if not, write to the Free Software
 * Foundation, Inc., 51 Franklin St, Fifth Floor, Boston, MA  02110-1301 USA
 */

#ifndef OMEGA_INCLUDED_VALUES_H
#define OMEGA_INCLUDED_VALUES_H

#ifndef PACKAGE
# error config.h must be included first in each C++ source file
#endif

#include <cstring>
#include <string>

#include <cstdint>

enum value_slot {
    VALUE_LASTMOD = 0,	// 4 byte big endian value - seconds since 1970.
    VALUE_MD5 = 1,	// 16 byte MD5 checksum of original document.
    VALUE_SIZE = 2,	// sortable_serialise(<file size in bytes>).
    VALUE_CTIME = 3,	// Like VALUE_LASTMOD, but for last metadata change.
    VALUE_CREATED = 4	// Like VALUE_LASTMOD, but for created timestamp.
};

#ifndef WORDS_BIGENDIAN
<<<<<<< HEAD
inline std::uint32_t reverse_endianness_32(std::uint32_t v) {
=======
inline std::uint32_t swap_endianness_32(std::uint32_t v) {
>>>>>>> 107e65a0
# if HAVE_DECL___BUILTIN_BSWAP32
    return __builtin_bswap32(v);
# elif HAVE_DECL__BYTESWAP_ULONG
    return _byteswap_ulong(v);
# else
    return (v << 24) | ((v & 0xff00) << 8) | ((v >> 8) & 0xff00) | (v >> 24);
# endif
}
#endif

inline std::uint32_t binary_string_to_int(const std::string &s)
{
    if (s.size() != 4) return static_cast<std::uint32_t>(-1);
    std::uint32_t v;
    std::memcpy(&v, s.data(), 4);
#ifndef WORDS_BIGENDIAN
<<<<<<< HEAD
    v = reverse_endianness_32(v);
=======
    v = swap_endianness_32(v);
>>>>>>> 107e65a0
#endif
    return v;
}

inline std::string int_to_binary_string(std::uint32_t v)
{
#ifndef WORDS_BIGENDIAN
<<<<<<< HEAD
    v = reverse_endianness_32(v);
=======
    v = swap_endianness_32(v);
>>>>>>> 107e65a0
#endif
    return std::string(reinterpret_cast<const char*>(&v), 4);
}

#endif<|MERGE_RESOLUTION|>--- conflicted
+++ resolved
@@ -39,11 +39,7 @@
 };
 
 #ifndef WORDS_BIGENDIAN
-<<<<<<< HEAD
-inline std::uint32_t reverse_endianness_32(std::uint32_t v) {
-=======
 inline std::uint32_t swap_endianness_32(std::uint32_t v) {
->>>>>>> 107e65a0
 # if HAVE_DECL___BUILTIN_BSWAP32
     return __builtin_bswap32(v);
 # elif HAVE_DECL__BYTESWAP_ULONG
@@ -60,11 +56,7 @@
     std::uint32_t v;
     std::memcpy(&v, s.data(), 4);
 #ifndef WORDS_BIGENDIAN
-<<<<<<< HEAD
-    v = reverse_endianness_32(v);
-=======
     v = swap_endianness_32(v);
->>>>>>> 107e65a0
 #endif
     return v;
 }
@@ -72,11 +64,7 @@
 inline std::string int_to_binary_string(std::uint32_t v)
 {
 #ifndef WORDS_BIGENDIAN
-<<<<<<< HEAD
-    v = reverse_endianness_32(v);
-=======
     v = swap_endianness_32(v);
->>>>>>> 107e65a0
 #endif
     return std::string(reinterpret_cast<const char*>(&v), 4);
 }
