--- conflicted
+++ resolved
@@ -830,11 +830,8 @@
 	// Index the title, document text, and keywords.
 	indexer.set_document(newdocument);
 	if (!title.empty()) {
-<<<<<<< HEAD
-	    indexer.index_text(title, 1,"S");
-=======
-	    indexer.index_text(title, 5, "S");
->>>>>>> 677485b3
+//	    indexer.index_text(title, 1,"S");
+            indexer.index_text(title,1);
 	    indexer.increase_termpos(100);
 	}
 	if (!dump.empty()) {
