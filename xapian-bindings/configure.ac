dnl Process this file with autoconf to produce a configure script.

dnl See xapian-core's HACKING document for details of the reasons for required
dnl versions.
AC_PREREQ([2.63])

m4_define([project_version], [1.5.0])
AC_INIT([xapian-bindings], project_version, [https://xapian.org/bugs])

dnl See xapian-core's HACKING document for details of the reasons for required
dnl versions.
AM_INIT_AUTOMAKE([1.13 parallel-tests -Wportability subdir-objects tar-ustar no-dist-gzip dist-xz])
AC_CONFIG_SRCDIR([xapian-headers.i])

AC_CONFIG_HEADERS([config.h])

AC_CONFIG_MACRO_DIRS([m4])

AC_CANONICAL_HOST

dnl Use libtool to manage our libraries, but don't build static libraries as
dnl the bindings only have a use for dynamic ones.
LT_PREREQ([2.2.6])
LT_INIT([disable-static])

dnl Make the name of libtool's `.libs`/`_libs` available in makefiles.
_libs=$objdir
AC_SUBST([_libs])

dnl -no-undefined causes problems on macOS with at least some
dnl MACOSX_DEPLOYMENT_TARGET settings, so only pass -no-undefined on
dnl platforms where it is required in order to link a shared library at
dnl all (Windows is the main one).
NO_UNDEFINED=
if test unsupported = "$allow_undefined_flag" ; then
  NO_UNDEFINED=-no-undefined
fi
AC_SUBST(NO_UNDEFINED)

dnl Checks for programs.
AC_PROG_CXX

# Checked: dragonfly6.4 freebsd8.0 netbsd9.3 openbsd4.6 solaris2.9 solaris2.10
case $host_os in
  linux* | k*bsd*-gnu | dragonfly* | freebsd* | netbsd* | openbsd* | solaris*)
    dnl Vanilla libtool sets this to "unknown" which it then handles as "yes".
    link_all_deplibs_CXX=no
    ;;
esac

case $host_os in
  linux*)
    dnl Extract search path from ldconfig which is more reliable than the way
    dnl vanilla libtool extracts them from ld.so.conf.
    d=`/sbin/ldconfig -N -X -v 2>&AS_MESSAGE_LOG_FD|$SED 's,^\(/.*\):\( (.*)\)\?$,\1,p;d'|tr '\n' ' '`
    test -z "$d" || sys_lib_dlsearch_path_spec=$d
    ;;
esac

dnl Run tests using the C++ compiler.
AC_LANG([C++])

dnl Probe for any options needed to enable C++17 support.
AX_CXX_COMPILE_STDCXX([17])

dnl Check for xapian-core.
XO_LIB_XAPIAN([], [],
    [xapian-config]regexp(project_version,
			  [^\([0-9]*\.[0-9]*[13579]\)\..*$], [-\1]))
XO_REQUIRE([1.4.0])

NEED_JNILIB_EXT=no
NEED_INTREE_DYLD=no
INTREE_DYLD_PATH=
case $host_os in
darwin*)
  NEED_JNILIB_EXT=yes
  dnl If we're building against an uninstalled xapian-core, xapian-config
  dnl --libs will give an error.
  if $XAPIAN_CONFIG --libs >/dev/null 2>/dev/null ; then
    :
  else
    NEED_INTREE_DYLD=yes
    dnl $XAPIAN_LIBS may have some options first, so grab the last argument,
    dnl which should be the .la file.
    set x $XAPIAN_LIBS
    as_fn_arith $# - 1
    shift $as_val
    INTREE_DYLD_PATH=$1
    dnl Make sure the path is absolute.
    case $INTREE_DYLD_PATH in
      /*) ;;
      *) INTREE_DYLD_PATH=`pwd`/$INTREE_DYLD_PATH ;;
    esac
    dnl Add .libs or equivalent.
    INTREE_DYLD_PATH=`echo "$INTREE_DYLD_PATH"|sed 's,\(.*/\).*,\1,'`$_libs
    AC_SUBST([INTREE_DYLD_PATH])
  fi
  ;;
esac
AM_CONDITIONAL(NEED_JNILIB_EXT, test yes = "$NEED_JNILIB_EXT")
AM_CONDITIONAL(NEED_INTREE_DYLD, test yes = "$NEED_INTREE_DYLD")

dnl We want XAPIAN_CXXFLAGS to be used for configure tests, so add it to
dnl CXXFLAGS for the duration of configure.
save_CXXFLAGS=$CXXFLAGS
CXXFLAGS="$CXXFLAGS $XAPIAN_CXXFLAGS"

dnl COMPAT_VERSION is the version of xapian-core that "matches" our version.
dnl We allow for bindings being version 0.8.5.1 while xapian-core is 0.8.5.
dnl COMPAT_VERSION also ignores any _git123 suffix which snapshots will have.
COMPAT_VERSION=[`echo "$PACKAGE_VERSION"|sed 's/^\([0-9]*\.[0-9]*\.[0-9]*\).*/\1/'`]
AC_SUBST(COMPAT_VERSION)

dnl VERSION_NO_SNAPSHOT simply has any _git123 suffix removed.
VERSION_NO_SNAPSHOT=[`echo "$PACKAGE_VERSION"|sed 's/_.*$//'`]
AC_SUBST(VERSION_NO_SNAPSHOT)

dnl We only need to set docdir for compatibility with autoconf < 2.60 - this
dnl code can be removed once we move to requiring autoconf 2.60 or newer.
test -n "$docdir" || docdir='${datadir}/doc/${PACKAGE_TARNAME}'
AC_SUBST(docdir)

AC_ARG_ENABLE(visibility,
  [AS_HELP_STRING([--disable-visibility], [disable use of GCC visibility])],
  [case ${enableval} in
    yes|no) ;;
    *) AC_MSG_ERROR([bad value ${enableval} for --disable-visibility]) ;;
  esac])

dnl Only probe for SWIG and enable SWIG rules in makefiles if
dnl configure --enable-maintainer-mode is used.
AM_MAINTAINER_MODE

AC_ARG_ENABLE(documentation,
  [AS_HELP_STRING([--enable-documentation], [enable make rules to rebuild shipped documentation [default=maintainer-mode]])],
  [case ${enableval} in
    yes|no) ;;
    *) AC_MSG_ERROR([bad value ${enableval} for --enable-documentation]) ;;
  esac])
test -z "$enable_documentation" && enable_documentation=$USE_MAINTAINER_MODE
AM_CONDITIONAL(DOCUMENTATION_RULES, test x"$enable_documentation" = xyes)
AM_CONDITIONAL(MAINTAINER_NO_DOCS, test x"$USE_MAINTAINER_MODE$enable_documentation" = xyesno)

if test yes = "$enable_documentation" ; then
  dnl Check for rst2html. (Needed to make HTML from reStructuredText format)
  dnl Also look for rst2html.py, which archlinux reportedly installs it as.
  AC_PATH_PROGS(RST2HTML, [rst2html rst2html.py], [])
  AC_ARG_VAR([RST2HTML], [reST to HTML convertor])
  test -z "$RST2HTML" && AC_MSG_ERROR([rst2html is required to build documentation (try package python3-docutils)])
fi

if test x$USE_MAINTAINER_MODE = xyes; then
  dnl Check for swig - this does most of the work for the bindings.
  dnl AC_PATH_PROGS only honours an already set SWIG if it's a full
  dnl path.  Listing it in the "to be searched" list like this allows
  dnl ./configure SWIG=myswig to work.
  swigoverridden=${SWIG+yes}
  AC_PATH_PROGS(SWIG, ["${SWIG-swig}"], [])
  AC_ARG_VAR(SWIG, [SWIG interface generator (only needed by Xapian developers)])
  if test -z "$SWIG" ; then
    AC_MSG_ERROR([Can't find SWIG utility])
  fi
  dnl Check for new enough SWIG.
  dnl
  dnl 4.1.0 adds support for PHP 8
  v=`$SWIG -version 2>&1|sed 's/^SWIG Version \([[0-9\.]]*\).*/\1/p;d'`
  case $v in
    [[0123].*|4.0.*|""])
      msg="SWIG >= 4.1.0 required (you have ${v:-an unknown version})"
      if test -n "$swigoverridden" ; then
	dnl If SWIG was explicitly set, make this a warning only.
	AC_MSG_WARN([$msg])
      else
	AC_MSG_ERROR([$msg])
      fi ;;
  esac
  SWIG_FLAGS=`$XAPIAN_CONFIG --swigflags`
  AC_SUBST(SWIG_FLAGS)
  XAPIAN_HEADER_DIRS=
  XAPIAN_HEADERS=
  for a in $SWIG_FLAGS ; do
    case $a in
    -I*)
      d=`echo "x$a"|sed 's/^x-I//'`
      dnl Quote each entry in XAPIAN_HEADER_DIRS with "".
      XAPIAN_HEADER_DIRS=$XAPIAN_HEADER_DIRS' "'$d'"'
      for f in "$d/"*.h "$d/xapian/*.h" ; do
	if test -f "$f" ; then
	  XAPIAN_HEADERS="$XAPIAN_HEADERS $f"
	fi
      done
      ;;
    esac
  done
  AC_SUBST([XAPIAN_HEADER_DIRS])
  AC_SUBST([XAPIAN_HEADERS])

  dnl Need perl in maintainer mode to generate except.i files for several
  dnl languages.
  AC_PATH_PROGS(PERL, ["${PERL-perl}"], [])
  test -z "$PERL" && AC_MSG_ERROR([perl is required in maintainer mode])
  dnl Need doxygen in maintainer mode to convert C++ doxygen comments to Python
  dnl docstrings.
  AC_PATH_PROG(DOXYGEN, doxygen, [])
  AC_ARG_VAR([DOXYGEN], [Doxygen documentation system])
  test -z "$DOXYGEN" && AC_MSG_ERROR([doxygen is required to build documentation])
fi

AC_ARG_WITH(python3,
  AS_HELP_STRING([--with-python3], [enable Python 3 bindings]),
  [],
  [with_python3=])

AC_ARG_WITH(php,
  AS_HELP_STRING([--with-php], [enable PHP bindings]),
  [],
  [with_php=])

AC_ARG_WITH(ruby,
  AS_HELP_STRING([--with-ruby], [enable Ruby bindings]),
  [],
  [with_ruby=])

AC_ARG_WITH(tcl,
  AS_HELP_STRING([--with-tcl], [enable Tcl bindings]),
  [],
  [with_tcl=])

AC_ARG_WITH(csharp,
  AS_HELP_STRING([--with-csharp], [enable CSharp bindings]),
  [],
  [with_csharp=])

AC_ARG_WITH(java,
  AS_HELP_STRING([--with-java], [enable Java bindings]),
  [],
  [with_java=])

AC_ARG_WITH(perl,
  AS_HELP_STRING([--with-perl], [enable Perl bindings]),
  [],
  [with_perl=])

AC_ARG_WITH(lua,
  AS_HELP_STRING([--with-lua], [enable Lua bindings]),
  [],
  [with_lua=])

case $with_python3$with_php$with_ruby$with_tcl$with_csharp$with_java$with_perl$with_lua in
*yes*)
  dnl Default unspecified values to no.
  test -z "$with_python3" && with_python3=no
  test -z "$with_php" && with_php=no
  test -z "$with_tcl" && with_tcl=no
  test -z "$with_csharp" && with_csharp=no
  test -z "$with_java" && with_java=no
  test -z "$with_ruby" && with_ruby=no
  test -z "$with_perl" && with_perl=no
  test -z "$with_lua" && with_lua=no
  ;;
esac

BINDINGS=

if test no != "$with_python3" ; then
  python3_ok=no
  dnl See comment for AC_PATH_PROGS(SWIG, ...).
  if test -n "$PYTHON3" ; then
    AC_PATH_PROGS(PYTHON3, ["$PYTHON3"], [])
  else
    AC_PATH_PROGS(PYTHON3, [python3 python], [])
  fi
  AC_ARG_VAR(PYTHON3, [Python 3 interpreter])
  if test -n "$PYTHON3" ; then
    python3_ok=yes
    dnl Require Python 3.3 or newer, as that's the oldest version we can
    dnl easily test with.  If anyone's keen to support older versions, please
    dnl test and send in any patches needed to get it to work.
    AC_MSG_CHECKING([$PYTHON3 version])
    version=`$PYTHON3 -c 'import sys;print("%d.%d" % sys.version_info[[:2]])' 2>/dev/null`
    case $version in
    [3.[3-9]*|3.[12][0-9]*|[4-9].*])
      AC_MSG_RESULT([$version])
      ;;
    *)
      AC_MSG_RESULT([$version (too old, only 3.3 or newer is supported)])
      python3_ok=no
      ;;
    esac
    if test yes = "$python3_ok" ; then
      PYTHON3_INC=`$PYTHON3 -c 'import os,sysconfig;print(sysconfig.get_path("include").replace(os.sep,"/"))' 2>/dev/null`
      AC_SUBST(PYTHON3_INC)

      AC_MSG_CHECKING([for python3 sphinx module])
      if $PYTHON3 -c 'import sphinx' >&5 2>&5 ; then
	AC_MSG_RESULT([yes])
      else
	AC_MSG_RESULT([no (try installing package python3-sphinx])
	python3_ok=no
      fi
    fi
    if test yes = "$python3_ok" ; then
      dnl Check that Python.h is there, which is a good way to check that
      dnl the appropriate python3-dev package has been installed.
      AC_MSG_CHECKING([for $PYTHON3_INC/Python.h])
      if test -f "$PYTHON3_INC/Python.h" ; then
	AC_MSG_RESULT(yes)
	AC_MSG_CHECKING([for directory to install python3 bindings in])
	if test -z "$PYTHON3_LIB" ; then
	  PYTHON3_LIB=`$PYTHON3 -c 'import os,sysconfig;print(sysconfig.get_path("platlib").replace(os.sep,"/"))'`
	fi
	AC_MSG_RESULT([$PYTHON3_LIB])
	AC_ARG_VAR(PYTHON3_LIB, [Directory to install python3 bindings in])

	AC_MSG_CHECKING([for python3 libraries to link against])
	case $host_os in
	mingw* | pw32*)
	  PYTHON3_LIBS=`$PYTHON3 -c 'import os,sys;print("-L"+os.path.join(sys.prefix,"libs").replace(os.sep,"/")+" -lpython"+sys.version[[:3]].replace(".",""))'` ;;
	cygwin*)
	  PYTHON3_LIBS=`$PYTHON3 -c 'import os,sys;print("-L"+os.path.join(sys.path[[3]],"config")+" -lpython"+sys.version[[:3]])'` ;;
	*)
	  PYTHON3_LIBS= ;;
	esac
	AC_SUBST(PYTHON3_LIBS)
	AC_MSG_RESULT([$PYTHON3_LIBS])

	AC_MSG_CHECKING([for python3 module extension])
	dnl Encodes the Python version the module is built for, and ends with
	dnl the platform-dependent shared object extension (which is `.so` on
	dnl most Unix-like platforms) - e.g. `.cpython-310-x86_64-linux-gnu.so`
	PYTHON3_EXT_SUFFIX=`$PYTHON3 -c 'import sysconfig;print(sysconfig.get_config_var("EXT_SUFFIX"))'`
	AC_SUBST(PYTHON3_EXT_SUFFIX)
	AC_MSG_RESULT([$PYTHON3_EXT_SUFFIX])

	AC_MSG_CHECKING([for tag for cached compiled scripts])
	PYTHON3_CACHE_TAG=`$PYTHON3 -c 'import sys;print(sys.implementation.cache_tag)'`
	AC_SUBST(PYTHON3_CACHE_TAG)
	AC_MSG_RESULT([$PYTHON3_CACHE_TAG])

	AC_MSG_CHECKING([for extension of cached and optimized python3 bytecode])
	dnl We use -O instead of cache_from_source()'s optimization parameter
	dnl as the latter was only added in Python 3.5.  The fallback is needed
	dnl as cache_from_source() itself is new in Python 3.4.
	dnl
	dnl Some Python versions (or maybe packages) need us to explicitly
	dnl `import importlib.util` here, but others work without it.
	dnl
	dnl This needs a shell-level || because Python one line program support
	dnl is poor.
	PYTHON3_CACHE_OPT1_EXT=`$PYTHON3 -O -c 'import importlib,importlib.util,sys;print("{1}{2}".format(*importlib.util.cache_from_source("").rpartition(sys.implementation.cache_tag)))' 2>/dev/null || $PYTHON3 -c 'import imp;print(imp.get_tag()+".pyo")'`
	AC_SUBST(PYTHON3_CACHE_OPT1_EXT)
	AC_MSG_RESULT([$PYTHON3_CACHE_OPT1_EXT])
      else
	AC_MSG_RESULT([no (install python3-dev or python3-devel package or similar)])
	python3_ok=no
      fi
    fi
  fi
  if test yes = "$python3_ok" ; then
    BINDINGS="$BINDINGS python3"
  elif test yes = "$with_python3" ; then
    AC_MSG_ERROR([Python3 bindings build dependencies not found])
  fi
fi

if test x$USE_MAINTAINER_MODE = xyes; then
  dnl Need python in maintainer mode to run doxy2swig.py.
  if test -n "$PYTHON3" ; then
    PYTHON=$PYTHON3
  else
    dnl Either Python 2 or 3 is OK so no need to check the version.
    AC_PATH_PROGS(PYTHON, [python3 python], [])
  fi
  test -z "$PYTHON" && AC_MSG_ERROR([python is required in maintainer mode])
fi

if test no != "$with_php" ; then
  php_ok=no
  dnl See comment for AC_PATH_PROGS(SWIG, ...).
  if test -n "$PHP_CONFIG" ; then
    AC_PATH_PROGS(PHP_CONFIG, ["$PHP_CONFIG"], [])
  fi
  if test -z "$PHP_CONFIG" ; then
    AC_PATH_PROGS(PHP_CONFIG, [php-config8.4 php-config8.3 php-config8.2 php-config8.1 php-config8.0 php-config], [])
  fi
  AC_ARG_VAR(PHP_CONFIG, [php-config utility for PHP])
  AC_ARG_VAR(PHP, [PHP interpreter (optional - only needed to run PHP testsuite with)])
  if test -n "$PHP_CONFIG" ; then
    php_ok=yes
    AC_MSG_CHECKING([$PHP_CONFIG version])
    version=`$PHP_CONFIG --version 2>/dev/null`
    case $version in
    [[01234567].*])
      AC_MSG_RESULT([$version (not supported, PHP bindings need PHP >= 8)])
      php_ok=no
      ;;
    *)
      AC_MSG_RESULT([$version])
      PHP_MAJOR_VERSION=`echo "$version"|cut -d. -f1`
      ;;
    esac
    AC_SUBST(PHP_MAJOR_VERSION)

    if test yes = "$php_ok" ; then
      AC_MSG_CHECKING([for PHP extension directory])
      if test -z "$PHP_EXTENSION_DIR" ; then
	PHP_EXTENSION_DIR=`$PHP_CONFIG --extension-dir`
      fi
      AC_MSG_RESULT([$PHP_EXTENSION_DIR])
      AC_ARG_VAR(PHP_EXTENSION_DIR, [Directory to install PHP extensions in])

      PHP_INC=`$PHP_CONFIG --includes`
      AC_SUBST(PHP_INC)

      if test x"$PHP" = x ; then
	AC_MSG_CHECKING([for PHP interpreter])
	PHP=`$PHP_CONFIG --php-binary 2>/dev/null`
	if test x"$PHP" != x ; then
	  if $PHP -r 'exit(0);' 2> /dev/null ; then
	    if $PHP -r 'exit(PHP_MAJOR_VERSION>=8?0:1);' 2> /dev/null ; then
	      AC_MSG_RESULT([$PHP])
	    else
	      AC_MSG_RESULT([no ($PHP isn't PHP >= 8)])
	      PHP=
	    fi
	  else
	    AC_MSG_RESULT([no ($PHP does not work)])
	    PHP=
	  fi
	else
	  AC_MSG_RESULT([not found])
	fi
      else
	AC_PATH_PROGS(PHP, ["$PHP"], [])
      fi
      if test x"$PHP" = x ; then
	AC_MSG_WARN([No PHP interpreter found - PHP bindings tests will be skipped])
	dnl The skiptest script just returns exit code 77.
	PHP='$(top_srcdir)/skiptest'
      else
	AC_MSG_CHECKING([for PHP path separator])
	PHP_PATH_SEPARATOR=`$PHP -r 'echo PATH_SEPARATOR;'`
	AC_SUBST([PHP_PATH_SEPARATOR])
	AC_MSG_RESULT([$PHP_PATH_SEPARATOR])

	AC_MSG_CHECKING([for PHP shared library suffix])
	PHP_SHLIB_SUFFIX=`$PHP -r 'echo PHP_SHLIB_SUFFIX;'`
	AC_SUBST([PHP_SHLIB_SUFFIX])
	AC_MSG_RESULT([$PHP_SHLIB_SUFFIX])
      fi

      case $host_os in
      mingw* | pw32*)
	dnl This is a bit of an informed guess, pending more information from
	dnl someone who actually has mingw and wants to build the PHP bindings
	dnl there.  FIXME.
	PHP_LIBS="-L`$PHP_CONFIG --prefix` -lphp${PHP_MAJOR_VERSION}ts" ;;
      cygwin*)
	PHP_LIBS="-lphp${PHP_MAJOR_VERSION}" ;;
      *)
	PHP_LIBS= ;;
      esac
      AC_SUBST(PHP_LIBS)
    fi
  fi
  if test yes = "$php_ok" ; then
    BINDINGS="$BINDINGS php"
  elif test yes = "$with_php" ; then
    AC_MSG_ERROR([PHP bindings build dependencies not found])
  fi
fi

if test no != "$with_tcl" ; then
  tcl_ok=no
  dnl The documented minimum requirement is Tcl 8.5.  Older versions may work,
  dnl but we don't test with them regularly, and they are no longer supported
  dnl upstream.  Also ::tcl::pkgconfig was added in Tcl 8.5, which makes the
  dnl tests below simpler and more reliable.
  dnl
  dnl If you really want to build with an older version, run configure with
  dnl a lower tcl_min and specify at least TCL_INC explicitly:
  dnl
  dnl ./configure tcl_min=8.4 TCL_INC=/usr/include/tcl8.4
  dnl
  dnl We definitely need at least Tcl 8.1 for TCL_STUBS.
  : ${tcl_min=8.5}
  AC_PATH_PROGS(TCLSH, ["${TCLSH-tclsh}"], [])
  AC_ARG_VAR(TCLSH, [Tcl interpreter])
  if test -n "$TCLSH" ; then
    tcl_ok=yes
    AC_MSG_CHECKING([$TCLSH version])
    if echo 'if {$tcl_version < '"$tcl_min"' } { exit 1 }'|$TCLSH 2> /dev/null ; then
      tcl_version=`echo 'puts "$tcl_version"'|$TCLSH`
      AC_MSG_RESULT([$tcl_version])

      AC_ARG_VAR(TCL_LIB, [Directory to install Tcl files into])
      if test -z "$TCL_LIB" ; then
	[TCL_LIB=`echo 'foreach d [expr {[info exists tcl_pkgPath]?$tcl_pkgPath:$auto_path}] {if {![regexp {/share(/|$)} $d]} {break}}; puts $d'|$TCLSH`]
      fi
      AC_SUBST(TCL_LIB)

      AC_ARG_VAR([TCL_INC], [Directory to include for Tcl headers])
      if test -z "$TCL_INC" ; then
	dnl ::tcl::pkgconfig was added in Tcl 8.5.
	[TCL_INC=`echo 'puts [::tcl::pkgconfig get includedir,runtime]'|$TCLSH 2> /dev/null`]
      fi

      dnl Check that the headers are there (the tcl8.N-dev package
      dnl may not be installed).
      TCL_CPPFLAGS=
      AC_MSG_CHECKING([for tcl.h from Tcl $tcl_version])
      if test x"$TCL_INC" != x && test -f "$TCL_INC/tcl.h" ; then
	tcl_hdr_version=`awk '($1 == "#define" && $2 == "TCL_VERSION") {print $3}' "$TCL_INC/tcl.h"|sed 's/"//g'`
	if test x"$tcl_hdr_version" = x"$tcl_version" ; then
	  AC_MSG_RESULT([$TCL_INC/tcl.h])
	  if test x"$TCL_INC" != x"/usr/include" ; then
	    TCL_CPPFLAGS="-I$TCL_INC"
	  fi
	else
	  AC_MSG_RESULT([$TCL_INC/tcl.h from Tcl $tcl_hdr_version, not $tcl_version - specify TCL_INC on configure command line])
	  tcl_ok=no
	fi
      else
	AC_MSG_RESULT([not found])
	tcl_ok=no
      fi

      TCL_LIBS=
      TCL_SHLIB_EXT=
      if test yes = "$tcl_ok" ; then
	dnl ::tcl::pkgconfig was added in Tcl 8.5.  Prior to 8.6 it's only
	dnl actually necessary to link against -ltclstub on platforms which
	dnl don't allow libraries to have unresolved symbols (cygwin, mingw,
	dnl msvc, etc)
	[tcl_libdir_runtime=`echo 'puts [::tcl::pkgconfig get libdir,runtime]'|$TCLSH 2> /dev/null`]
	if test -n "$tcl_libdir_runtime" ; then
	  for x in "/tcl$tcl_version" "" ; do
	    TCLCONFIG_SH=$tcl_libdir_runtime$x/tclConfig.sh
	    if test -r "$TCLCONFIG_SH" ; then
	      TCL_LIBS=`. $TCLCONFIG_SH && printf '%s' "$TCL_STUB_LIB_SPEC"`
	      break
	    fi
	  done
	fi
	TCL_CPPFLAGS="$TCL_CPPFLAGS -DUSE_TCL_STUBS"
	[TCL_SHLIB_EXT=`echo 'puts [info sharedlibextension]'|$TCLSH 2> /dev/null`]
      fi

      AC_SUBST(TCL_CPPFLAGS)
      AC_SUBST(TCL_LIBS)
      AC_SUBST(TCL_SHLIB_EXT)
    else
      AC_MSG_RESULT([< $tcl_min (too old)])
      tcl_ok=no
    fi
  fi
  if test yes = "$tcl_ok" ; then
    BINDINGS="$BINDINGS tcl8"
  elif test yes = "$with_tcl" ; then
    AC_MSG_ERROR([Tcl bindings build dependencies not found])
  fi
fi

if test no != "$with_csharp" ; then
  csharp_ok=no
  AC_ARG_VAR(CSC, [CSharp compiler command])
  if test -n "$CSC" ; then
    AC_PATH_PROGS(CSC, ["$CSC"], [])
  fi
  if test -z "$CSC" ; then
    dnl First we try cli-csc and mono-csc, which are used by Debian and Ubuntu
    dnl as "alternatives" which can be mapped to the CSharp compiler the admin
    dnl favours.
    AC_PATH_PROGS(CSC, [cli-csc mono-csc], [])
    if test -z "$CSC" ; then
      dnl mcs is the Mono CSharp compiler, which is a unified compiler
      dnl available from Mono 2.11 (and also the compiler in Mono 1.0, but
      dnl that's no longer relevant).
      AC_PATH_PROGS(CSC, [mcs], [])
      if test -n "$CSC" ; then
	dnl There are other tools called mcs (such as /usr/bin/mcs on Tru64),
	dnl so we check that the mcs we found understands --version which is
	dnl sufficient to distinguish mono's mcs from the Tru64 one.
	AC_MSG_CHECKING([whether $CSC is from GNU Mono])
	if (exec >&5 2>&5;$CSC --version </dev/null;exit $?) ; then
	  AC_MSG_RESULT(yes)
	  csharp_ok=yes
	else
	  AC_MSG_RESULT([no (ignoring $CSC)])
	fi
      fi
    fi
    if test no = "$csharp_ok" ; then
      dnl csc is the Microsoft CSharp compiler.
      AC_PATH_PROGS(CSC, [csc], [])
      if test -n "$CSC" ; then
	dnl Chicken (the Scheme-to-C compiler) includes a tool called csc so we
	dnl check if the output from "csc -version" includes the word chicken
	dnl which is sufficient to distinguish Chicken's csc from Microsoft's
	dnl csc.exe.
	AC_MSG_CHECKING([whether $CSC is for CSharp])
	if $CSC -version 2>/dev/null|grep chicken > /dev/null ; then
	  AC_MSG_RESULT([no (ignoring $CSC from Chicken)])
	else
	  AC_MSG_RESULT(yes)
	  csharp_ok=yes
	fi
      fi
    fi
  fi

  if test yes = "$csharp_ok" ; then
    AC_ARG_VAR(GACUTIL, [gacutil utility to use for CSharp bindings])
    if test -n "$GACUTIL" ; then
      AC_PATH_PROGS(GACUTIL, ["$GACUTIL"], [])
    fi
    if test -z "$GACUTIL" ; then
      AC_PATH_PROGS(GACUTIL, [cli-gacutil gacutil], [])
    fi

    AC_ARG_VAR(SN, [sn utility to use for CSharp bindings])
    if test -n "$SN" ; then
      AC_PATH_PROGS(SN, ["$SN"], [])
    fi
    if test -z "$SN" ; then
      AC_PATH_PROGS(SN, [cli-sn sn], [])
    fi
    if test -n "$GACUTIL" && test -n "$SN" ; then
      AC_MSG_CHECKING([whether the CSharp compiler works])
      [echo 'class conftest { public static void Main() { System.Console.WriteLine("OK"); } }' > conftest.cs]
      if (exec >&5 2>&5;$CSC /out:conftest.exe conftest.cs;exit $?) ; then
	AC_MSG_RESULT(yes)
	AC_MSG_CHECKING([whether CSharp programs can just be run])
	if test OK = "`./conftest.exe 2> /dev/null`" ; then
	  AC_MSG_RESULT(yes)
	  RUN_CSHARP=
	else
	  AC_MSG_RESULT(no)
	  AC_PATH_PROGS(CLI, ["${CLI-cli}"], [])
	  if test -z "$CLI" ; then
	    AC_PATH_PROGS(CLI, [mono ilrun], [])
	  fi
	  AC_ARG_VAR(CLI, [CSharp bytecode interpreter (optional - only needed to run CSharp testsuite with)])
	  if test -n "$CLI" ; then
	    AC_MSG_CHECKING([whether $CLI can run CSharp programs])
	    if test OK = "`$CLI ./conftest.exe 2> /dev/null`" ; then
	      AC_MSG_RESULT(yes)
	      RUN_CSHARP=$CLI
	    else
	      AC_MSG_RESULT([no - CSharp tests will be skipped])
	      RUN_CSHARP='\$(top_srcdir)/skiptest'
	    fi
	  else
	    AC_MSG_RESULT([not found - CSharp tests will be skipped])
	    RUN_CSHARP='\$(top_srcdir)/skiptest'
	  fi
	fi
	AC_SUBST(RUN_CSHARP)

	AC_MSG_CHECKING([for extra flags for $GACUTIL])
	GACUTIL_FLAGS='/package $(ASSEMBLY) /gacdir $(libdir) /root $(DESTDIR)$(libdir)'
	dnl Microsoft's gacutil accepts fewer options than Mono's
	$GACUTIL /\?|grep '\<Mono\>' >/dev/null || GACUTIL_FLAGS=
	AC_SUBST([GACUTIL_FLAGS])
	if test -z "$GACUTIL_FLAGS" ; then
	  AC_MSG_RESULT([no])
	else
	  AC_MSG_RESULT([$GACUTIL_FLAGS])
	fi
      else
	AC_MSG_RESULT(no)
	csharp_ok=no
      fi
    else
      csharp_ok=no
    fi
  fi
  if test yes = "$csharp_ok" ; then
    BINDINGS="$BINDINGS csharp"
  elif test yes = "$with_csharp" ; then
    AC_MSG_ERROR([CSharp bindings build dependencies not found])
  fi
fi

JAVA_CPPFLAGS=
if test no != "$with_java" ; then
  java_ok=no
  AC_PATH_PROGS(JAVA, ["${JAVA-java}"], [],
	[${JAVA_HOME+$JAVA_HOME/bin:}${JDK_HOME+$JDK_HOME/bin:}$PATH])
  AC_PATH_PROGS(JAVAC, ["${JAVAC-javac}"], [],
	[${JAVA_HOME+$JAVA_HOME/bin:}${JDK_HOME+$JDK_HOME/bin:}$PATH])
  AC_PATH_PROGS(JAR, ["${JAR-jar}"], [],
	[${JAVA_HOME+$JAVA_HOME/bin:}${JDK_HOME+$JDK_HOME/bin:}$PATH])
  AC_ARG_VAR(JAVA, [Java interpreter command])
  AC_ARG_VAR(JAVAC, [Java compiler command])
  AC_ARG_VAR(JAR, [java jar utility])
  AC_ARG_VAR(JAVA_HOME, [Pathname of the directory where the JDK is installed])
  AC_ARG_VAR(JDK_HOME, [Pathname of the directory where the JDK is installed])
  AC_ARG_VAR(JNI_INCLUDE_DIR, [Pathname of the directory where jni.h is installed])
  if test -n "$JAVA" && test -n "$JAVAC" && test -n "$JAR" ; then
    dnl Eric says:
    dnl  The JNI library *requires* "Java 2", which is 1.2 or better.
    dnl
    dnl So checking for jni.h presumably implicitly checks we have "Java 2".
    dnl Note: jni.h #defines JNI_VERSION_1_[12468] (but not 3, 5 or 7 it seems).
    dnl So we could check for one of these if we want to check for a particular
    dnl JDK version...
    AC_CHECK_HEADER([jni.h], [java_ok=yes], [
      SAVE_CPPFLAGS=$CPPFLAGS
      real_javac=$JAVAC
      dnl Avoid endlessly traversing if there's a symlink loop.
      for count in 1 2 3 4 5 6 7 8 9 ; do
	r=`readlink "$real_javac"`
	test -n "$r" || break
	real_javac=$r
      done
      dnl Translate ".../bin/javac" to ".../include".
      [rel_jnidir=`echo "$real_javac"|sed 's!/[^/]*/[^/]*$!/include!'`]
      dnl Try the location for macOS system Java too, but last.
      for jnidir in \
	  $JNI_INCLUDE_DIR \
	  ${JAVA_HOME+"$JAVA_HOME/include"} \
	  ${JDK_HOME+"$JDK_HOME/include"} \
	  "$rel_jnidir" \
	  /System/Library/Frameworks/JavaVM.framework/Headers ; do
	CPPFLAGS="$SAVE_CPPFLAGS -I$jnidir"
	AC_MSG_CHECKING([for jni.h in $jnidir])
	if test -f "$jnidir/jni.h" ; then
	  AC_COMPILE_IFELSE([AC_LANG_SOURCE([[#include <jni.h>]])], [java_ok=yes])
	  if test yes = $java_ok ; then
	    AC_MSG_RESULT([yes])
	    JAVA_CPPFLAGS=-I$jnidir
	    break
	  fi

	  dnl For OpenJDK (and maybe others) we have to specify an extra -I
	  dnl option for an OS-specific subdirectory containing a "jni_md.h"
	  dnl header which is included by "jni.h".  Sadly we seem to need to
	  dnl hardcode a mapping for these platform names - the list below
	  dnl was determined by inspecting the source code of OpenJDK 8.
	  jni_host_os=
	  case $host_os in
	    linux*)
	      jni_host_os=linux ;;
	    solaris*)
	      jni_host_os=solaris ;;
	    mingw* | pw32* | cygwin*)
	      jni_host_os=win32 ;;
	    darwin*)
	      jni_host_os=darwin ;;
	    *bsd*)
	      jni_host_os=bsd ;;
	    aix*)
	      jni_host_os=aix ;;
	  esac
	  if test -n "$jni_host_os" ; then
	    CPPFLAGS="$CPPFLAGS -I$jnidir/$jni_host_os"
	    AC_COMPILE_IFELSE([AC_LANG_SOURCE([[#include <jni.h>]])], [java_ok=yes])
	    if test yes = $java_ok ; then
	      AC_MSG_RESULT([yes, requires additional -I$jnidir/$jni_host_os])
	      JAVA_CPPFLAGS="-I$jnidir -I$jnidir/$jni_host_os"
	      break
	    fi
	  fi
	  AC_MSG_RESULT([found, but not usable])

	  CPPFLAGS="$SAVE_CPPFLAGS -I$jnidir"
	else
	  AC_MSG_RESULT([no])
	fi
      done
      CPPFLAGS=$SAVE_CPPFLAGS
      ], [ ])
    AC_SUBST(JAVA_CPPFLAGS)
    if test yes = $java_ok ; then
      AC_MSG_CHECKING([for Java path separator])
      [echo 'public class conftest { public static void main(String[] args) { System.out.println(System.getProperty("path.separator")); } }' > conftest.java]
      if (exec >&5 2>&5;$JAVAC conftest.java;exit $?) ; then
	JAVA_PATHSEP=`$JAVA conftest 2>&5`
	AC_SUBST(JAVA_PATHSEP)
	if test -n "$JAVA_PATHSEP" ; then
	  AC_MSG_RESULT($JAVA_PATHSEP)

	  dnl If -Xcheck:jni is supported then run tests with it.
	  dnl
	  dnl ... except that with OpenJDK 8 and 9 -Xcheck:jni seems to report
	  dnl false positives and so can't usefully be turned on in this
	  dnl situation.  Recheck this with future versions.
dnl	  AC_MSG_CHECKING([for $JAVA -Xcheck:jni option])
dnl	  JAVA_PATHSEP2=`$JAVA conftest 2>&5`
	  JAVA_CHECK_JNI_OPTION=
dnl	  if test "$JAVA_PATHSEP" = "$JAVA_PATHSEP2" ; then
dnl	    JAVA_CHECK_JNI_OPTION=-Xcheck:jni
dnl	    AC_MSG_RESULT([yes])
dnl	  else
dnl	    AC_MSG_RESULT([no])
dnl	  fi
	  AC_SUBST([JAVA_CHECK_JNI_OPTION])
	else
	  AC_MSG_RESULT([failed to run Java test program])
	  java_ok=no
	fi
      else
	AC_MSG_RESULT([failed to compile Java test program])
	java_ok=no
      fi
    fi
  fi
  if test yes = "$java_ok" ; then
    BINDINGS="$BINDINGS java"
  elif test yes = "$with_java" ; then
    AC_MSG_ERROR([Java bindings build dependencies not found])
  fi
fi

if test no != "$with_ruby" ; then
  ruby_ok=no
  dnl See comment for AC_PATH_PROGS(SWIG, ...).
  if test -n "$RUBY" ; then
    AC_PATH_PROGS(RUBY, ["$RUBY"], [])
  else
    AC_PATH_PROGS(RUBY, [ruby], [])
  fi
  AC_ARG_VAR(RUBY, [Ruby interpreter])
  if test -n "$RUBY" ; then
    dnl Require Ruby 2.1 or newer.
    AC_MSG_CHECKING([$RUBY version])
    dnl RUBY_VERSION works with 1.6.  Once we've checked we have at least 1.8
    dnl we can safely use RbConfig below (RbConfig requires Ruby 1.8).
    version=`$RUBY -e 'print RUBY_VERSION' 2>/dev/null`
    case $version in
    "")
      AC_MSG_RESULT([\$RUBY -e 'print RUBY_VERSION' didn't work]) ;;
    [[01].*|2.0.*])
      AC_MSG_RESULT([$version (too old, only Ruby 2.1 or newer is supported)]) ;;
    *)
      ruby_ok=yes ;;
    esac
    if test yes = "$ruby_ok" ; then
      AC_MSG_RESULT([$version])
      AC_ARG_VAR(RUBY_INC, [Directory where ruby.h can be found])
      if test -z "$RUBY_INC" ; then
	dnl Ruby 1.9 added rubyhdrdir.
	[RUBY_INC=`$RUBY -rrbconfig -e 'print RbConfig::CONFIG["rubyhdrdir"]'`]
      fi
      AC_SUBST(RUBY_INC)
      dnl Check that ruby.h is there, which is a good way to check that
      dnl the appropriate ruby-dev package has been installed.
      AC_MSG_CHECKING([for $RUBY_INC/ruby.h])
      if test -f "$RUBY_INC/ruby.h" ; then
	AC_MSG_RESULT(yes)

	AC_ARG_VAR(RUBY_INC_ARCH, [Directory where ruby/config.h can be found])
	if test -z "$RUBY_INC_ARCH" ; then
	  dnl Ruby 2.0 and later have rubyarchhdrdir.
	  [RUBY_INC_ARCH=`$RUBY -rrbconfig -e 'print RbConfig::CONFIG["rubyarchhdrdir"]'`]
	fi
	AC_SUBST(RUBY_INC_ARCH)

	AC_ARG_VAR(RUBY_LIB, [Directory to install ruby files into])
	if test -z "$RUBY_LIB" ; then
	  [RUBY_LIB=`$RUBY -rrbconfig -e 'print RbConfig::CONFIG["sitelibdir"]'`]
	fi
	AC_SUBST(RUBY_LIB)

	AC_ARG_VAR(RUBY_LIB_ARCH, [Directory to install ruby binary modules into])
	if test -z "$RUBY_LIB_ARCH" ; then
	  [RUBY_LIB_ARCH=`$RUBY -rrbconfig -e 'print RbConfig::CONFIG["sitearchdir"]'`]
	fi
	AC_SUBST(RUBY_LIB_ARCH)

	RUBY_LIBS=
	if test unsupported = "$allow_undefined_flag" ; then
	  dnl For Microsoft Windows and a few other platforms.
	  [RUBY_LIBS=`$RUBY -rrbconfig -e 'print RbConfig::CONFIG["LIBRUBYARG"]'`]
	fi
	AC_SUBST(RUBY_LIBS)

	dnl rdoc is included as part of the Ruby core distribution, so run it
	dnl at build time rather shipping the rather large generated output in
	dnl our source tarball.
	if test -z "$RDOC" ; then
	  dnl Try replace the *last* 'ruby' with 'rdoc'.
	  rdoc_best_guess=`echo "$RUBY"|sed 's,\(.*\)ruby,\1rdoc,'`
	  if test -x "$rdoc_best_guess" ; then
	    RDOC=$rdoc_best_guess
	  fi
	fi
	AC_PATH_PROGS(RDOC, [rdoc], [])
	if test -z "$RDOC"; then
	  ruby_ok=no
	fi
	AC_ARG_VAR([RDOC], [Ruby documentation generator])

	RUBY_DLEXT=`$RUBY -rrbconfig -e 'print RbConfig::CONFIG[["DLEXT"]]'`
	AC_SUBST(RUBY_DLEXT)
      else
	AC_MSG_RESULT([no (install ruby-dev or ruby-devel package or similar)])
	ruby_ok=no
      fi
    fi
  fi
  if test yes = "$ruby_ok" ; then
    BINDINGS="$BINDINGS ruby"
  elif test yes = "$with_ruby" ; then
    AC_MSG_ERROR([Ruby bindings build dependencies not found])
  fi
fi

if test no != "$with_perl" ; then
  perl_ok=no
  AC_PATH_PROGS(PERL, ["${PERL-perl}"], [])
  AC_ARG_VAR(PERL, [Perl interpreter])
  if test -n "$PERL" ; then
    perl_ok=yes
    if test -z "$PERL_INC" ; then
      PERL_INC=`$PERL -MConfig -e 'print $Config{archlibexp}, "/CORE"'`
    fi
    AC_SUBST(PERL_INC)

    AC_ARG_VAR(PERL_ARCH, [Directory to install architecture-dependent perl files into])
    if test -z "$PERL_ARCH" ; then
      PERL_ARCH=`$PERL -MConfig -e 'print $Config{installsitearch}'`
    fi
    AC_SUBST(PERL_ARCH)

    AC_ARG_VAR(PERL_LIB, [Directory to install architecture-independent perl files into])
    if test -z "$PERL_LIB" ; then
      PERL_LIB=`$PERL -MConfig -e 'print $Config{installsitelib}'`
    fi
    AC_SUBST(PERL_LIB)

    AC_ARG_VAR(PERL_SO, [Extension for compiled Perl modules])
    if test -z "$PERL_SO" ; then
      PERL_SO=`$PERL -MConfig -e 'print ".", $Config{dlext}'`
    fi
    AC_SUBST(PERL_SO)

    if test -z "$PERL_XAPIAN_VERSION" ; then
      dnl snapshot versions look like 1.2.3_git123
      case $PACKAGE_VERSION in
      *_git*)
	PERL_XAPIAN_VERSION=`echo "$PACKAGE_VERSION"|sed 's/_git/./'` ;;
      *)
	PERL_XAPIAN_VERSION=$PACKAGE_VERSION.0 ;;
      esac
    fi
    AC_SUBST(PERL_XAPIAN_VERSION)
  fi
  if test yes = "$perl_ok" ; then
    BINDINGS="$BINDINGS perl"
  elif test yes = "$with_perl" ; then
    AC_MSG_ERROR([Perl bindings build dependencies not found])
  fi
fi

if test no != "$with_lua" ; then
  lua_ok=no
  if test -n "$LUA" ; then
    AC_PATH_PROGS(LUA, ["$LUA"], [])
  fi
  if test -z "$LUA" ; then
    AC_PATH_PROGS(LUA, [lua lua5.4 lua54 lua5.3 lua53 lua5.2 lua52 lua5.1 lua51], [])
  fi
  AC_ARG_VAR(LUA, [lua interpreter])
  if test -n "$LUA" ; then
    lua_ok=yes
    AC_MSG_CHECKING([$LUA version])
    lua_version=`$LUA -e 'print(_VERSION:sub(_VERSION:find(" ")+1))' 2>&AS_MESSAGE_LOG_FD`
    if test -n "$lua_version"; then
      AC_MSG_RESULT([$lua_version])
      dnl We need Lua 5.1 or later.  Unhelpfully there are different naming
      dnl schemes for Lua in pkg-config on different platforms.
      PKG_CHECK_MODULES([LUA], [lua$lua_version >= 5.1], [], [
	PKG_CHECK_MODULES([LUA], [lua-$lua_version >= 5.1], [], [
	  if test yes = "$with_lua" ; then
	    AC_MSG_ERROR([pkg-config module for LUA $lua_version not found])
	  fi
	  lua_ok=no
	])
      ])
    else
      AC_MSG_RESULT([could not determine])
    fi

    if test yes = "$lua_ok" ; then
      AC_ARG_VAR([LUA_LIB], [Directory to install compiled Lua modules into])
      AC_ARG_VAR([LUA_SO], [Extension for compiled Lua modules (e.g. LUA_SO=.so)])
      if test -z "$LUA_LIB" || test -z "$LUA_SO" ; then
	dnl If LUA_SO is specified, ensure it has a leading `.`.
	case $LUA_SO in
	  "") ;;
	  .*) ;;
	  *) LUA_SO=.$LUA_SO ;;
	esac
<<<<<<< HEAD
	AC_MSG_NOTICE([`$LUA -e 'require("package") print(package.cpath)'`])
=======
>>>>>>> 90ab479d
	dnl Look for the first absolute path in lua_cpath which has leaf
	dnl "?.<ext>" where <ext> is not "lua".  If LUA_SO was specified by the
	dnl user, only consider entries where <ext> matches LUA_SO.
	lua_lib_and_so=`$LUA "$srcdir/lua/unpick-cpath.lua" "$LUA_SO"`
	test -n "$LUA_LIB" || LUA_LIB=`expr X"$lua_lib_and_so" : X'\(.*\);'`
	test -n "$LUA_SO" || LUA_SO=`expr X"$lua_lib_and_so" : '.*;\(.*\)'`
      fi
      AC_MSG_CHECKING([for directory to install compiled Lua modules into])
      if test -z "$LUA_LIB"; then
	AC_MSG_RESULT([not found])
	lua_ok=no
      else
	AC_MSG_RESULT([$LUA_LIB])
      fi
      AC_SUBST([LUA_LIB])

      AC_MSG_CHECKING([for extension to use for compiled Lua modules])
      if test -z "$LUA_SO"; then
	AC_MSG_RESULT([not found])
	lua_ok=no
      else
	AC_MSG_RESULT([$LUA_SO])
      fi
      AC_SUBST([LUA_SO])
    fi
  fi

  if test yes = "$lua_ok" ; then
    BINDINGS="$BINDINGS lua"
  elif test yes = "$with_lua" ; then
    AC_MSG_ERROR([lua not found])
  fi
fi

AC_SUBST(BINDINGS)

case $BINDINGS in
*python3*)
  dnl C++11 has thread_local
  dnl GCC and some others have __thread
  dnl MSVC and some others have __declspec(thread)
  AC_MSG_CHECKING([for thread-local storage qualifier])
  AC_ARG_VAR([THREAD_LOCAL], [thread-local storage qualifier])
  if test -z "$THREAD_LOCAL" ; then
    for t in thread_local __thread '__declspec(thread)' ; do
      AC_COMPILE_IFELSE([AC_LANG_SOURCE([[static $t void * p;]])],
			[THREAD_LOCAL=$t; break])
    done
  fi
  if test -z "$THREAD_LOCAL" ; then
    AC_MSG_RESULT([unknown, disabling thread-local support])
  else
    AC_MSG_RESULT([$THREAD_LOCAL])
    AC_DEFINE_UNQUOTED([THREAD_LOCAL], [$THREAD_LOCAL], [Thread local storage qualifier (undefined if no TLS)])
  fi
  ;;
esac

dnl Set flags to control warnings (enable more, or disable annoying ones)
dnl and other compiler specific flags.
SWIG_CXXFLAGS=
if test yes = "$GXX" ; then
  dnl Python itself is compiled with -fno-strict-aliasing, and it appears
  dnl it's safest to follow this lead when compiling the SWIG generated
  dnl interface code.  E.g.:
  dnl   https://article.gmane.org/gmane.comp.gcc.devel/74692
  dnl The code SWIG generates for other languages seems to have similar
  dnl issues too, so just turn this on for all of them.
  dnl
  dnl There's no need to check -fno-strict-aliasing is supported as it works
  dnl with GCC 2.95 and we don't support anything older.
  SWIG_CXXFLAGS="-fno-strict-aliasing"

  dnl Intel's C++ compiler is identified as "GXX" by autoconf's test - check
  dnl which we actually have.
  AC_EGREP_CPP(yes,
    [#ifdef __INTEL_COMPILER
     yes
     #endif
    ],
    [
      dnl Intel's compiler:
      dnl
      dnl -w1 stops the avalanche of uninteresting "remark" messages.
      dnl -wd... disables warnings which don't have good code workarounds.
      dnl
      dnl Swig generated code gives lots of unused and uninitialized warnings.
      dnl They're non-harmful, so suppress them.
      SWIG_CXXFLAGS="$SWIG_CXXFLAGS -Wall -w1 -wd177,1572"
    ],
    [
      dnl GCC or clang:
      dnl
      dnl Swig generated code gives lots of unused and uninitialized warnings.
      dnl They're non-harmful, so suppress them.
      SWIG_CXXFLAGS="$SWIG_CXXFLAGS -Wall -Wno-unused -Wno-uninitialized"
    ])

  if test no != "$enable_visibility"; then
    dnl GCC doesn't support symbol visibility on all platforms (e.g. it isn't
    dnl supported on mingw and visibility attributes result in warnings).
    AC_MSG_CHECKING([if $CXX -fvisibility=hidden -fvisibility-inlines-hidden works])
    if echo 'int bar() __attribute__((visibility("default"))); int baz() __attribute__((visibility("internal"))); int bar() { return 6; } int baz() { return 7; } int foo() {return 42;}'|$CXX -Werror -fvisibility=hidden -fvisibility-inlines-hidden -c -oconftest.o -xc++ - >&AS_MESSAGE_LOG_FD 2>&AS_MESSAGE_LOG_FD ; then
      AC_MSG_RESULT([yes])
      SWIG_CXXFLAGS="$SWIG_CXXFLAGS -fvisibility=hidden -fvisibility-inlines-hidden"
    else
      AC_MSG_RESULT([no])
    fi
  fi
fi
AC_SUBST(SWIG_CXXFLAGS)

dnl Restore CXXFLAGS to those the user specified or autoconf defaulted to.
CXXFLAGS=$save_CXXFLAGS

dnl Required for auto regeneration to work in a combined maintainer-mode tree.
: ${AUTOM4TE=autom4te}
AC_SUBST([AUTOM4TE])

AC_CONFIG_FILES([Makefile
 doxygen_xml.conf
 xapian-version.h
 python3/Makefile python3/docs/conf.py python3/version.i
 php/Makefile
 java/Makefile
 tcl8/Makefile tcl8/pkgIndex.tcl
 csharp/Makefile csharp/AssemblyInfo.cs
 ruby/Makefile
 perl/Makefile
 lua/Makefile
 ])
AC_OUTPUT

echo ""
if test -z "$BINDINGS" ; then
  echo "*** Not found the required tools for building bindings for any"
  echo "*** supported language!"
  echo "***"
  echo "*** You may need to install -dev or -devel packages for the languages"
  echo "*** you want to build bindings for."
  echo "***"
  echo "*** For details of how to point configure at tools not on PATH, see:"
  echo "***     ./configure --help"
else
  echo "*** Building bindings for languages:" $BINDINGS
fi
echo ""
if test "$COMPAT_VERSION" != "$XAPIAN_VERSION" ; then
  release_series=[`echo "$COMPAT_VERSION"|sed 's/[0-9][0-9]*$//'`]
  case $XAPIAN_VERSION in
  $release_series*) ;;
  *)
    AC_MSG_ERROR([Xapian library is version ${XAPIAN_VERSION-<0.8.2} which is from a different release series to bindings $PACKAGE_VERSION, so they aren't compatible.])
    ;;
  esac
  dnl 0.8.2 was the first version which set XAPIAN_VERSION
  AC_MSG_WARN([Xapian library is version ${XAPIAN_VERSION-<0.8.2} but the bindings are version $PACKAGE_VERSION - we strongly recommend using matching versions.])
fi<|MERGE_RESOLUTION|>--- conflicted
+++ resolved
@@ -994,10 +994,6 @@
 	  .*) ;;
 	  *) LUA_SO=.$LUA_SO ;;
 	esac
-<<<<<<< HEAD
-	AC_MSG_NOTICE([`$LUA -e 'require("package") print(package.cpath)'`])
-=======
->>>>>>> 90ab479d
 	dnl Look for the first absolute path in lua_cpath which has leaf
 	dnl "?.<ext>" where <ext> is not "lua".  If LUA_SO was specified by the
 	dnl user, only consider entries where <ext> matches LUA_SO.
