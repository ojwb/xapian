--- conflicted
+++ resolved
@@ -4,11 +4,7 @@
 dnl versions.
 AC_PREREQ([2.63])
 
-<<<<<<< HEAD
-AC_INIT([xapian-bindings], [1.1.1], [http://xapian.org/bugs])
-=======
 AC_INIT([xapian-bindings], [1.2.3], [http://xapian.org/bugs])
->>>>>>> 96568b27
 
 dnl See xapian-core's HACKING document for details of the reasons for required
 dnl versions.
@@ -201,16 +197,12 @@
   [],
   [with_java=])
 
-<<<<<<< HEAD
 AC_ARG_WITH(perl,
   AC_HELP_STRING([--with-perl], [enable Perl bindings]),
   [],
   [with_perl=])
 
-case $with_python$with_php$with_ruby$with_tcl$with_guile$with_csharp$with_java$with_perl in
-=======
-case $with_python$with_php$with_ruby$with_tcl$with_csharp$with_java in
->>>>>>> 96568b27
+case $with_python$with_php$with_ruby$with_tcl$with_csharp$with_java$with_perl in
 *yes*)
   dnl Default unspecified values to no.
   test -z "$with_python" && with_python=no
@@ -954,16 +946,9 @@
  csharp/Makefile csharp/docs/Makefile
  csharp/AssemblyInfo.cs
  ruby/Makefile ruby/docs/Makefile
-<<<<<<< HEAD
  xapian-bindings.spec
  perl/Makefile perl/docs/Makefile perl/util.i
  ])
-dnl guile/Makefile
-AC_CONFIG_FILES([python/doxy2swig.py],
-		[chmod +x python/doxy2swig.py])
-=======
- xapian-bindings.spec])
->>>>>>> 96568b27
 AC_OUTPUT
 
 echo ""
