--- conflicted
+++ resolved
@@ -1255,13 +1255,7 @@
       else 
         AC_MSG_RESULT(no)	  
       fi
-<<<<<<< HEAD
-    else
-      AC_MSG_RESULT(no)
-    fi 
-=======
-    fi
->>>>>>> 8106b359
+    fi
     if test -z "${GOROOT}" ; then
       AC_MSG_ERROR([goroot not set correctly])
     fi
