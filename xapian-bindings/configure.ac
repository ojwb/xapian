dnl Process this file with autoconf to produce a configure script.

dnl See xapian-core's HACKING document for details of the reasons for required
dnl versions.
AC_PREREQ([2.63])

m4_define([project_version], [1.5.0])
AC_INIT([xapian-bindings], project_version, [https://xapian.org/bugs])

dnl See xapian-core's HACKING document for details of the reasons for required
dnl versions.
AM_INIT_AUTOMAKE([1.13 parallel-tests -Wportability subdir-objects tar-ustar no-dist-gzip dist-xz])
AC_CONFIG_SRCDIR([xapian-headers.i])

AC_CONFIG_HEADERS([config.h])

AC_CONFIG_MACRO_DIRS([m4])

AC_CANONICAL_HOST

dnl Use libtool to manage our libraries, but don't build static libraries as
dnl the bindings only have a use for dynamic ones.
LT_PREREQ([2.2.6])
LT_INIT([disable-static])

dnl Make the name of libtool's `.libs`/`_libs` available in makefiles.
_libs=$objdir
AC_SUBST([_libs])

dnl -no-undefined causes problems on macOS with at least some
dnl MACOSX_DEPLOYMENT_TARGET settings, so only pass -no-undefined on
dnl platforms where it is required in order to link a shared library at
dnl all (Windows is the main one).
NO_UNDEFINED=
if test unsupported = "$allow_undefined_flag" ; then
  NO_UNDEFINED=-no-undefined
fi
AC_SUBST(NO_UNDEFINED)

dnl Checks for programs.
AC_PROG_CXX

# Checked: freebsd8.0 openbsd4.6 solaris2.9 solaris2.10
case $host_os in
  linux* | k*bsd*-gnu | freebsd* | openbsd* | solaris*)
    dnl Vanilla libtool sets this to "unknown" which it then handles as "yes".
    link_all_deplibs_CXX=no
    ;;
esac

case $host_os in
  linux*)
    dnl Extract search path from ldconfig which is more reliable than the way
    dnl vanilla libtool extracts them from ld.so.conf.
    d=`/sbin/ldconfig -N -X -v 2>&AS_MESSAGE_LOG_FD|$SED 's,^\(/.*\):\( (.*)\)\?$,\1,p;d'|tr '\n' ' '`
    test -z "$d" || sys_lib_dlsearch_path_spec=$d
    ;;
esac

dnl Run tests using the C++ compiler.
AC_LANG([C++])

dnl Probe for any options needed to enable C++17 support.
AX_CXX_COMPILE_STDCXX([17])

dnl Check for xapian-core.
XO_LIB_XAPIAN([], [],
    [xapian-config]regexp(project_version,
			  [^\([0-9]*\.[0-9]*[13579]\)\..*$], [-\1]))
XO_REQUIRE([1.4.0])

NEED_JNILIB_EXT=no
NEED_INTREE_DYLD=no
INTREE_DYLD_PATH=
case $host_os in
darwin*)
  NEED_JNILIB_EXT=yes
  dnl If we're building against an uninstalled xapian-core, xapian-config
  dnl --libs will give an error.
  if $XAPIAN_CONFIG --libs >/dev/null 2>/dev/null ; then
    :
  else
    NEED_INTREE_DYLD=yes
    dnl $XAPIAN_LIBS may have some options first, so grab the last argument,
    dnl which should be the .la file.
    set x $XAPIAN_LIBS
    as_fn_arith $# - 1
    shift $as_val
    INTREE_DYLD_PATH=$1
    dnl Make sure the path is absolute.
    case $INTREE_DYLD_PATH in
      /*) ;;
      *) INTREE_DYLD_PATH=`pwd`/$INTREE_DYLD_PATH ;;
    esac
    dnl Add .libs or equivalent.
    INTREE_DYLD_PATH=`echo "$INTREE_DYLD_PATH"|sed 's,\(.*/\).*,\1,'`$lt_cv_objdir
    AC_SUBST([INTREE_DYLD_PATH])
  fi
  ;;
esac
AM_CONDITIONAL(NEED_JNILIB_EXT, test yes = "$NEED_JNILIB_EXT")
AM_CONDITIONAL(NEED_INTREE_DYLD, test yes = "$NEED_INTREE_DYLD")

dnl We want XAPIAN_CXXFLAGS to be used for configure tests, so add it to
dnl CXXFLAGS for the duration of configure.
save_CXXFLAGS=$CXXFLAGS
CXXFLAGS="$CXXFLAGS $XAPIAN_CXXFLAGS"

dnl COMPAT_VERSION is the version of xapian-core that "matches" our version.
dnl We allow for bindings being version 0.8.5.1 while xapian-core is 0.8.5.
dnl COMPAT_VERSION also ignores any _git123 suffix which snapshots will have.
COMPAT_VERSION=[`echo "$PACKAGE_VERSION"|sed 's/^\([0-9]*\.[0-9]*\.[0-9]*\).*/\1/'`]
AC_SUBST(COMPAT_VERSION)

dnl VERSION_NO_SNAPSHOT simply has any _git123 suffix removed.
VERSION_NO_SNAPSHOT=[`echo "$PACKAGE_VERSION"|sed 's/_.*$//'`]
AC_SUBST(VERSION_NO_SNAPSHOT)

dnl We only need to set docdir for compatibility with autoconf < 2.60 - this
dnl code can be removed once we move to requiring autoconf 2.60 or newer.
test -n "$docdir" || docdir='${datadir}/doc/${PACKAGE_TARNAME}'
AC_SUBST(docdir)

AC_ARG_ENABLE(visibility,
  [AS_HELP_STRING([--disable-visibility], [disable use of GCC visibility])],
  [case ${enableval} in
    yes|no) ;;
    *) AC_MSG_ERROR([bad value ${enableval} for --disable-visibility]) ;;
  esac])

dnl Only probe for SWIG and enable SWIG rules in makefiles if
dnl configure --enable-maintainer-mode is used.
AM_MAINTAINER_MODE

AC_ARG_ENABLE(documentation,
  [AS_HELP_STRING([--enable-documentation], [enable make rules to rebuild shipped documentation [default=maintainer-mode]])],
  [case ${enableval} in
    yes|no) ;;
    *) AC_MSG_ERROR([bad value ${enableval} for --enable-documentation]) ;;
  esac])
test -z "$enable_documentation" && enable_documentation=$USE_MAINTAINER_MODE
AM_CONDITIONAL(DOCUMENTATION_RULES, test x"$enable_documentation" = xyes)
AM_CONDITIONAL(MAINTAINER_NO_DOCS, test x"$USE_MAINTAINER_MODE$enable_documentation" = xyesno)

if test yes = "$enable_documentation" ; then
  dnl Check for rst2html. (Needed to make HTML from reStructuredText format)
  dnl Also look for rst2html.py, which archlinux reportedly installs it as.
  AC_PATH_PROGS(RST2HTML, [rst2html rst2html.py], [])
  AC_ARG_VAR([RST2HTML], [reST to HTML convertor])
  test -z "$RST2HTML" && AC_MSG_ERROR([rst2html is required to build documentation (try package python3-docutils)])
fi

if test x$USE_MAINTAINER_MODE = xyes; then
  dnl Check for swig - this does most of the work for the bindings.
  dnl AC_PATH_PROGS only honours an already set SWIG if it's a full
  dnl path.  Listing it in the "to be searched" list like this allows
  dnl ./configure SWIG=myswig to work.
  swigoverridden=${SWIG+yes}
  AC_PATH_PROGS(SWIG, ["${SWIG-swig}"], [])
  AC_ARG_VAR(SWIG, [SWIG interface generator (only needed by Xapian developers)])
  if test -z "$SWIG" ; then
    AC_MSG_ERROR([Can't find SWIG utility])
  fi
  dnl Check for new enough SWIG.
  dnl
  dnl 4.1.0 adds support for PHP 8
  v=`$SWIG -version 2>&1|sed 's/^SWIG Version \([[0-9\.]]*\).*/\1/p;d'`
  case $v in
    [[0123].*|4.0.*|""])
      msg="SWIG >= 4.1.0 required (you have ${v:-an unknown version})"
      if test -n "$swigoverridden" ; then
	dnl If SWIG was explicitly set, make this a warning only.
	AC_MSG_WARN([$msg])
      else
	AC_MSG_ERROR([$msg])
      fi ;;
  esac
  SWIG_FLAGS=`$XAPIAN_CONFIG --swigflags`
  AC_SUBST(SWIG_FLAGS)
  XAPIAN_HEADER_DIRS=
  XAPIAN_HEADERS=
  for a in $SWIG_FLAGS ; do
    case $a in
    -I*)
      d=`echo "x$a"|sed 's/^x-I//'`
      dnl Quote each entry in XAPIAN_HEADER_DIRS with "".
      XAPIAN_HEADER_DIRS=$XAPIAN_HEADER_DIRS' "'$d'"'
      for f in "$d/"*.h "$d/xapian/*.h" ; do
	if test -f "$f" ; then
	  XAPIAN_HEADERS="$XAPIAN_HEADERS $f"
	fi
      done
      ;;
    esac
  done
  AC_SUBST([XAPIAN_HEADER_DIRS])
  AC_SUBST([XAPIAN_HEADERS])

  dnl Need perl in maintainer mode to generate except.i files for several
  dnl languages.
  AC_PATH_PROGS(PERL, ["${PERL-perl}"], [])
  test -z "$PERL" && AC_MSG_ERROR([perl is required in maintainer mode])
  dnl Need doxygen in maintainer mode to convert C++ doxygen comments to Python
  dnl docstrings.
  AC_PATH_PROG(DOXYGEN, doxygen, [])
  AC_ARG_VAR([DOXYGEN], [Doxygen documentation system])
  test -z "$DOXYGEN" && AC_MSG_ERROR([doxygen is required to build documentation])
fi

dnl FIXME: Support --with-python to avoid gotcha?
AC_ARG_WITH(python3,
  AS_HELP_STRING([--with-python3], [enable Python 3 bindings]),
  [],
  [with_python3=])

AC_ARG_WITH(php,
  AS_HELP_STRING([--with-php], [enable PHP bindings]),
  [],
  [with_php=])

AC_ARG_WITH(ruby,
  AS_HELP_STRING([--with-ruby], [enable Ruby bindings]),
  [],
  [with_ruby=])

AC_ARG_WITH(tcl,
  AS_HELP_STRING([--with-tcl], [enable Tcl bindings]),
  [],
  [with_tcl=])

AC_ARG_WITH(csharp,
  AS_HELP_STRING([--with-csharp], [enable CSharp bindings]),
  [],
  [with_csharp=])

AC_ARG_WITH(java,
  AS_HELP_STRING([--with-java], [enable Java bindings]),
  [],
  [with_java=])

AC_ARG_WITH(perl,
  AS_HELP_STRING([--with-perl], [enable Perl bindings]),
  [],
  [with_perl=])

AC_ARG_WITH(lua,
  AS_HELP_STRING([--with-lua], [enable Lua bindings]),
  [],
  [with_lua=])

case $with_python3$with_php$with_ruby$with_tcl$with_csharp$with_java$with_perl$with_lua in
*yes*)
  dnl Default unspecified values to no.
  test -z "$with_python3" && with_python3=no
  test -z "$with_php" && with_php=no
  test -z "$with_tcl" && with_tcl=no
  test -z "$with_csharp" && with_csharp=no
  test -z "$with_java" && with_java=no
  test -z "$with_ruby" && with_ruby=no
  test -z "$with_perl" && with_perl=no
  test -z "$with_lua" && with_lua=no
  ;;
esac

BINDINGS=

if test no != "$with_python3" ; then
  dnl See comment for AC_PATH_PROGS(SWIG, ...).
  if test -n "$PYTHON3" ; then
    AC_PATH_PROGS(PYTHON3, ["$PYTHON3"], [])
  else
    AC_PATH_PROGS(PYTHON3, [python3 python], [])
  fi
  AC_ARG_VAR(PYTHON3, [Python 3 interpreter])
  if test -n "$PYTHON3" ; then
    dnl Require Python 3.3 or newer, as that's the oldest version we can
    dnl easily test with.  If anyone's keen to support older versions, please
    dnl test and send in any patches needed to get it to work.
    AC_MSG_CHECKING([$PYTHON3 version])
    version=`$PYTHON3 -c 'import sys;print("%d.%d" % sys.version_info[[:2]])' 2>/dev/null`
    case $version in
    [3.[3-9]*|3.[12][0-9]*|[4-9].*])
      AC_MSG_RESULT([$version])
      ;;
    *)
      AC_MSG_RESULT([$version (too old)])
      if test yes = "$with_python3" ; then
	AC_MSG_ERROR([Only Python 3.3 or newer is supported ($python3 is $version)])
      fi
      PYTHON3=
      ;;
    esac
    if test -n "$PYTHON3" ; then
      PYTHON3_INC=`$PYTHON3 -c 'import os,sysconfig;print(sysconfig.get_path("include").replace(os.sep,"/"))' 2>/dev/null`
      AC_SUBST(PYTHON3_INC)
    fi
    AC_MSG_CHECKING([for python3 sphinx module])
    if $PYTHON3 -c 'import sphinx' >&5 2>&5 ; then
      AC_MSG_RESULT([yes])
    else
      AC_MSG_RESULT([no])
      if test yes = "$with_python3" ; then
	AC_MSG_ERROR([Couldn't import sphinx module for Python3 - try package python3-sphinx])
      fi
      PYTHON3=
    fi
    if test -n "$PYTHON3" ; then
      dnl Check that Python.h is there, which is a good way to check that
      dnl the appropriate python3-dev package has been installed.
      AC_MSG_CHECKING([for $PYTHON3_INC/Python.h])
      if test -f "$PYTHON3_INC/Python.h" ; then
	AC_MSG_RESULT(yes)
	AC_MSG_CHECKING([for directory to install python3 bindings in])
	if test -z "$PYTHON3_LIB" ; then
	  PYTHON3_LIB=`$PYTHON3 -c 'import os,sysconfig;print(sysconfig.get_path("platlib").replace(os.sep,"/"))'`
	fi
	AC_MSG_RESULT([$PYTHON3_LIB])
	AC_ARG_VAR(PYTHON3_LIB, [Directory to install python3 bindings in])

	AC_MSG_CHECKING([for python3 libraries to link against])
	case $host_os in
	mingw* | pw32*)
	  PYTHON3_LIBS=`$PYTHON3 -c 'import os,sys;print("-L"+os.path.join(sys.prefix,"libs").replace(os.sep,"/")+" -lpython"+sys.version[[:3]].replace(".",""))'` ;;
	cygwin*)
	  PYTHON3_LIBS=`$PYTHON3 -c 'import os,sys;print("-L"+os.path.join(sys.path[[3]],"config")+" -lpython"+sys.version[[:3]])'` ;;
	*)
	  PYTHON3_LIBS= ;;
	esac
	AC_SUBST(PYTHON3_LIBS)
	AC_MSG_RESULT([$PYTHON3_LIBS])

	AC_MSG_CHECKING([for python3 module extension])
	dnl Encodes the Python version the module is built for, and ends with
	dnl the platform-dependent shared object extension (which is `.so` on
	dnl most Unix-like platforms) - e.g. `.cpython-310-x86_64-linux-gnu.so`
	PYTHON3_EXT_SUFFIX=`$PYTHON3 -c 'import sysconfig;print(sysconfig.get_config_var("EXT_SUFFIX"))'`
	AC_SUBST(PYTHON3_EXT_SUFFIX)
	AC_MSG_RESULT([$PYTHON3_EXT_SUFFIX])

	AC_MSG_CHECKING([for tag for cached compiled scripts])
	PYTHON3_CACHE_TAG=`$PYTHON3 -c 'import sys;print(sys.implementation.cache_tag)'`
	AC_SUBST(PYTHON3_CACHE_TAG)
	AC_MSG_RESULT([$PYTHON3_CACHE_TAG])

	AC_MSG_CHECKING([for extension of cached and optimized python3 bytecode])
	dnl We use -O instead of cache_from_source()'s optimization parameter
	dnl as the latter was only added in Python 3.5.  The fallback is needed
	dnl as cache_from_source() itself is new in Python 3.4.
	dnl
	dnl Some Python versions (or maybe packages) need us to explicitly
	dnl `import importlib.util` here, but others work without it.
	dnl
	dnl This needs a shell-level || because Python one line program support
	dnl is poor.
	PYTHON3_CACHE_OPT1_EXT=`$PYTHON3 -O -c 'import importlib,importlib.util,sys;print("{1}{2}".format(*importlib.util.cache_from_source("").rpartition(sys.implementation.cache_tag)))' 2>/dev/null || $PYTHON3 -c 'import imp;print(imp.get_tag()+".pyo")'`
	AC_SUBST(PYTHON3_CACHE_OPT1_EXT)
	AC_MSG_RESULT([$PYTHON3_CACHE_OPT1_EXT])

	BINDINGS="$BINDINGS python3"
      else
	AC_MSG_RESULT([no (install python3-dev or python3-devel package or similar)])
	if test yes = "$with_python3" ; then
	  AC_MSG_ERROR([Python.h not found])
	fi
      fi
    fi
  fi
fi

if test x$USE_MAINTAINER_MODE = xyes; then
  dnl Need python in maintainer mode to run doxy2swig.py.
  if test -n "$PYTHON3" ; then
    PYTHON=$PYTHON3
  else
    dnl Either Python 2 or 3 is OK so no need to check the version.
    AC_PATH_PROGS(PYTHON, [python3 python], [])
  fi
  test -z "$PYTHON" && AC_MSG_ERROR([python is required in maintainer mode])
fi

if test no != "$with_php" ; then
  dnl See comment for AC_PATH_PROGS(SWIG, ...).
  if test -n "$PHP_CONFIG" ; then
    AC_PATH_PROGS(PHP_CONFIG, ["$PHP_CONFIG"], [])
  fi
  if test -z "$PHP_CONFIG" ; then
    AC_PATH_PROGS(PHP_CONFIG, [php-config8.2 php-config8.1 php-config8.0 php-config], [])
  fi
  AC_ARG_VAR(PHP_CONFIG, [php-config utility for PHP])
  AC_ARG_VAR(PHP, [PHP interpreter (optional - only needed to run PHP testsuite with)])
  if test -n "$PHP_CONFIG" ; then
    AC_MSG_CHECKING([$PHP_CONFIG version])
    version=`$PHP_CONFIG --version 2>/dev/null`
    case $version in
    [[01234567].*])
      AC_MSG_RESULT([$version (not supported, PHP bindings need PHP >= 8)])
      if test yes = "$with_php" ; then
	AC_MSG_ERROR([$PHP_CONFIG reports version $version - PHP bindings PHP >= 8])
      fi
      with_php=no
      ;;
    *)
      AC_MSG_RESULT([$version])
      PHP_MAJOR_VERSION=`echo "$version"|cut -d. -f1`
      ;;
    esac
    AC_SUBST(PHP_MAJOR_VERSION)

    if test no != "$with_php" ; then
      AC_MSG_CHECKING([for PHP extension directory])
      if test -z "$PHP_EXTENSION_DIR" ; then
	PHP_EXTENSION_DIR=`$PHP_CONFIG --extension-dir`
      fi
      AC_MSG_RESULT([$PHP_EXTENSION_DIR])
      AC_ARG_VAR(PHP_EXTENSION_DIR, [Directory to install PHP extensions in])
    fi

    if test no != "$with_php" ; then
      PHP_INC=`$PHP_CONFIG --includes`
      AC_SUBST(PHP_INC)
    fi

    if test no != "$with_php" ; then
      if test x"$PHP" = x ; then
	AC_MSG_CHECKING([for PHP interpreter])
	PHP=`$PHP_CONFIG --php-binary 2>/dev/null`
	if test x"$PHP" != x ; then
	  if $PHP -r 'exit(0);' 2> /dev/null ; then
	    if $PHP -r 'exit(PHP_MAJOR_VERSION>=8?0:1);' 2> /dev/null ; then
	      AC_MSG_RESULT([$PHP])
	    else
	      AC_MSG_RESULT([no ($PHP isn't PHP >= 8)])
	      PHP=
	    fi
	  else
	    AC_MSG_RESULT([no ($PHP does not work)])
	    PHP=
	  fi
	else
	  AC_MSG_RESULT([not found])
	fi
      else
	AC_PATH_PROGS(PHP, ["$PHP"], [])
      fi
      if test x"$PHP" = x ; then
	AC_MSG_WARN([No PHP interpreter found - PHP bindings tests will be skipped])
	dnl The skiptest script just returns exit code 77.
	PHP='$(top_srcdir)/skiptest'
      else
	AC_MSG_CHECKING([for PHP path separator])
	PHP_PATH_SEPARATOR=`$PHP -r 'echo PATH_SEPARATOR;'`
	AC_SUBST([PHP_PATH_SEPARATOR])
	AC_MSG_RESULT([$PHP_PATH_SEPARATOR])
      fi

      case $host_os in
      mingw* | pw32*)
	dnl This is a bit of an informed guess, pending more information from
	dnl someone who actually has mingw and wants to build the PHP bindings
	dnl there.  FIXME.
	PHP_LIBS="-L`$PHP_CONFIG --prefix` -lphp${PHP_MAJOR_VERSION}ts" ;;
      cygwin*)
	PHP_LIBS="-lphp${PHP_MAJOR_VERSION}" ;;
      *)
	PHP_LIBS= ;;
      esac
      AC_SUBST(PHP_LIBS)
      BINDINGS="$BINDINGS php"
    fi
  fi
fi

if test no != "$with_tcl" ; then
  dnl The documented minimum requirement is Tcl 8.5.  Older versions may work,
  dnl but we don't test with them regularly, and they are no longer supported
  dnl upstream.  Also ::tcl::pkgconfig was added in Tcl 8.5, which makes the
  dnl tests below simpler and more reliable.
  dnl
  dnl If you really want to build with an older version, run configure with
  dnl a lower tcl_min and specify at least TCL_INC explicitly:
  dnl
  dnl ./configure tcl_min=8.4 TCL_INC=/usr/include/tcl8.4
  dnl
  dnl We definitely need at least Tcl 8.1 for TCL_STUBS.
  : ${tcl_min=8.5}
  AC_PATH_PROGS(TCLSH, ["${TCLSH-tclsh}"], [])
  AC_ARG_VAR(TCLSH, [Tcl interpreter])
  if test -n "$TCLSH" ; then
    AC_MSG_CHECKING([$TCLSH version])
    if echo 'if {$tcl_version < '"$tcl_min"' } { exit 1 }'|$TCLSH 2> /dev/null ; then
      tcl_version=`echo 'puts "$tcl_version"'|$TCLSH`
      AC_MSG_RESULT([$tcl_version])

      AC_ARG_VAR(TCL_LIB, [Directory to install Tcl files into])
      if test -z "$TCL_LIB" ; then
	[TCL_LIB=`echo 'foreach d $tcl_pkgPath {if {![regexp {/share(/|$)} $d]} {break}};puts $d'|$TCLSH`]
      fi
      AC_SUBST(TCL_LIB)

      AC_ARG_VAR([TCL_INC], [Directory to include for Tcl headers])
      if test -z "$TCL_INC" ; then
	dnl ::tcl::pkgconfig was added in Tcl 8.5.
	[TCL_INC=`echo 'puts [::tcl::pkgconfig get includedir,runtime]'|$TCLSH 2> /dev/null`]
      fi

      dnl Check that the headers are there (the tcl8.N-dev package
      dnl may not be installed).
      TCL_CPPFLAGS=
      AC_MSG_CHECKING([for tcl.h from Tcl $tcl_version])
      if test x"$TCL_INC" != x && test -f "$TCL_INC/tcl.h" ; then
	tcl_hdr_version=`awk '($1 == "#define" && $2 == "TCL_VERSION") {print $3}' "$TCL_INC/tcl.h"|sed 's/"//g'`
	if test x"$tcl_hdr_version" = x"$tcl_version" ; then
	  AC_MSG_RESULT([$TCL_INC/tcl.h])
	  BINDINGS="$BINDINGS tcl8"
	  if test x"$TCL_INC" != x"/usr/include" ; then
	    TCL_CPPFLAGS="-I$TCL_INC"
	  fi
	else
	  AC_MSG_RESULT([not found])
	  if test yes = "$with_tcl" ; then
	    AC_MSG_ERROR([Found tcl.h from version $tcl_hdr_version, not $tcl_version - specify TCL_INC on configure command line])
	  fi
	  TCLSH=
	fi
      else
	AC_MSG_RESULT([not found])
	if test yes = "$with_tcl" ; then
	  AC_MSG_ERROR([Can't find tcl.h])
	fi
	TCLSH=
      fi

      TCL_LIBS=
      TCL_SHLIB_EXT=
      if test -n "$TCLSH" ; then
	dnl ::tcl::pkgconfig was added in Tcl 8.5.  Prior to 8.6 it's only
	dnl actually necessary to link against -ltclstub on platforms which
	dnl don't allow libraries to have unresolved symbols (cygwin, mingw,
	dnl msvc, etc)
	[tcl_libdir_runtime=`echo 'puts [::tcl::pkgconfig get libdir,runtime]'|$TCLSH 2> /dev/null`]
	if test -n "$tcl_libdir_runtime" ; then
	  for x in "/tcl$tcl_version" "" ; do
	    TCLCONFIG_SH=$tcl_libdir_runtime$x/tclConfig.sh
	    if test -r "$TCLCONFIG_SH" ; then
<<<<<<< HEAD
	      TCL_LIBS=`. $TCLCONFIG_SH && echo "$TCL_STUB_LIB_SPEC"`
=======
	      TCL_LIBS=`. $TCLCONFIG_SH && printf '%s' "$TCL_STUB_LIB_SPEC"`
>>>>>>> 0ccb9493
	      break
	    fi
	  done
	fi
	TCL_CPPFLAGS="$TCL_CPPFLAGS -DUSE_TCL_STUBS"
	[TCL_SHLIB_EXT=`echo 'puts [info sharedlibextension]'|$TCLSH 2> /dev/null`]
      fi

      AC_SUBST(TCL_CPPFLAGS)
      AC_SUBST(TCL_LIBS)
      AC_SUBST(TCL_SHLIB_EXT)
    else
      AC_MSG_RESULT([< $tcl_min (too old)])
      if test yes = "$with_tcl" ; then
	AC_MSG_ERROR([$TCLSH too old (Tcl $tcl_min or newer required)])
      fi
    fi
  else
    if test yes = "$with_tcl" ; then
      AC_MSG_ERROR([tclsh not found])
    fi
  fi
fi

if test no != "$with_csharp" ; then
  csc_note=
  AC_ARG_VAR(CSC, [CSharp compiler command])
  if test -n "$CSC" ; then
    AC_PATH_PROGS(CSC, ["$CSC"], [])
  fi
  if test -z "$CSC" ; then
    dnl First we try cli-csc and mono-csc, which are used by Debian and Ubuntu
    dnl as "alternatives" which can be mapped to the CSharp compiler the admin
    dnl favours.
    AC_PATH_PROGS(CSC, [cli-csc mono-csc], [])
    if test -z "$CSC" ; then
      dnl mcs is the Mono CSharp compiler, which is a unified compiler
      dnl available from Mono 2.11 (and also the compiler in Mono 1.0, but
      dnl that's no longer relevant).
      AC_PATH_PROGS(CSC, [mcs], [])
      if test -n "$CSC" ; then
	dnl There are other tools called mcs (such as /usr/bin/mcs on Tru64),
	dnl so we check that the mcs we found understands --version which is
	dnl sufficient to distinguish mono's mcs from the Tru64 one.
	AC_MSG_CHECKING([whether $CSC is from GNU Mono])
	if (exec >&5 2>&5;$CSC --version </dev/null;exit $?) ; then
	  AC_MSG_RESULT(yes)
	else
	  AC_MSG_RESULT(no)
	  CSC=
	  csc_note="$csc_note (found different mcs program)"
	fi
      fi
    fi
    if test -z "$CSC" ; then
      dnl csc is the Microsoft CSharp compiler.
      AC_PATH_PROGS(CSC, [csc], [])
      if test -n "$CSC" ; then
	dnl Chicken (the Scheme-to-C compiler) includes a tool called csc so we
	dnl check if the output from "csc -version" includes the word chicken
	dnl which is sufficient to distinguish Chicken's csc from Microsoft's
	dnl csc.exe.
	AC_MSG_CHECKING([whether $CSC is for CSharp])
	if $CSC -version 2>/dev/null|grep chicken > /dev/null ; then
	  AC_MSG_RESULT(no)
	  CSC=
	  csc_note="$csc_note (found Chicken csc program)"
	else
	  AC_MSG_RESULT(yes)
	fi
      fi
    fi
  fi

  if test -n "$CSC" ; then
    AC_ARG_VAR(GACUTIL, [gacutil utility to use for CSharp bindings])
    if test -n "$GACUTIL" ; then
      AC_PATH_PROGS(GACUTIL, ["$GACUTIL"], [])
    fi
    if test -z "$GACUTIL" ; then
      AC_PATH_PROGS(GACUTIL, [cli-gacutil gacutil], [])
    fi

    AC_ARG_VAR(SN, [sn utility to use for CSharp bindings])
    if test -n "$SN" ; then
      AC_PATH_PROGS(SN, ["$SN"], [])
    fi
    if test -z "$SN" ; then
      AC_PATH_PROGS(SN, [cli-sn sn], [])
    fi
    if test -n "$GACUTIL" -a -n "$SN" ; then
      AC_MSG_CHECKING([whether the CSharp compiler works])
      [echo 'class conftest { public static void Main() { System.Console.WriteLine("OK"); } }' > conftest.cs]
      if (exec >&5 2>&5;$CSC /out:conftest.exe conftest.cs;exit $?) ; then
	AC_MSG_RESULT(yes)
	AC_MSG_CHECKING([whether CSharp programs can just be run])
	if test OK = "`./conftest.exe 2> /dev/null`" ; then
	  AC_MSG_RESULT(yes)
	  RUN_CSHARP=
	else
	  AC_MSG_RESULT(no)
	  AC_PATH_PROGS(CLI, ["${CLI-cli}"], [])
	  if test -z "$CLI" ; then
	    AC_PATH_PROGS(CLI, [mono ilrun], [])
	  fi
	  AC_ARG_VAR(CLI, [CSharp bytecode interpreter (optional - only needed to run CSharp testsuite with)])
	  if test -n "$CLI" ; then
	    AC_MSG_CHECKING([whether $CLI can run CSharp programs])
	    if test OK = "`$CLI ./conftest.exe 2> /dev/null`" ; then
	      AC_MSG_RESULT(yes)
	      RUN_CSHARP=$CLI
	    else
	      AC_MSG_RESULT([no - CSharp tests will be skipped])
	      RUN_CSHARP='\$(top_srcdir)/skiptest'
	    fi
	  else
	    AC_MSG_RESULT([not found - CSharp tests will be skipped])
	    RUN_CSHARP='\$(top_srcdir)/skiptest'
	  fi
	fi
	AC_SUBST(RUN_CSHARP)

	AC_MSG_CHECKING([for extra flags for $GACUTIL])
	GACUTIL_FLAGS='/package $(ASSEMBLY) /gacdir $(libdir) /root $(DESTDIR)$(libdir)'
	dnl Microsoft's gacutil accepts fewer options than Mono's
	$GACUTIL /\?|grep '\<Mono\>' >/dev/null || GACUTIL_FLAGS=
	AC_SUBST([GACUTIL_FLAGS])
	if test -z "$GACUTIL_FLAGS" ; then
	  AC_MSG_RESULT([no])
	else
	  AC_MSG_RESULT([$GACUTIL_FLAGS])
	fi

	BINDINGS="$BINDINGS csharp"
      else
	AC_MSG_RESULT(no)
	if test yes = "$with_csharp" ; then
	  AC_MSG_ERROR([CSharp compiler $CSC doesn't work])
	fi
      fi
    else
      if test yes = "$with_csharp" ; then
	if test -z "$GACUTIL" ; then
	  AC_MSG_ERROR([Mono gacutil not found])
	elif test -z "$SN" ; then
	  AC_MSG_ERROR([Mono sn not found])
	fi
      fi
    fi
  else
    if test yes = "$with_csharp" ; then
      AC_MSG_ERROR([CSharp compiler not found$csc_note])
    fi
  fi
fi

JAVA_CPPFLAGS=
if test no != "$with_java" ; then
  AC_PATH_PROGS(JAVA, ["${JAVA-java}"], [],
	[${JAVA_HOME+$JAVA_HOME/bin:}${JDK_HOME+$JDK_HOME/bin:}$PATH])
  AC_PATH_PROGS(JAVAC, ["${JAVAC-javac}"], [],
	[${JAVA_HOME+$JAVA_HOME/bin:}${JDK_HOME+$JDK_HOME/bin:}$PATH])
  AC_PATH_PROGS(JAR, ["${JAR-jar}"], [],
	[${JAVA_HOME+$JAVA_HOME/bin:}${JDK_HOME+$JDK_HOME/bin:}$PATH])
  AC_ARG_VAR(JAVA, [Java interpreter command])
  AC_ARG_VAR(JAVAC, [Java compiler command])
  AC_ARG_VAR(JAR, [java jar utility])
  AC_ARG_VAR(JAVA_HOME, [Pathname of the directory where the JDK is installed])
  AC_ARG_VAR(JDK_HOME, [Pathname of the directory where the JDK is installed])
  AC_ARG_VAR(JNI_INCLUDE_DIR, [Pathname of the directory where jni.h is installed])
  if test -n "$JAVA" -a -n "$JAVAC" -a -n "$JAR" ; then
    dnl Eric says:
    dnl  The JNI library *requires* "Java 2", which is 1.2 or better.
    dnl
    dnl So checking for jni.h presumably implicitly checks we have "Java 2".
    dnl Note: jni.h #defines JNI_VERSION_1_[12468] (but not 3, 5 or 7 it seems).
    dnl So we could check for one of these if we want to check for a particular
    dnl JDK version...
    java_ok=no
    env|grep '^JAVA\|^JNI'
    AC_CHECK_HEADER([jni.h], [java_ok=yes], [
      SAVE_CPPFLAGS=$CPPFLAGS
      real_javac=$JAVAC
      dnl Avoid endlessly traversing if there's a symlink loop.
      for count in 1 2 3 4 5 6 7 8 9 ; do
	echo "real_javac=$real_javac"
	r=`readlink "$real_javac"`
	test -n "$r" || break
	real_javac=$r
      done
      dnl Translate ".../bin/javac" to ".../include".
      [rel_jnidir=`echo "$real_javac"|sed 's!/[^/]*/[^/]*$!/include!'`]
      dnl Try the location for macOS system Java too, but last.
      for jnidir in \
	  $JNI_INCLUDE_DIR \
	  ${JAVA_HOME+"$JAVA_HOME/include"} \
	  ${JDK_HOME+"$JDK_HOME/include"} \
	  "$rel_jnidir" \
	  /System/Library/Frameworks/JavaVM.framework/Headers ; do
	jnidir=`echo "$jnidir"|sed 's,\\\\,/,g'`
	CPPFLAGS="$SAVE_CPPFLAGS -I$jnidir"
	AC_MSG_CHECKING([for jni.h in $jnidir])
	if test -f "$jnidir/jni.h" ; then
	  AC_COMPILE_IFELSE([AC_LANG_SOURCE([[#include <jni.h>]])], [java_ok=yes])
	  if test yes = $java_ok ; then
	    AC_MSG_RESULT([yes])
	    JAVA_CPPFLAGS=-I$jnidir
	    break
	  fi

	  dnl For OpenJDK (and maybe others) we have to specify an extra -I
	  dnl option for an OS-specific subdirectory containing a "jni_md.h"
	  dnl header which is included by "jni.h".  Sadly we seem to need to
	  dnl hardcode a mapping for these platform names - the list below
	  dnl was determined by inspecting the source code of OpenJDK 8.
	  jni_host_os=
	  case $host_os in
	    linux*)
	      jni_host_os=linux ;;
	    solaris*)
	      jni_host_os=solaris ;;
	    mingw* | pw32* | cygwin*)
	      jni_host_os=win32 ;;
	    darwin*)
	      jni_host_os=darwin ;;
	    *bsd*)
	      jni_host_os=bsd ;;
	    aix*)
	      jni_host_os=aix ;;
	  esac
	  if test -n "$jni_host_os" ; then
	    CPPFLAGS="$CPPFLAGS -I$jnidir/$jni_host_os"
	    AC_COMPILE_IFELSE([AC_LANG_SOURCE([[#include <jni.h>]])], [java_ok=yes])
	    if test yes = $java_ok ; then
	      AC_MSG_RESULT([yes, requires additional -I$jnidir/$jni_host_os])
	      JAVA_CPPFLAGS="-I$jnidir -I$jnidir/$jni_host_os"
	      break
	    fi
	  fi
	  AC_MSG_RESULT([found, but not usable])

	  CPPFLAGS="$SAVE_CPPFLAGS -I$jnidir"
	else
	  AC_MSG_RESULT([no])
	fi
      done
      CPPFLAGS=$SAVE_CPPFLAGS
      test noyes = $java_ok$with_java && AC_MSG_ERROR([jni.h not found])
      ], [ ])
    AC_SUBST(JAVA_CPPFLAGS)
    if test yes = $java_ok ; then
      AC_MSG_CHECKING([for Java path separator])
      [echo 'public class conftest { public static void main(String[] args) { System.out.println(System.getProperty("path.separator")); } }' > conftest.java]
      if (exec >&5 2>&5;$JAVAC conftest.java;exit $?) ; then
	JAVA_PATHSEP=`$JAVA conftest 2>&5`
	AC_SUBST(JAVA_PATHSEP)
	if test -n "$JAVA_PATHSEP" ; then
	  AC_MSG_RESULT($JAVA_PATHSEP)
	  BINDINGS="$BINDINGS java"

	  dnl If -Xcheck:jni is supported then run tests with it.
	  dnl
	  dnl ... except that with OpenJDK 8 and 9 -Xcheck:jni seems to report
	  dnl false positives and so can't usefully be turned on in this
	  dnl situation.  Recheck this with future versions.
dnl	  AC_MSG_CHECKING([for $JAVA -Xcheck:jni option])
dnl	  JAVA_PATHSEP2=`$JAVA conftest 2>&5`
	  JAVA_CHECK_JNI_OPTION=
dnl	  if test "$JAVA_PATHSEP" = "$JAVA_PATHSEP2" ; then
dnl	    JAVA_CHECK_JNI_OPTION=-Xcheck:jni
dnl	    AC_MSG_RESULT([yes])
dnl	  else
dnl	    AC_MSG_RESULT([no])
dnl	  fi
	  AC_SUBST([JAVA_CHECK_JNI_OPTION])
	else
	  AC_MSG_RESULT([failed to run test program])
	  java_ok=no
	fi
      else
	AC_MSG_RESULT([failed to compile test program])
	java_ok=no
      fi
      if test no = "$java_ok" ; then
	test yes = "$with_java" && AC_MSG_ERROR([Couldn't compile and run a simple Java test program])
      fi
    fi
  else
    if test yes = "$with_java" ; then
      if test -z "$JAVA" ; then
	AC_MSG_ERROR([java not found])
      elif test -z "$JAVAC" ; then
	AC_MSG_ERROR([javac not found])
      elif test -z "$JAR" ; then
	AC_MSG_ERROR([jar not found])
      fi
    fi
  fi
fi

if test no != "$with_ruby" ; then
  dnl See comment for AC_PATH_PROGS(SWIG, ...).
  if test -n "$RUBY" ; then
    AC_PATH_PROGS(RUBY, ["$RUBY"], [])
  else
    AC_PATH_PROGS(RUBY, [ruby], [])
  fi
  AC_ARG_VAR(RUBY, [Ruby interpreter])
  if test -n "$RUBY" ; then
    dnl Require Ruby 2.1 or newer.
    AC_MSG_CHECKING([$RUBY version])
    dnl RUBY_VERSION works with 1.6.  Once we've checked we have at least 1.8
    dnl we can safely use RbConfig below (RbConfig requires Ruby 1.8).
    version=`$RUBY -e 'print RUBY_VERSION' 2>/dev/null`
    case $version in
    "")
      AC_MSG_RESULT([\$RUBY -e 'print RUBY_VERSION' didn't work])
      if test yes = "$with_ruby" ; then
	AC_MSG_ERROR([Working Ruby interpreter not found])
      fi
      RUBY=
      ;;
    [[01].*|2.0.*])
      AC_MSG_RESULT([$version (too old)])
      if test yes = "$with_ruby" ; then
	AC_MSG_ERROR([Only Ruby 2.1 or newer is supported ($RUBY is $version)])
      fi
      RUBY=
      ;;
    esac
    if test -n "$RUBY" ; then
      AC_MSG_RESULT([$version])
      AC_ARG_VAR(RUBY_INC, [Directory where ruby.h can be found])
      if test -z "$RUBY_INC" ; then
	dnl Ruby 1.9 added rubyhdrdir.
	[RUBY_INC=`$RUBY -rrbconfig -e 'print RbConfig::CONFIG["rubyhdrdir"]'`]
      fi
      AC_SUBST(RUBY_INC)
      dnl Check that ruby.h is there, which is a good way to check that
      dnl the appropriate ruby-dev package has been installed.
      AC_MSG_CHECKING([for $RUBY_INC/ruby.h])
      if test -f "$RUBY_INC/ruby.h" ; then
	AC_MSG_RESULT(yes)

	AC_ARG_VAR(RUBY_INC_ARCH, [Directory where ruby/config.h can be found])
	if test -z "$RUBY_INC_ARCH" ; then
	  dnl Ruby 2.0 and later have rubyarchhdrdir.
	  [RUBY_INC_ARCH=`$RUBY -rrbconfig -e 'print RbConfig::CONFIG["rubyarchhdrdir"]'`]
	fi
	AC_SUBST(RUBY_INC_ARCH)

	AC_ARG_VAR(RUBY_LIB, [Directory to install ruby files into])
	if test -z "$RUBY_LIB" ; then
	  [RUBY_LIB=`$RUBY -rrbconfig -e 'print RbConfig::CONFIG["sitelibdir"]'`]
	fi
	AC_SUBST(RUBY_LIB)

	AC_ARG_VAR(RUBY_LIB_ARCH, [Directory to install ruby binary modules into])
	if test -z "$RUBY_LIB_ARCH" ; then
	  [RUBY_LIB_ARCH=`$RUBY -rrbconfig -e 'print RbConfig::CONFIG["sitearchdir"]'`]
	fi
	AC_SUBST(RUBY_LIB_ARCH)

	RUBY_LIBS=
	if test unsupported = "$allow_undefined_flag" ; then
	  dnl For Microsoft Windows and a few other platforms.
	  [RUBY_LIBS=`$RUBY -rrbconfig -e 'print RbConfig::CONFIG["LIBRUBYARG"]'`]
	fi
	AC_SUBST(RUBY_LIBS)

	dnl rdoc is included as part of the Ruby core distribution, so run it
	dnl at build time rather shipping the rather large generated output in
	dnl our source tarball.
	if test -n "$RDOC" ; then
	  AC_PATH_PROGS(RDOC, ["$RDOC"], [])
	else
	  dnl Try replace the *last* 'ruby' with 'rdoc'.
	  rdoc_best_guess=`echo "$RUBY"|sed 's,\(.*\)ruby,\1rdoc,'`
	  AC_PATH_PROGS(RDOC, ["$rdoc_best_guess"], [])
	  if test -z "$RDOC"; then
	    AC_PATH_PROGS(RDOC, [rdoc], [])
	  fi
	fi
	if test -n "$RDOC"; then
	  BINDINGS="$BINDINGS ruby"
	fi
	AC_ARG_VAR([RDOC], [Ruby documentation generator])
      else
	AC_MSG_RESULT([no (install ruby-dev or ruby-devel package or similar)])
	if test yes = "$with_ruby" ; then
	  AC_MSG_ERROR([ruby.h not found])
	fi
      fi
      case $host_os in
      mingw* | pw32* | cygwin*)
	RUBY_DLEXT=dll ;;
      *)
	[RUBY_DLEXT=`$RUBY -rrbconfig -e 'print RbConfig::CONFIG["DLEXT"]'`] ;;
      esac
      AC_SUBST(RUBY_DLEXT)
    fi
  fi
fi

if test no != "$with_perl" ; then
  AC_PATH_PROGS(PERL, ["${PERL-perl}"], [])
  AC_ARG_VAR(PERL, [Perl interpreter])
  if test -n "$PERL" ; then
    if test -z "$PERL_INC" ; then
      PERL_INC=`$PERL -MConfig -e 'print $Config{archlibexp}, "/CORE"'`
    fi
    AC_SUBST(PERL_INC)

    AC_ARG_VAR(PERL_ARCH, [Directory to install architecture-dependent perl files into])
    if test -z "$PERL_ARCH" ; then
      PERL_ARCH=`$PERL -MConfig -e 'print $Config{installsitearch}'`
    fi
    AC_SUBST(PERL_ARCH)

    AC_ARG_VAR(PERL_LIB, [Directory to install architecture-independent perl files into])
    if test -z "$PERL_LIB" ; then
      PERL_LIB=`$PERL -MConfig -e 'print $Config{installsitelib}'`
    fi
    AC_SUBST(PERL_LIB)

    AC_ARG_VAR(PERL_SO, [Extension for compiled Perl modules])
    if test -z "$PERL_SO" ; then
      PERL_SO=`$PERL -MConfig -e 'print ".", $Config{dlext}'`
    fi
    AC_SUBST(PERL_SO)

    if test -z "$PERL_XAPIAN_VERSION" ; then
      dnl snapshot versions look like 1.2.3_git123
      case $PACKAGE_VERSION in
      *_git*)
	PERL_XAPIAN_VERSION=`echo "$PACKAGE_VERSION"|sed 's/_git/./'` ;;
      *)
	PERL_XAPIAN_VERSION=$PACKAGE_VERSION.0 ;;
      esac
    fi
    AC_SUBST(PERL_XAPIAN_VERSION)

    BINDINGS="$BINDINGS perl"
  else
    if test yes = "$with_perl" ; then
      AC_MSG_ERROR([perl not found])
    fi
  fi
fi

if test no != "$with_lua" ; then
  AC_PATH_PROGS(LUA, ["${LUA-lua}"], [])
  AC_ARG_VAR(LUA, [lua interpreter])
  if test -n "$LUA" ; then
    dnl We need Lua 5.1 or later.
    PKG_CHECK_MODULES([LUA], [lua$lua_version >= 5.1], [], [LUA=])

    if test -n "$LUA" ; then
      AC_ARG_VAR([LUA_LIB], [Directory to install compiled Lua modules into])
      AC_ARG_VAR([LUA_SO], [Extension for compiled Lua modules (e.g. LUA_SO=.so)])
      AC_MSG_CHECKING([for directory to install compiled Lua modules into])
      if test -z "$LUA_LIB" -o -z "$LUA_SO" ; then
	lua_cpath=`$LUA -e 'require("package") print(package.cpath)'`
	dnl Look for the first absolute path in lua_cpath which has leaf
	dnl "?.<ext>" and put the directory part into lua_lib and <ext> into
	dnl lua_so.  If LUA_SO was specified by the user, only consider
	dnl entries where <ext> matches LUA_SO.
	lua_lib=
	lua_so=
	case $LUA_SO in
	  "")
	   [lua_so_pat='[a-zA-Z][a-zA-Z]*'] ;;
	  .*)
	    dnl If LUA_SO has a leading '.', remove it.
	    lua_so_pat=`AS_ECHO("$LUA_SO")|sed 's/^\.//'` ;;
	  *)
	    dnl If LUA_SO was specified without a leading '.', add one to the
	    dnl value substituted into Makefile.in.
	    lua_so_pat=$LUA_SO
	    LUA_SO=.$LUA_SO
	    ;;
	esac
	while test x"$lua_cpath" != x ; do
	  [lua_lib=`expr X"$lua_cpath" : X'\([^;]*\)'`]
	  lua_so=.`expr X"$lua_lib" : X'/.*/?\.\('"$lua_so_pat"'\)$'`
	  case $lua_so in
	    .|.lua)
	      dnl If someone has foolishly put ?.lua in cpath, ignore them.
	      lua_lib=
	      ;;
	    *)
	      lua_lib=`expr X"$lua_lib" : X'\(/.*\)/?\.'"$lua_so_pat"'$'`
	      break ;;
	  esac
	  [lua_cpath=`expr X"$lua_cpath" : X'[^;]*;*\(.*\)'`]
	done
	test -n "$LUA_LIB" || LUA_LIB=$lua_lib
	test -n "$LUA_SO" || LUA_SO=$lua_so
      fi
      if test -z "$LUA_LIB"; then
	AC_MSG_RESULT([not found])
	LUA=
      else
	AC_MSG_RESULT([$LUA_LIB])
      fi
      AC_SUBST([LUA_LIB])

      AC_MSG_CHECKING([for extension to use for compiled Lua modules])
      if test -z "$LUA_SO"; then
	AC_MSG_RESULT([not found])
	LUA=
      else
	AC_MSG_RESULT([$LUA_SO])
      fi
      AC_SUBST([LUA_SO])
    fi
  fi

  if test -n "$LUA" ; then
    BINDINGS="$BINDINGS lua"
  elif test yes = "$with_lua" ; then
    AC_MSG_ERROR([lua not found])
  fi
fi

AC_SUBST(BINDINGS)

case $BINDINGS in
*python3*)
  dnl C++11 has thread_local
  dnl GCC and some others have __thread
  dnl MSVC and some others have __declspec(thread)
  AC_MSG_CHECKING([for thread-local storage qualifier])
  AC_ARG_VAR([THREAD_LOCAL], [thread-local storage qualifier])
  if test -z "$THREAD_LOCAL" ; then
    for t in thread_local __thread '__declspec(thread)' ; do
      AC_COMPILE_IFELSE([AC_LANG_SOURCE([[static $t void * p;]])],
			[THREAD_LOCAL=$t; break])
    done
  fi
  if test -z "$THREAD_LOCAL" ; then
    AC_MSG_RESULT([unknown, disabling thread-local support])
  else
    AC_MSG_RESULT([$THREAD_LOCAL])
    AC_DEFINE_UNQUOTED([THREAD_LOCAL], [$THREAD_LOCAL], [Thread local storage qualifier (undefined if no TLS)])
  fi
  ;;
esac

dnl Set flags to control warnings (enable more, or disable annoying ones)
dnl and other compiler specific flags.
SWIG_CXXFLAGS=
if test yes = "$GXX" ; then
  dnl Python itself is compiled with -fno-strict-aliasing, and it appears
  dnl it's safest to follow this lead when compiling the SWIG generated
  dnl interface code.  E.g.:
  dnl   https://article.gmane.org/gmane.comp.gcc.devel/74692
  dnl The code SWIG generates for other languages seems to have similar
  dnl issues too, so just turn this on for all of them.
  dnl
  dnl There's no need to check -fno-strict-aliasing is supported as it works
  dnl with GCC 2.95 and we don't support anything older.
  SWIG_CXXFLAGS="-fno-strict-aliasing"

  dnl We need to explicitly link against -lstdc++ on OpenBSD (discovered
  dnl on OpenBSD 3.7 with GCC 3.3.5 but this appears to be due to a
  dnl deliberate decision on the part of OpenBSD developers).  Luckily
  dnl we can just always specify -lstdc++ explicitly if GCC is the
  dnl compiler and libtool will eliminate the duplicate on other
  dnl platforms.
  XAPIAN_LIBS="$XAPIAN_LIBS -lstdc++"

  dnl Intel's C++ compiler is identified as "GXX" by autoconf's test - check
  dnl which we actually have.
  AC_EGREP_CPP(yes,
    [#ifdef __INTEL_COMPILER
     yes
     #endif
    ],
    [
      dnl Intel's compiler:
      dnl
      dnl -w1 stops the avalanche of uninteresting "remark" messages.
      dnl -wd... disables warnings which don't have good code workarounds.
      dnl
      dnl Swig generated code gives lots of unused and uninitialized warnings.
      dnl They're non-harmful, so suppress them.
      SWIG_CXXFLAGS="$SWIG_CXXFLAGS -Wall -w1 -wd177,1572"
    ],
    [
      dnl GCC or clang:
      dnl
      dnl Swig generated code gives lots of unused and uninitialized warnings.
      dnl They're non-harmful, so suppress them.
      SWIG_CXXFLAGS="$SWIG_CXXFLAGS -Wall -Wno-unused -Wno-uninitialized"
    ])

  if test no != "$enable_visibility"; then
    dnl GCC doesn't support symbol visibility on all platforms (e.g. it isn't
    dnl supported on mingw and visibility attributes result in warnings).
    AC_MSG_CHECKING([if $CXX -fvisibility=hidden -fvisibility-inlines-hidden works])
    if echo 'int bar() __attribute__((visibility("default"))); int baz() __attribute__((visibility("internal"))); int bar() { return 6; } int baz() { return 7; } int foo() {return 42;}'|$CXX -Werror -fvisibility=hidden -fvisibility-inlines-hidden -c -oconftest.o -xc++ - >&AS_MESSAGE_LOG_FD 2>&AS_MESSAGE_LOG_FD ; then
      AC_MSG_RESULT([yes])
      SWIG_CXXFLAGS="$SWIG_CXXFLAGS -fvisibility=hidden -fvisibility-inlines-hidden"
    else
      AC_MSG_RESULT([no])
    fi
  fi
fi
AC_SUBST(SWIG_CXXFLAGS)

dnl Restore CXXFLAGS to those the user specified or autoconf defaulted to.
CXXFLAGS=$save_CXXFLAGS

dnl Required for auto regeneration to work in a combined maintainer-mode tree.
: ${AUTOM4TE=autom4te}
AC_SUBST([AUTOM4TE])

AC_CONFIG_FILES([Makefile
 doxygen_xml.conf
 xapian-version.h
 python3/Makefile python3/docs/conf.py python3/version.i
 php/Makefile
 java/Makefile
 tcl8/Makefile tcl8/pkgIndex.tcl
 csharp/Makefile csharp/AssemblyInfo.cs
 ruby/Makefile
 perl/Makefile
 lua/Makefile
 ])
AC_OUTPUT

echo ""
if test -z "$BINDINGS" ; then
  echo "*** Not found the required tools for building bindings for any"
  echo "*** supported language!"
  echo "***"
  echo "*** You may need to install -dev or -devel packages for the languages"
  echo "*** you want to build bindings for."
  echo "***"
  echo "*** For details of how to point configure at tools not on PATH, see:"
  echo "***     ./configure --help"
else
  echo "*** Building bindings for languages:" $BINDINGS
fi
echo ""
if test "$COMPAT_VERSION" != "$XAPIAN_VERSION" ; then
  release_series=[`echo "$COMPAT_VERSION"|sed 's/[0-9][0-9]*$//'`]
  case $XAPIAN_VERSION in
  $release_series*) ;;
  *)
    AC_MSG_ERROR([Xapian library is version ${XAPIAN_VERSION-<0.8.2} which is from a different release series to bindings $PACKAGE_VERSION, so they aren't compatible.])
    ;;
  esac
  dnl 0.8.2 was the first version which set XAPIAN_VERSION
  AC_MSG_WARN([Xapian library is version ${XAPIAN_VERSION-<0.8.2} but the bindings are version $PACKAGE_VERSION - we strongly recommend using matching versions.])
fi<|MERGE_RESOLUTION|>--- conflicted
+++ resolved
@@ -542,11 +542,7 @@
 	  for x in "/tcl$tcl_version" "" ; do
 	    TCLCONFIG_SH=$tcl_libdir_runtime$x/tclConfig.sh
 	    if test -r "$TCLCONFIG_SH" ; then
-<<<<<<< HEAD
-	      TCL_LIBS=`. $TCLCONFIG_SH && echo "$TCL_STUB_LIB_SPEC"`
-=======
 	      TCL_LIBS=`. $TCLCONFIG_SH && printf '%s' "$TCL_STUB_LIB_SPEC"`
->>>>>>> 0ccb9493
 	      break
 	    fi
 	  done
