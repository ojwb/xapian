--- conflicted
+++ resolved
@@ -4,11 +4,7 @@
 dnl versions.
 AC_PREREQ([2.63])
 
-<<<<<<< HEAD
-AC_INIT([xapian-bindings], [1.1.0], [http://xapian.org/bugs])
-=======
 AC_INIT([xapian-bindings], [1.1.2], [http://xapian.org/bugs])
->>>>>>> bd46b50e
 
 dnl See xapian-core's HACKING document for details of the reasons for required
 dnl versions.
@@ -494,20 +490,6 @@
     if test -z "$CSC" ; then
       dnl csc is the Microsoft CSharp compiler.
       AC_PATH_PROGS(CSC, [csc], [])
-<<<<<<< HEAD
-      dnl Chicken (the Scheme-to-C compiler) includes a tool called csc so we
-      dnl check if the output from "csc -version" includes the word chicken
-      dnl which is sufficient to distinguish Chicken's csc from Microsoft's
-      dnl csc.exe.
-      AC_MSG_CHECKING([whether $CSC is for CSharp])
-      csc_tmp=`$CSC -version 2>/dev/null|grep chicken`
-      if test -z "$csc_tmp" ; then
-	AC_MSG_RESULT(yes)
-      else
-	AC_MSG_RESULT(no)
-	CSC=
-	csc_note="$csc_note (found Chicken csc program)"
-=======
       if test -n "$CSC" ; then
 	dnl Chicken (the Scheme-to-C compiler) includes a tool called csc so we
 	dnl check if the output from "csc -version" includes the word chicken
@@ -522,7 +504,6 @@
 	  CSC=
 	  csc_note="$csc_note (found Chicken csc program)"
 	fi
->>>>>>> bd46b50e
       fi
     fi
     if test -z "$CSC" ; then
@@ -933,11 +914,6 @@
  ruby/Makefile ruby/docs/Makefile
  xapian-bindings.spec])
 dnl guile/Makefile
-<<<<<<< HEAD
-AC_CONFIG_FILES([python/doxy2swig.py],
-		[chmod +x python/doxy2swig.py])
-=======
->>>>>>> bd46b50e
 AC_OUTPUT
 
 echo ""
