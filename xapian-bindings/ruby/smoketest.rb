#!/usr/bin/ruby -w
#
# smoketest.rb - test Xapian bindings for Ruby
# Original version by Paul Legato (plegato@nks.net), 4/17/2006
#
# Originally based on smoketest.php from the PHP4 bindings.
#
# Copyright (C) 2006 Networked Knowledge Systems, Inc.
# Copyright (C) 2008,2009,2010,2011 Olly Betts
# Copyright (C) 2010 Richard Boulton
#
# This program is free software; you can redistribute it and/or
# modify it under the terms of the GNU General Public License as
# published by the Free Software Foundation; either version 2 of the
# License, or (at your option) any later version.
#
# This program is distributed in the hope that it will be useful,
# but WITHOUT ANY WARRANTY; without even the implied warranty of
# MERCHANTABILITY or FITNESS FOR A PARTICULAR PURPOSE.  See the
# GNU General Public License for more details.
#
# You should have received a copy of the GNU General Public License
# along with this program; if not, write to the Free Software
# Foundation, Inc., 51 Franklin St, Fifth Floor, Boston, MA  02110-1301
# USA

require 'test/unit'
require 'tmpdir'
require 'xapian'

class TestMatchDecider < Xapian::MatchDecider
  def __call__(doc)
    return doc.value(0) == "yes"
  end
end

class XapianSmoketest < Test::Unit::TestCase

  def setup 
    @stem = Xapian::Stem.new("english")

    @doc = Xapian::Document.new()
    @doc.data = "is there anybody out there?"
    @doc.add_posting(@stem.call("is"), 1)
    @doc.add_posting(@stem.call("there"), 2)
    @doc.add_posting(@stem.call("anybody"), 3)
    @doc.add_posting(@stem.call("out"), 4)
    @doc.add_posting(@stem.call("there"), 5)    
    @doc.add_term("XYzzy")

    @db = Xapian::inmemory_open()
    @db.add_document(@doc)

    @enq = Xapian::Enquire.new(@db)
  end # setup

  def test_version
    # Test the version number reporting functions give plausible results.
    @v = sprintf("%d.%d.%d", Xapian::major_version(), Xapian::minor_version(),
                 Xapian::revision())
    @v2 = Xapian::version_string()
    assert_equal(@v2, @v)
  end # test_version

  def test_stem
    assert_equal("Xapian::Stem(english)", @stem.description())    

    assert_equal("is", @stem.call("is"))
    assert_equal("go", @stem.call("going"))
    assert_equal("want", @stem.call("wanted"))
    assert_equal("refer", @stem.call("reference"))
  end # test_stem

  # subtests are those on which some test_foo() method depends.
  def test_000_document
    assert_not_nil(@doc)

    assert_equal("is there anybody out there?", @doc.data())

    assert_equal(@doc.termlist_count(), 5)
    assert_equal("XYzzy", @doc.terms().first.term)

    @doc.add_term("foo")
    assert_equal(6, @doc.termlist_count())
    assert_equal(@doc.terms.size(), @doc.termlist_count())

  end # test_document

  def test_001_database
    assert_not_nil(@db)
    assert_equal("WritableDatabase()", @db.description())
    assert_equal(1, @db.doccount())
  end # test_database

  def test_002_queries
    assert_equal("Xapian::Query((smoke OR test OR terms))",  
                 Xapian::Query.new(Xapian::Query::OP_OR ,["smoke", "test", "terms"]).description())

    phraseQuery = Xapian::Query.new(Xapian::Query::OP_PHRASE ,["smoke", "test", "tuple"])
    xorQuery = Xapian::Query.new(Xapian::Query::OP_XOR, [ Xapian::Query.new("smoke"), phraseQuery, "string" ])

    assert_equal("Xapian::Query((smoke PHRASE 3 test PHRASE 3 tuple))", phraseQuery.description())
    assert_equal("Xapian::Query((smoke XOR (smoke PHRASE 3 test PHRASE 3 tuple) XOR string))", xorQuery.description())

    assert_equal([Xapian::Term.new("smoke", 1), 
                  Xapian::Term.new("string", 1), 
                  Xapian::Term.new("test", 1), 
                  Xapian::Term.new("tuple", 1)], xorQuery.terms())

    assert_equal(Xapian::Query::OP_ELITE_SET, 10)

    assert_equal("Xapian::Query(<alldocuments>)", Xapian::Query::MatchAll.description())
    assert_equal("Xapian::Query()", Xapian::Query::MatchNothing.description())
  end # test_queries

  def test_003_enquire
    @enq = Xapian::Enquire.new(@db)
    assert_not_nil(@enq)
    
    @enq.query = Xapian::Query.new(Xapian::Query::OP_OR, "there", "is")
    mset = @enq.mset(0, 10)

    assert_equal(1, mset.size())

    # Feature test for Enquire.matching_terms()
    assert_equal(2, @enq.matching_terms(mset.hit(0)).size())
    assert_equal([Xapian::Term.new("is", 1), Xapian::Term.new("there", 1)],
                 @enq.matching_terms(mset.hit(0)))
  end # test_enquire

  def test_004_mset_iterator
    @enq = Xapian::Enquire.new(@db)
    assert_not_nil(@enq)
    
    @enq.query = Xapian::Query.new(Xapian::Query::OP_OR, "there", "is")
    mset = @enq.mset(0, 10)

    assert_equal(mset.matches().size(), mset.size())
  end


  def test_005_eset_iterator
    rset = Xapian::RSet.new

    rset.add_document(1)

    @enq = Xapian::Enquire.new(@db)
    @enq.query = Xapian::Query.new(Xapian::Query::OP_OR, "there", "is")

    eset = @enq.eset(10, rset)
    assert_not_nil(eset)

    assert_equal(3, eset.terms.size())
  end # test_eset_iter

  # Feature test for Database.allterms
  def test_006_database_allterms
    assert_equal(5, @db.allterms.size())
  end
  
  # Feature test for Database.postlist
  def test_007_database_postlist
    assert_equal(1, @db.postlist("there").size())
  end

  # Feature test for Database.termlist
  def test_008_database_termlist
    assert_equal(5, @db.termlist(1).size())
  end

  # Feature test for Database.positionlist
  def test_009_database_positionlist
    assert_equal(2, @db.positionlist(1, "there").size())
  end

  # Feature test for Document.values
  def test_010_document_values
    assert_equal(0, @doc.values().size())
  end

  def test_011_matchdecider
    @doc = Xapian::Document.new()
    @doc.data = "Two"
    @doc.add_posting(@stem.call("out"), 1)
    @doc.add_posting(@stem.call("source"), 2)
    @doc.add_value(0, "yes")
    @db.add_document(@doc)

    @query = Xapian::Query.new(@stem.call("out"))
    enquire = Xapian::Enquire.new(@db)
    enquire.query = @query
    mset = enquire.mset(0, 10, nil, TestMatchDecider.new)
    assert_equal(mset.size(), 1)
    assert_equal(mset.docid(0), 2)
  end

  def test_012_metadata
    assert_equal(@db.get_metadata('Foo'), '')
    @db.set_metadata('Foo', 'Foo')
    assert_equal(@db.get_metadata('Foo'), 'Foo')
  end

  def test_013_scaleweight
    query = Xapian::Query.new("foo")
    query2 = Xapian::Query.new(Xapian::Query::OP_SCALE_WEIGHT, query, 5);
    assert_equal(query2.description(), "Xapian::Query(5 * foo)")
  end

  def test_014_sortable_serialise
    # In Xapian 1.0.13/1.1.1 and earlier, the SWIG generated wrapper code
    # didn't handle integer values > MAXINT for double parameters.
    v = 51767811298
    assert_equal(v, Xapian::sortable_unserialise(Xapian::sortable_serialise(v)))
  end

  def test_015_valuecount_matchspy
    spy = Xapian::ValueCountMatchSpy.new(0)
    doc = Xapian::Document.new()
    doc.add_posting("term", 1)
    doc.add_value(0, "yes")
    @db.add_document(doc)
    @db.add_document(doc)
    doc.add_value(0, "maybe")
    @db.add_document(doc)
    doc.add_value(0, "no")
    @db.add_document(doc)
    query = Xapian::Query.new("term")
    enquire = Xapian::Enquire.new(@db)
    enquire.query = query
    enquire.add_matchspy(spy)
    mset = enquire.mset(0, 10)
    assert_equal(spy.values.map{|i| "%s:%d"%[i.term, i.termfreq]} * ",",
		 "maybe:1,no:1,yes:2")
    assert_equal(spy.top_values(1).map{|i| "%s:%d"%[i.term, i.termfreq]} * ",",
		 "yes:2")
    assert_equal(spy.top_values(2).map{|i| "%s:%d"%[i.term, i.termfreq]} * ",",
		 "yes:2,maybe:1")
    assert_equal(spy.top_values(3).map{|i| "%s:%d"%[i.term, i.termfreq]} * ",",
		 "yes:2,maybe:1,no:1")

    # Test the valuestream iterator, while we've got some data
    assert_equal(@db.valuestream(1).size(), 0)
    assert_equal(@db.valuestream(0).map{|i| "%d:%s"%[i.docid, i.value]}*",",
		 "2:yes,3:yes,4:maybe,5:no")
  end

<<<<<<< HEAD
  def test_016_latlongcoords_iterator
    coords = Xapian::LatLongCoords.new()
    coords.append(Xapian::LatLongCoord.new(0, 0))
    assert_equal(coords.size(), 1)
    assert_equal(coords.all.map{|i| "%s"%i.description}*",",
		 "Xapian::LatLongCoord(0, 0)")
=======
  def test_016_compactor
    if ! Dir.respond_to?("mktmpdir")
      # Older Ruby 1.8.x doesn't have Dir.mktmpdir() - just skip if so.
      return
    end
    Dir.mktmpdir("smokerb") {|tmpdir|
        db1path = "#{tmpdir}db1"
        db2path = "#{tmpdir}db2"
        db3path = "#{tmpdir}db3"

        # Set up a couple of sample input databases
        db1 = Xapian::WritableDatabase.new(db1path, Xapian::DB_CREATE_OR_OVERWRITE)
        doc1 = Xapian::Document.new()
        doc1.add_term('Hello')
        doc1.add_term('Hello1')
        doc1.add_value(0, 'Val1')
        db1.set_metadata('key', '1')
        db1.set_metadata('key1', '1')
        db1.add_document(doc1)
        db1.flush()

        db2 = Xapian::WritableDatabase.new(db2path, Xapian::DB_CREATE_OR_OVERWRITE)
        doc2 = Xapian::Document.new()
        doc2.add_term('Hello')
        doc2.add_term('Hello2')
        doc2.add_value(0, 'Val2')
        db2.set_metadata('key', '2')
        db2.set_metadata('key2', '2')
        db2.add_document(doc2)
        db2.flush()

        # Compact with the default compactor
        # Metadata conflicts are resolved by picking the first value
        c = Xapian::Compactor.new()
        c.add_source(db1path)
        c.add_source(db2path)
        c.set_destdir(db3path)
        c.compact()

        db3 = Xapian::Database.new(db3path)
        #assert_equal([(item.term, item.termfreq) for item in db3.allterms()],
        #       [('Hello', 2), ('Hello1', 1), ('Hello2', 1)])
        assert_equal(db3.document(1).value(0), 'Val1')
        assert_equal(db3.document(2).value(0), 'Val2')
        assert_equal(db3.get_metadata('key'), '1')
        assert_equal(db3.get_metadata('key1'), '1')
        assert_equal(db3.get_metadata('key2'), '2')
    }
>>>>>>> 43f76c4b
  end

end # class XapianSmoketest<|MERGE_RESOLUTION|>--- conflicted
+++ resolved
@@ -244,14 +244,6 @@
 		 "2:yes,3:yes,4:maybe,5:no")
   end
 
-<<<<<<< HEAD
-  def test_016_latlongcoords_iterator
-    coords = Xapian::LatLongCoords.new()
-    coords.append(Xapian::LatLongCoord.new(0, 0))
-    assert_equal(coords.size(), 1)
-    assert_equal(coords.all.map{|i| "%s"%i.description}*",",
-		 "Xapian::LatLongCoord(0, 0)")
-=======
   def test_016_compactor
     if ! Dir.respond_to?("mktmpdir")
       # Older Ruby 1.8.x doesn't have Dir.mktmpdir() - just skip if so.
@@ -300,7 +292,14 @@
         assert_equal(db3.get_metadata('key1'), '1')
         assert_equal(db3.get_metadata('key2'), '2')
     }
->>>>>>> 43f76c4b
+  end
+
+  def test_016_latlongcoords_iterator
+    coords = Xapian::LatLongCoords.new()
+    coords.append(Xapian::LatLongCoord.new(0, 0))
+    assert_equal(coords.size(), 1)
+    assert_equal(coords.all.map{|i| "%s"%i.description}*",",
+		 "Xapian::LatLongCoord(0, 0)")
   end
 
 end # class XapianSmoketest