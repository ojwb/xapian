--- conflicted
+++ resolved
@@ -6,18 +6,10 @@
 TESTS = smoketest.tcl
 AM_TESTS_ENVIRONMENT = \
 	srcdir='$(srcdir)' ;\
-<<<<<<< HEAD
-	LIBTOOL='$(LIBTOOL)' ;\
-=======
->>>>>>> 0ccb9493
 	TCLSH='$(TCLSH)' ;\
 	TCL_SHLIB_EXT='$(TCL_SHLIB_EXT)' ;\
 	_libs="$(_libs)" ;\
 	export srcdir ;\
-<<<<<<< HEAD
-	export LIBTOOL ;\
-=======
->>>>>>> 0ccb9493
 	export TCLSH ;\
 	export TCL_SHLIB_EXT ;\
 	export _libs ;
@@ -54,11 +46,7 @@
 
 AM_CPPFLAGS = @TCL_CPPFLAGS@
 AM_CXXFLAGS = @SWIG_CXXFLAGS@ $(XAPIAN_CXXFLAGS)
-<<<<<<< HEAD
-xapian_la_LDFLAGS = -avoid-version -module -shrext $(TCL_SHLIB_EXT) $(NO_UNDEFINED)
-=======
 xapian_la_LDFLAGS = -avoid-version -module -shrext '$(TCL_SHLIB_EXT)' $(NO_UNDEFINED)
->>>>>>> 0ccb9493
 nodist_xapian_la_SOURCES = xapian_wrap.cc
 xapian_la_LIBADD = $(XAPIAN_LIBS) $(TCL_LIBS)
 
