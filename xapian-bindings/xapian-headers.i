%{
/* xapian-headers.i: Getting SWIG to parse Xapian's C++ headers.
 *
 * Copyright 2004,2006,2011,2012,2013,2014,2015,2016,2017,2019,2020 Olly Betts
 * Copyright 2014 Assem Chelli
 *
 * This program is free software; you can redistribute it and/or
 * modify it under the terms of the GNU General Public License as
 * published by the Free Software Foundation; either version 2 of the
 * License, or (at your option) any later version.
 *
 * This program is distributed in the hope that it will be useful,
 * but WITHOUT ANY WARRANTY; without even the implied warranty of
 * MERCHANTABILITY or FITNESS FOR A PARTICULAR PURPOSE.  See the
 * GNU General Public License for more details.
 *
 * You should have received a copy of the GNU General Public License
 * along with this program; if not, write to the Free Software
 * Foundation, Inc., 51 Franklin St, Fifth Floor, Boston, MA  02110-1301
 * USA
 */
%}

/* Ignore these functions: */
%ignore Xapian::iterator_rewind;
%ignore Xapian::iterator_valid;

/* Ignore anything ending in an underscore, which is for internal use only: */
%rename("$ignore", regexmatch$name="_$") "";

/* A class which can usefully be subclassed in the target language. */
%define SUBCLASSABLE(NS, CLASS)
    %ignore NS::CLASS::clone;
    %ignore NS::CLASS::serialise;
    %ignore NS::CLASS::unserialise;
    %#ifdef XAPIAN_SWIG_DIRECTORS
    %feature(director) NS::CLASS;
    %#endif
%enddef

/* A class which is only useful to wrap if the target language allows
 * subclassing of wrapped classes (what SWIG calls "director support").
 */
#ifdef XAPIAN_SWIG_DIRECTORS
#define SUBCLASSABLE_ONLY(NS, CLASS) SUBCLASSABLE(NS, CLASS)
#else
#define SUBCLASSABLE_ONLY(NS, CLASS) %ignore NS::CLASS;
#endif

#ifdef SWIGTCL
/* Tcl needs copy constructors it seems. */
%define STANDARD_IGNORES(NS, CLASS)
    %ignore NS::CLASS::internal;
    %ignore NS::CLASS::CLASS(Internal*);
    %ignore NS::CLASS::CLASS(Internal&);
    %ignore NS::CLASS::operator=;
    %ignore NS::CLASS::CLASS(CLASS &&);
%enddef
#else
%define STANDARD_IGNORES(NS, CLASS)
    %ignore NS::CLASS::internal;
    %ignore NS::CLASS::CLASS(Internal*);
    %ignore NS::CLASS::CLASS(Internal&);
    %ignore NS::CLASS::operator=;
    %ignore NS::CLASS::CLASS(const CLASS &);
    %ignore NS::CLASS::CLASS(CLASS &&);
%enddef
#endif

#ifdef SWIGCSHARP
/* In C#, next and prev return the iterator object. */
#define INC_OR_DEC(METHOD, OP, NS, CLASS, RET_TYPE) NS::CLASS METHOD() { return OP(*self); }
#elif defined SWIGJAVA
/* In Java, next and prev return the result of dereferencing the iterator. */
#define INC_OR_DEC(METHOD, OP, NS, CLASS, RET_TYPE) RET_TYPE METHOD() { return *(OP(*self)); }
#else
/* Otherwise, next and prev return void. */
#define INC_OR_DEC(METHOD, OP, NS, CLASS, RET_TYPE) void METHOD() { OP(*self); }
#endif

#ifdef SWIGPERL
/* In Perl, use inc() and dec() instead of next() and prev(). */
#define NEXT_METHOD inc
#define PREV_METHOD dec
#define OPERATOR_EQ(NS, CLASS) bool equal(const NS::CLASS & o) const { return *self == o; }
#define OPERATOR_NE(NS, CLASS) bool nequal(const NS::CLASS & o) const { return *self != o; }
#else
#define NEXT_METHOD next
#define PREV_METHOD prev
#define OPERATOR_EQ(NS, CLASS) bool equals(const NS::CLASS & o) const { return *self == o; }
#define OPERATOR_NE(NS, CLASS)
#endif

/* For other languages, SWIG already renames operator() suitably. */
#if defined SWIGJAVA || defined SWIGPHP || defined SWIGTCL
%rename(apply) *::operator();
#elif defined SWIGCSHARP
%rename(Apply) *::operator();
#endif

/* We use %ignore and %extend rather than %rename on operator* so that any
 * pattern rename used to match local naming conventions applies to
 * DEREF_METHOD.
 */
%define INPUT_ITERATOR_METHODS(NS, CLASS, RET_TYPE, DEREF_METHOD)
    STANDARD_IGNORES(NS, CLASS)
    %ignore NS::CLASS::operator++;
    %ignore NS::CLASS::operator*;
    %extend NS::CLASS {
	OPERATOR_EQ(NS, CLASS)
	OPERATOR_NE(NS, CLASS)
	RET_TYPE DEREF_METHOD() const { return **self; }
	INC_OR_DEC(NEXT_METHOD, ++, NS, CLASS, RET_TYPE)
    }
%enddef

%define RANDOM_ACCESS_ITERATOR_METHODS(NS, CLASS, RET_TYPE, DEREF_METHOD)
    INPUT_ITERATOR_METHODS(NS, CLASS, RET_TYPE, DEREF_METHOD)
    %ignore NS::CLASS::operator--;
    %ignore NS::CLASS::operator+=;
    %ignore NS::CLASS::operator-=;
    %ignore NS::CLASS::operator+;
    %ignore NS::CLASS::operator-;
    %extend NS::CLASS {
	INC_OR_DEC(PREV_METHOD, --, NS, CLASS, RET_TYPE)
    }
%enddef

%define CONSTANT(TYPE, NS, NAME)
    %ignore NS::NAME;
    %constant TYPE NAME = NS::NAME;
%enddef

/* Ignore these for all classes: */
%ignore operator==;
%ignore operator!=;
%ignore operator<;
%ignore operator>;
%ignore operator<=;
%ignore operator>=;
%ignore operator+;
%ignore difference_type;
%ignore iterator_category;
%ignore value_type;
%ignore max_size;
%ignore swap;
%ignore iterator;
%ignore const_iterator;
%ignore size_type;
%ignore unserialise(const char **, const char *);
%ignore release();

/* These methods won't throw exceptions. */
%exception Xapian::major_version "$action"
%exception Xapian::minor_version "$action"
%exception Xapian::revision "$action"
%exception Xapian::version_string "$action"
// For XAPIAN_DOCID_BASE_TYPE and XAPIAN_TERMCOUNT_BASE_TYPE:
%import <xapian/version.h>
%include <xapian.h>

// Disable errors about not including headers individually.
#define XAPIAN_IN_XAPIAN_H

/* We don't wrap the version macros - they're useful for compile time checks
 * in C++ code, but for a scripting language, the version functions tell us
 * the version of Xapian we're actually using, which is more interesting than
 * the one the bindings were built against.
 */
/* %include <xapian/version.h> */

CONSTANT(Xapian::valueno, Xapian, BAD_VALUENO);

/* Types are needed by most of the other headers. */
%include <xapian/types.h>

CONSTANT(int, Xapian, DB_CREATE);
CONSTANT(int, Xapian, DB_CREATE_OR_OPEN);
CONSTANT(int, Xapian, DB_CREATE_OR_OVERWRITE);
CONSTANT(int, Xapian, DB_OPEN);
CONSTANT(int, Xapian, DB_NO_SYNC);
CONSTANT(int, Xapian, DB_FULL_SYNC);
CONSTANT(int, Xapian, DB_DANGEROUS);
CONSTANT(int, Xapian, DB_NO_TERMLIST);
CONSTANT(int, Xapian, DB_BACKEND_CHERT);
CONSTANT(int, Xapian, DB_BACKEND_GLASS);
CONSTANT(int, Xapian, DB_BACKEND_HONEY);
CONSTANT(int, Xapian, DB_BACKEND_INMEMORY);
CONSTANT(int, Xapian, DB_BACKEND_STUB);
CONSTANT(int, Xapian, DB_RETRY_LOCK);
CONSTANT(int, Xapian, DBCHECK_SHORT_TREE);
CONSTANT(int, Xapian, DBCHECK_FULL_TREE);
CONSTANT(int, Xapian, DBCHECK_SHOW_FREELIST);
CONSTANT(int, Xapian, DBCHECK_SHOW_STATS);
CONSTANT(int, Xapian, DBCHECK_FIX);
CONSTANT(int, Xapian, DBCOMPACT_MULTIPASS);
CONSTANT(int, Xapian, DBCOMPACT_NO_RENUMBER);
CONSTANT(int, Xapian, DBCOMPACT_SINGLE_FILE);
CONSTANT(int, Xapian, DOC_ASSUME_VALID);
%include <xapian/constants.h>

/* The Error subclasses are handled separately for languages where we wrap
 * them. */
/* %include <xapian/error.h> */

INPUT_ITERATOR_METHODS(Xapian, PositionIterator, Xapian::termpos, get_termpos)
%include <xapian/positioniterator.h>

%ignore Xapian::DocIDWrapper;
INPUT_ITERATOR_METHODS(Xapian, PostingIterator, Xapian::docid, get_docid)
%include <xapian/postingiterator.h>

INPUT_ITERATOR_METHODS(Xapian, TermIterator, std::string, get_term)
%include <xapian/termiterator.h>

INPUT_ITERATOR_METHODS(Xapian, ValueIterator, std::string, get_value)
%include <xapian/valueiterator.h>

STANDARD_IGNORES(Xapian, Document)
%include <xapian/document.h>

STANDARD_IGNORES(Xapian, Registry)
%include <xapian/registry.h>

STANDARD_IGNORES(Xapian, Query)
%ignore Xapian::Query::Internal;
%ignore operator Query;
%ignore *::operator&(const Xapian::Query &, const Xapian::InvertedQuery_ &);
%ignore *::operator~;
%ignore *::operator&=;
%ignore ::operator&=;
%ignore *::operator|=;
%ignore *::operator^=;
%ignore *::operator*=;
%ignore *::operator/=;
<<<<<<< HEAD
#if defined SWIGCSHARP || defined SWIGJAVA || defined SWIGLUA || defined SWIGPHP || SWIGGO
=======
>>>>>>> 1da8cfc7
%ignore *::operator&;
%ignore *::operator|;
%ignore *::operator^;
%ignore *::operator*;
%ignore *::operator/;
%ignore Xapian::Query::LEAF_TERM;
%ignore Xapian::Query::LEAF_POSTING_SOURCE;
%ignore Xapian::Query::LEAF_MATCH_ALL;
%ignore Xapian::Query::LEAF_MATCH_NOTHING;

%warnfilter(SWIGWARN_TYPE_UNDEFINED_CLASS) Xapian::Query::Internal;
#if defined SWIGCSHARP || defined SWIGJAVA || defined SWIGPERL || \
    defined SWIGPYTHON || defined SWIGRUBY || SWIGGO
// C#, Java, Perl, Python and Ruby wrap these "by hand" to give a nicer API
// than SWIG gives by default.
%ignore Xapian::Query::MatchAll;
%ignore Xapian::Query::MatchNothing;
#endif
#ifndef XAPIAN_MIXED_SUBQUERIES_BY_ITERATOR_TYPEMAP
%ignore Query(op op_, XapianSWIGQueryItor qbegin, XapianSWIGQueryItor qend,
	      Xapian::termcount parameter = 0);
#endif
%include <xapian/query.h>

// Suppress warning that Xapian::Internal::intrusive_base is unknown.
%warnfilter(SWIGWARN_TYPE_UNDEFINED_CLASS) Xapian::StemImplementation;
SUBCLASSABLE_ONLY(Xapian, StemImplementation)
#ifndef XAPIAN_SWIG_DIRECTORS
%ignore Xapian::Stem::Stem(Xapian::StemImplementation *);
#endif
STANDARD_IGNORES(Xapian, Stem)
%ignore Xapian::Stem::Stem();
%include <xapian/stem.h>

STANDARD_IGNORES(Xapian, TermGenerator)
%ignore Xapian::TermGenerator::operator=;
/* Ignore forms which use Utf8Iterator, as we don't wrap that class. */
%ignore Xapian::TermGenerator::index_text(const Xapian::Utf8Iterator &);
%ignore Xapian::TermGenerator::index_text(const Xapian::Utf8Iterator &, Xapian::termcount);
%ignore Xapian::TermGenerator::index_text(const Xapian::Utf8Iterator &, Xapian::termcount, const std::string &);
%ignore Xapian::TermGenerator::index_text_without_positions(const Xapian::Utf8Iterator &);
%ignore Xapian::TermGenerator::index_text_without_positions(const Xapian::Utf8Iterator &, Xapian::termcount);
%ignore Xapian::TermGenerator::index_text_without_positions(const Xapian::Utf8Iterator &, Xapian::termcount, const std::string &);
%ignore Xapian::TermGenerator::TermGenerator(const TermGenerator &);
%include <xapian/termgenerator.h>

STANDARD_IGNORES(Xapian, MSet)
#ifdef SWIGJAVA
// For compatibility with the original JNI wrappers.
%rename("getElement") Xapian::MSet::operator[];
#else
%ignore Xapian::MSet::operator[];
#endif
%extend Xapian::MSet {
    Xapian::docid get_docid(Xapian::doccount i) const {
	return *(*self)[i];
    }

    Xapian::Document get_document(Xapian::doccount i) const {
	return (*self)[i].get_document();
    }

    Xapian::MSetIterator get_hit(Xapian::doccount i) const {
	return (*self)[i];
    }

    int get_document_percentage(Xapian::doccount i) const {
	return self->convert_to_percent((*self)[i]);
    }
}

RANDOM_ACCESS_ITERATOR_METHODS(Xapian, MSetIterator, Xapian::docid, get_docid)

%include <xapian/mset.h>

STANDARD_IGNORES(Xapian, ESet)
%ignore Xapian::ESet::operator[];

RANDOM_ACCESS_ITERATOR_METHODS(Xapian, ESetIterator, std::string, get_term)

%include <xapian/eset.h>

STANDARD_IGNORES(Xapian, RSet)

%include <xapian/rset.h>

SUBCLASSABLE(Xapian, MatchDecider)

%include <xapian/matchdecider.h>

STANDARD_IGNORES(Xapian, Enquire)

#ifdef XAPIAN_TERMITERATOR_PAIR_OUTPUT_TYPEMAP
/* Instantiating the template we're going to use avoids SWIG wrapping uses
 * of it in SwigValueWrapper.
 */
%template() std::pair<Xapian::TermIterator, Xapian::TermIterator>;

%extend Xapian::Enquire {
    /* This returns start and end iterators, then a typemap iterates between
     * those and returns an array of strings in the target language.
     */
    std::pair<Xapian::TermIterator, Xapian::TermIterator>
    get_matching_terms(const Xapian::MSetIterator & item) const {
	return std::make_pair($self->get_matching_terms_begin(item),
			      $self->get_matching_terms_end(item));
    }
}
#endif

%include <xapian/enquire.h>

SUBCLASSABLE(Xapian, ExpandDecider)
// Suppress warning that Xapian::Internal::opt_intrusive_base is unknown.
%warnfilter(SWIGWARN_TYPE_UNDEFINED_CLASS) Xapian::ExpandDecider;
%ignore Xapian::ExpandDeciderAnd::ExpandDeciderAnd(const ExpandDecider *, const ExpandDecider *);
/* FIXME: %extend ExpandDeciderFilterTerms so it can be constructed from an
 * array of strings (or whatever the equivalent is in the target language).
 */
%ignore Xapian::ExpandDeciderFilterTerms;
%include <xapian/expanddecider.h>

SUBCLASSABLE(Xapian, KeyMaker)
// Suppress warning that Xapian::Internal::opt_intrusive_base is unknown.
%warnfilter(SWIGWARN_TYPE_UNDEFINED_CLASS) Xapian::KeyMaker;
%include <xapian/keymaker.h>

%extend Xapian::SimpleStopper {
    /** Load stop words from a text file (one word per line). */
    SimpleStopper(const std::string &file) {
	ifstream in_file(file.c_str());
	if (!in_file.is_open())
	    throw Xapian::InvalidArgumentError("Stopword file not found: " + file);
	istream_iterator<std::string> in_iter(in_file);
	istream_iterator<std::string> eof;
	return new Xapian::SimpleStopper(in_iter, eof);
    }
}

SUBCLASSABLE(Xapian, FieldProcessor)
// Suppress warning that Xapian::Internal::opt_intrusive_base is unknown.
%warnfilter(SWIGWARN_TYPE_UNDEFINED_CLASS) Xapian::Stopper;
SUBCLASSABLE(Xapian, RangeProcessor)
SUBCLASSABLE(Xapian, Stopper)
// Suppress warning that Xapian::Internal::opt_intrusive_base is unknown.
%warnfilter(SWIGWARN_TYPE_UNDEFINED_CLASS) Xapian::RangeProcessor;
%warnfilter(SWIGWARN_TYPE_UNDEFINED_CLASS) Xapian::FieldProcessor;
STANDARD_IGNORES(Xapian, QueryParser)
%ignore Xapian::QueryParser::QueryParser(const QueryParser &);
CONSTANT(int, Xapian, RP_SUFFIX);
CONSTANT(int, Xapian, RP_REPEATED);
CONSTANT(int, Xapian, RP_DATE_PREFER_MDY);
%include <xapian/queryparser.h>

%include <xapian/valuesetmatchdecider.h>

/* Xapian::Weight isn't usefully subclassable via the bindings, as clone()
 * needs to be implemented for it to be usable for weighting a search.  But
 * there are several supplied weighting schemes implemented in C++ which can
 * usefully be used via the bindings so we wrap those.
 */
STANDARD_IGNORES(Xapian, Weight)
/* The copy constructor isn't implemented, but is protected rather than
 * private to work around a compiler bug, so we ignore it explicitly.
 */
%ignore Xapian::Weight::Weight(const Weight &);
%ignore Xapian::Weight::clone;
%ignore Xapian::Weight::serialise;
%ignore Xapian::Weight::unserialise;
%include <xapian/weight.h>

/* We don't wrap Xapian's Unicode support as other languages usually already
 * have their own Unicode support. */
/* %include <xapian/unicode.h> */

SUBCLASSABLE(Xapian, Compactor)
%include <xapian/compactor.h>

SUBCLASSABLE(Xapian, PostingSource)
// Suppress warning that Xapian::Internal::opt_intrusive_base is unknown.
%warnfilter(SWIGWARN_TYPE_UNDEFINED_CLASS) Xapian::PostingSource;
SUBCLASSABLE(Xapian, ValuePostingSource)
SUBCLASSABLE(Xapian, ValueWeightPostingSource)
%ignore Xapian::PostingSource::unserialise_with_registry;
%include <xapian/postingsource.h>

// Suppress warning that Xapian::Internal::intrusive_base is unknown.
%warnfilter(SWIGWARN_TYPE_UNDEFINED_CLASS) Xapian::MatchSpy;
SUBCLASSABLE(Xapian, MatchSpy)
%ignore Xapian::MatchSpy::serialise_results;
%include <xapian/matchspy.h>

SUBCLASSABLE(Xapian, LatLongMetric)
INPUT_ITERATOR_METHODS(Xapian, LatLongCoordsIterator, LatLongCoord, get_coord)
%ignore Xapian::LatLongCoord::operator<;
%include <xapian/geospatial.h>

STANDARD_IGNORES(Xapian, Database)
STANDARD_IGNORES(Xapian, WritableDatabase)
%ignore Xapian::WritableDatabase::WritableDatabase(Database::Internal *);
%ignore Xapian::Database::check(const std::string &, int, std::ostream *);
%ignore Xapian::Database::check(int fd, int, std::ostream *);
%include <xapian/database.h>
%extend Xapian::Database {
    static size_t check(const std::string &path, int opts = 0) {
	return Xapian::Database::check(path, opts, opts ? &std::cout : NULL);
    }
}

#if defined SWIGCSHARP || defined SWIGJAVA

/* C# and Java don't allow functions outside a class so we can't use SWIG's
 * %nspace feature here.  Instead we pretend to SWIG that the C++
 * Xapian::Remote namespace is actually a Xapian::Remote class with public
 * static functions.  The code SWIG generates will work fine, and we get
 * xapian.Remote.open() in Java and Xapian.Remote.open() in C#.
 */

namespace Xapian {

class Remote {
    // Private constructor and destructor so SWIG doesn't try to call them.
    Remote();
    ~Remote();
  public:
    static Database open(const std::string &host,
			 unsigned int port,
			 unsigned timeout = 10000,
			 unsigned connect_timeout = 10000);

    static WritableDatabase open_writable(const std::string &host,
					  unsigned int port,
					  unsigned timeout = 0,
					  unsigned connect_timeout = 10000,
					  int flags = 0);

    static Database open(const std::string &program,
			 const std::string &args,
			 unsigned timeout = 10000);

    static WritableDatabase open_writable(const std::string &program,
					  const std::string &args,
					  unsigned timeout = 0,
					  int flags = 0);
};

}

#else

%rename("remote_open") Xapian::Remote::open;
%rename("remote_open_writable") Xapian::Remote::open_writable;

%include <xapian/dbfactory.h>

#endif<|MERGE_RESOLUTION|>--- conflicted
+++ resolved
@@ -233,10 +233,8 @@
 %ignore *::operator^=;
 %ignore *::operator*=;
 %ignore *::operator/=;
-<<<<<<< HEAD
+
 #if defined SWIGCSHARP || defined SWIGJAVA || defined SWIGLUA || defined SWIGPHP || SWIGGO
-=======
->>>>>>> 1da8cfc7
 %ignore *::operator&;
 %ignore *::operator|;
 %ignore *::operator^;
