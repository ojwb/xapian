--- conflicted
+++ resolved
@@ -1,10 +1,9 @@
-<<<<<<< HEAD
 Tue Dec 09 00:06:44 GMT 2008  Richard Boulton <richard@lemurconsulting.com>
 
 	* xapian.i: include postingsource.h from all bindings, even those
 	  which don't support directors, so that built-in posting sources,
 	  like the geospatial one, can be used.
-=======
+
 Wed Nov 18 10:56:54 GMT 2009  Olly Betts <olly@survex.com>
 
 	* NEWS,configure.ac: Update for 1.1.3.
@@ -78,7 +77,6 @@
 Wed Aug 26 05:37:25 GMT 2009  Olly Betts <olly@survex.com>
 
 	* python/Makefile.am: No need for "./" relative path on sourced file.
->>>>>>> 89398b42
 
 Mon Aug 17 12:46:17 GMT 2009  Richard Boulton <richard@lemurconsulting.com>
 
