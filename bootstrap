#!/bin/sh
# bootstrap a xapian source tree obtained from git to produce a tree like
# you'd get from unpacking the results of "make dist"
#
copyright='
# Copyright (C) 2002-2023 Olly Betts
#
# This program is free software; you can redistribute it and/or
# modify it under the terms of the GNU General Public License as
# published by the Free Software Foundation; either version 2 of the
# License, or (at your option) any later version.
#
# This program is distributed in the hope that it will be useful,
# but WITHOUT ANY WARRANTY; without even the implied warranty of
# MERCHANTABILITY or FITNESS FOR A PARTICULAR PURPOSE.  See the
# GNU General Public License for more details.
#
# You should have received a copy of the GNU General Public License
# along with this program; if not, write to the Free Software
# Foundation, Inc., 51 Franklin St, Fifth Floor, Boston, MA  02110-1301
# USA
'

if [ "$1" = "--help" ] ; then
  cat <<__END__
$0 [--ftp|--http] [--download-tools=(always|ifneeded|never)] [--fetch-url-command=CMD] [--clean] [MODULE...]

The default is to bootstrap all known modules.  Any modules which have a
file called ".nobootstrap" in their top-level will be skipped.
__END__
  exit 0
fi

trap 'echo "Bootstrap failed"' EXIT
set -e

# The variables which specify the autotools to use.
autotools="AUTORECONF AUTOCONF AUTOHEADER AUTOM4TE AUTOMAKE ACLOCAL LIBTOOLIZE"

# Tool for downloading a file from a URL (currently wget, curl, and lwp-request
# are probed for in that order).  Can be specified with --fetch-url-command.
FETCH_URL_TOOL=

check_checksum() {
  checksum_=$1
  tarball_=$2

  if [ -z "$SHA256SUM_TOOL" ] ; then
    for SHA256SUM_TOOL in \
	'${SHA256SUM-sha256sum} 2>/dev/null|cut -d\  -f1' \
	'${SHASUM-shasum} -a256 2>/dev/null|cut -d\  -f1' \
	'${OPENSSL-openssl} sha256 2>/dev/null|sed "s/.* //"' \
	'' ; do
      if [ -z "$SHA256SUM_TOOL" ] ; then
	echo <<'END'
Need sha256sum or shasum or openssl installed to check SHA256 checksums.
Set environment variable SHA256SUM, SHASUM or OPENSSL if the tool isn't on
your PATH.
END
	exit 1
      fi
      # Sanity check by hashing empty input.
      r=`:|eval "$SHA256SUM_TOOL"`
      [ X"$r" != Xe3b0c44298fc1c149afbf4c8996fb92427ae41e4649b934ca495991b7852b855 ] || break
    done
  fi
  r=`< $tarball_ eval "$SHA256SUM_TOOL"`
  if [ X"$r" != X"$checksum_" ] ; then
    echo "$tarball_: computed SHA256 checksum did NOT match"
    echo "computed: $r with $SHA256SUM_TOOL"
    echo "expected: $checksum_"
    ls -l $tarball_
    file $tarball_ || true
    mv "$tarball_" "$tarball_.$r"
    echo "Renamed $tarball_ to $tarball_.$r"
    exit 1
  fi
}

check_at_least() {
  # This function is expected to be used in 'if' so we can't rely on set -e
  # being in effect here.
  v1=$1
  v2=$2
  save_IFS=$IFS
  IFS=.
  set x $v1
  for v in $v2 ; do
    shift
    if [ "$1" != "$v" ] ; then
      if [ -z "$1" ] || [ "$1" -lt "$v" ] ; then
	IFS=$save_IFS
	return 1
      fi
      break
    fi
  done
  IFS=$save_IFS
  return 0
}

need_to_build() {
  # This function is expected to be used in 'if' so we can't rely on set -e
  # being in effect here.
  package=$1
  version=$2
  binary=$3

  case $download_tools in
    always) ;;
    never)
      return 1
      ;;
    *)
      if [ -n $binary ] ; then
	if [ -s "../patches/$package/series" ] ; then
	  echo "There are patches to apply to $package so using private build"
	else
	  # Check if a new enough version is already installed.
	  version_installed=`"$binary" --version 2>/dev/null|sed '1,1 s/.* //p;d'`
	  if [ -n "$version_installed" ] ; then
	    # Fast track equality.
	    if [ "$version_installed" = "$version" ] ; then
	      echo "$binary $version_installed installed, exactly what's needed"
	      return 1
	    fi
	    if check_at_least "$version_installed" "$version" ; then
	      echo "$binary $version_installed installed >= $version required"
	      return 1
	    fi
	  fi
	fi
      fi
      ;;
  esac
  return 0
}

lazy_build() {
  package=$1
  version=$2
  basename=$package-$version
  ext=$3
  checksum=$4

  if [ "$ext" = "tar.xz" ] ; then
    if [ -z "$xz_ok" ] ; then
      if ${XZ-xz} --version > /dev/null 2>&1 ; then
	xz_ok=1
      else
	xz_ok=0
      fi
    fi
    if [ "$xz_ok" = 0 ] ; then
      shift 2
      ext=$3
      checksum=$4
    fi
  fi
  if [ "$ext" = "tar.bz2" ] ; then
    if [ -z "$bz2_ok" ] ; then
      # bzip2 --version doesn't exit with code 0 in upstream version (though
      # Debian at least patch this bug), so use --help to check it.
      if bzip2 --help > /dev/null 2>&1 ; then
	bz2_ok=1
      else
	bz2_ok=0
      fi
    fi
    if [ "$bz2_ok" = 0 ] ; then
      shift 2
      ext=$3
      checksum=$4
    fi
  fi
  tarball=$basename.$ext
  case $basename in
    *[24680][a-z]) basename=`echo "$basename"|sed 's/[a-z]$//'` ;;
  esac

  # Create the stamp file in INST so that rerunning bootstrap after
  # "rm -rf INST" recovers nicely.
  stamp=../INST/$package.stamp
  out_of_date=

  # Download the tarball if required.
  if [ ! -f "$tarball" ] ; then
    main_tarball=
    # Older git versions don't support "git worktree", so discard stderr and
    # then we'll skip the worktree handling because main_worktree_dir will
    # be empty.
    main_worktree_dir=`git worktree list --porcelain 2>/dev/null|sed 's/^worktree //;q'`
    if [ -n "$main_worktree_dir" ] ; then
      # Canonicalise main_worktree_dir before comparing with pwd.
      main_worktree_dir=`cd "$main_worktree_dir" && pwd`
      if [ "$main_worktree_dir/BUILD" != "`pwd`" ] ; then
	# If main_tarball is set non-empty, then we're a linked worktree.
	main_tarball=$main_worktree_dir/BUILD/$tarball
      fi
    fi
    if [ -n "$main_tarball" ] && [ -f "$main_tarball" ] ; then
      # Don't re-download the tarball if the main worktree already has it.
      tarball=$main_tarball
    else
      if [ -z "$FETCH_URL_TOOL" ] ; then
	if ${WGET-wget} --version > /dev/null 2>&1 ; then
	  FETCH_URL_TOOL="${WGET-wget} -O-"
	elif ${CURL-curl} --version > /dev/null 2>&1 || [ "$?" = 2 ] ; then
	  # curl --version exits with code 2 (~7.18.2) or 0 (7.35.0).
	  # -L is needed to follow HTTP redirects.
	  FETCH_URL_TOOL="${CURL-curl} -L"
	elif ${LWP_REQUEST-lwp-request} -v > /dev/null 2>&1 || [ "$?" = 9 -o "$?" = 255 ] ; then
	  # lwp-request -v exits with code 9 (5.810) or 255 (6.03)
	  FETCH_URL_TOOL="${LWP_REQUEST-lwp-request} -mGET"
	else
	  cat <<END >&2
Neither wget nor curl nor lwp-request found - install one of them or if already
installed, set WGET, CURL or LWP_REQUEST to the full path.  Alternatively,
download $url
to directory `pwd`
then rerun this script.
END
	  exit 1
	fi
      fi
      url="https://github.com/xapian/xapian-dev-deps/releases/download/current/$tarball"
      case $basename in
      file-*)
	case $download_protocol in
	  ftp) url="ftp://ftp.astron.com/pub/file/$tarball" ;;
	  # We used to use http://fossies.org/ but that now redirects to https.
	esac ;;
      *[13579][a-z])
	# GNU alpha release
	case $download_protocol in
	  ftp) url="ftp://alpha.gnu.org/gnu/$package/$tarball" ;;
	  http) url="http://alpha.gnu.org/gnu/$package/$tarball" ;;
	esac ;;
      *)
	case $download_protocol in
	  ftp) url="ftp://ftp.gnu.org/gnu/$package/$tarball" ;;
	  http) url="http://ftpmirror.gnu.org/$package/$tarball" ;;
	esac ;;
      esac
      case $download_protocol,$url in
	http,https:*)
	  echo "warning: No http: link for $tarball available, using https:"
	  ;;
      esac

      # Keep the tarball under a quarantined name until we've verified its
      # checksum.  Once verified, if this is a linked git worktree we save
      # the tarball in the main worktree's BUILD directory so that it can
      # be shared with other worktrees.
      if [ -n "$main_tarball" ] ; then
	tarball=$main_tarball
      fi
      quarantined_tarball=$tarball-quarantine.$$
      rm -f "$quarantined_tarball"
      echo "Downloading <$url>"
      $FETCH_URL_TOOL "$url" > "$quarantined_tarball" || exit $?
      check_checksum "$checksum" "$quarantined_tarball"
      mv "$quarantined_tarball" "$tarball"

      # Force a build.
      out_of_date=force
    fi
  fi

  if [ -z "$out_of_date" ] ; then
    if [ -f "$stamp" ] ; then
      # Check if the tarball or the patches we're applying have changed since
      # the existing build.
      out_of_date=`find "$tarball" ../patches/"$package"/* -newer "$stamp" -print 2> /dev/null||true`
    else
      out_of_date=force
    fi
  fi

  if [ -n "$out_of_date" ] ; then
    # Verify the tarball's checksum before building it.  We now check at
    # download time, but older versions of bootstrap didn't, and this also
    # protects a user who manually downloads a tarball (which we suggest as an
    # option if wget, curl, etc aren't found).
    check_checksum "$checksum" "$tarball"

    case $tarball in
      */*) ;; # Only expire tarballs from the main worktree.
      *)
	case `git worktree list --porcelain 2>/dev/null|grep -c '^worktree '` in
	  1|0)
	    # Remove tarballs of other versions if there's only one worktree, or if
	    # using git < 2.5 (before worktrees were added).
	    for f in "$package"-* ; do
	      [ "$f" = "$tarball" ] || rm -rf "$f"
	    done
	    ;;
	esac
	;;
    esac

    case $ext in
    tar.xz)
      ${XZ-xz} -dc "$tarball"| tar xf - || exit $? ;;
    tar.bz2)
      bzip2 -dc "$tarball"| tar xf - || exit $?  ;;
    *)
      gzip -dc "$tarball"| tar xf - || exit $? ;;
    esac

    cd "$basename" || exit $?

    series="../../patches/$package/series"
    if [ ! -f "$series" ] ; then
      cat <<END >&2
No patch series file 'patches/$package/series' - if there are no patches,
this should just be an empty file.
END
      exit 1
    fi
    if [ -s "$series" ] ; then
      echo "Applying patches from $package/series"
      sed -n 's/[	 ]*\(#.*\)\?$//;/./p' "$series" | \
	  while read p ; do
	echo "Applying patch $package/$p"
	patch -p1 < "../../patches/$package/$p" || exit $?
      done
    fi

    echo "Configuring $package"
    if test -n "$AUTOCONF" ; then
      ./configure --prefix "$instdir" AUTOCONF="$AUTOCONF" || exit $?
    else
      ./configure --prefix "$instdir" || exit $?
    fi
    echo "Building $package"
    make || exit $?
    echo "Installing $package"
    make install || exit $?
    echo "Done installing $package"
    cd .. || exit $?
    rm -rf "$basename" || exit $?

    touch "$stamp" || exit $?
  fi
  return 0
}

handle_git_external() {
  path=$1
  if [ ! -f "$path/.nobootstrap" ] ; then
    rev=$2
    url=$3
    if [ ! -d "$path" ] ; then
      git clone --no-checkout -- "$url" "$path"
    elif (cd "$path" && git reflog "$rev" -- 2>/dev/null) ; then
      : # Already have that revision locally
    else
      (cd "$path" && git fetch)
    fi
    (cd "$path" && git checkout "$rev")
  fi
}

update_config() {
  from=$1
  to=$2
  ts_from=`perl -ne '/^timestamp=(\W?)([-\d]+)$1/ and do {$_=$2;y/-//d;print;exit}' "$from"`
  ts_to=`perl -ne '/^timestamp=(\W?)([-\d]+)$1/ and do {$_=$2;y/-//d;print;exit}' "$to"`
  if [ "$ts_from" -gt "$ts_to" ] ; then
     echo "Updating $to ($ts_to) with $from ($ts_from)"
     # rm first in case the existing file is a symlink.
     rm -f "$to"
     cp "$from" "$to"
  fi
}

update_bootstrap_sticky_opts() {
  arg=$1
  case $arg in
    *[^-A-Za-z0-9_+=:@/.,]*)
      # Quote for the shell and escape $ to $$ for make.
      bootstrap_sticky_opts="$bootstrap_sticky_opts '"`echo "$arg"|sed "s/'/'\\\\\\''/g;"'s/[$]/\\\\$\\\\$/g'`"'"
      ;;
    *)
      bootstrap_sticky_opts="$bootstrap_sticky_opts $arg"
      ;;
  esac
}

curdir=`pwd`

# cd to srcdir if we aren't already there.
srcdir=`echo "$0"|sed 's!/*[^/]*$!!'`
case $srcdir in
  ""|.)
    srcdir=. ;;
  *)
    cd "$srcdir" ;;
esac

# Commit hash to pass to handle_git_external for swig.  Equivalent to
# SWIG 4.1.1 (we need at least SWIG 4.1.0 for Ruby 2.7 and PHP 8).
swig_git_commit_hash=77323a0f07562b7d90d36181697a72a909b9519a

# Commit hashes to use for common in omega and letor respectively:
omega_common_commit_hash=7224b8304169b9b21bbe0d613cf0963773952a87
letor_common_commit_hash=7224b8304169b9b21bbe0d613cf0963773952a87

gitdir=`git rev-parse --git-dir`

if [ ! -d "$gitdir" ] ; then
  echo "$0: No '.git' directory found - this script should be run from a"
  echo "git repo cloned from git://git.xapian.org/xapian or a mirror of it"
  exit 1
fi

for emptydir in xapian-applications/omega/m4 xapian-bindings/m4 xapian-letor/m4 ; do
  if test -d "$emptydir" ; then
    :
  else
    parent=`echo "$emptydir"|sed 's,/[^/]*$,,'`
    if test -d "$parent" ; then
      mkdir "$emptydir"
    fi
  fi
done

if [ -f "$gitdir/info/exclude" ] ; then
  sed '/^\(swig\|xapian-applications\/omega\/common$\)/d' "$gitdir/info/exclude" > "$gitdir/info/exclude~"
else
  [ -d "$gitdir/info" ] || mkdir "$gitdir/info"
fi
cat <<END >> "$gitdir/info/exclude~"
swig
xapian-applications/omega/common
xapian-letor/common
END
if [ -f "$gitdir/info/exclude" ] &&
   cmp -s "$gitdir/info/exclude~" "$gitdir/info/exclude" ; then
  rm "$gitdir/info/exclude~"
else
  mv "$gitdir/info/exclude~" "$gitdir/info/exclude"
fi

# If this tree is checked out from the github mirror, use the same access
# method for other things checked out from github (e.g. swig) so we avoid
# firewall issues.  If there's no default remote, the git config command
# will exit with status 1, so ignore that failure.
origin_url=`git config remote.origin.url||:`
case $origin_url in
  *[@/]github.com[:/]*)
    github_base_url=`echo "X$origin_url"|sed 's/^X//;s!\([@/]github.com[:/]\).*!\1!'` ;;
  *)
    github_base_url=https://github.com/ ;;
esac
swig_origin_url=${github_base_url}swig/swig.git

if [ -z "$XAPIAN_COMMON_CLONE_URL" ] ; then
    xapian_common_clone_url=.
else
    xapian_common_clone_url=$XAPIAN_COMMON_CLONE_URL
fi

# Set to 'ftp' to use ftp URLs where available and 'http' to use unencrypted
# 'http'.  By default we prefer https downloads as they are more likely to work
# through firewalls and better preserve user privacy.
download_protocol=

# Set to 'always' to always use a locally installed copy of the autotools
# or 'never' to never download.
#
# By default we check for locally installed versions and use them if they are
# new enough versions.  But e.g. for building releases we want to use a known
# set of versions.
download_tools=ifneeded

# Save options which should be sticky for when "make" needs to rerun bootstrap.
# This should be empty or start with a space.
bootstrap_sticky_opts=

while [ "$#" -gt 0 ] ; do
  case $1 in
  --download-tools=*)
    update_bootstrap_sticky_opts "$1"
    download_tools=`echo "x$1"|sed 's/^x--download-tools=//'`
    shift
    continue
    ;;

  --download-tools)
    update_bootstrap_sticky_opts "$1=$2"
    download_tools=$2
    shift 2
    continue
    ;;

  --ftp)
    bootstrap_sticky_opts="$bootstrap_sticky_opts $1"
    download_protocol=ftp
    shift
    continue
    ;;

  --http)
    bootstrap_sticky_opts="$bootstrap_sticky_opts $1"
    download_protocol=http
    shift
    continue
    ;;

  --fetch-url-command=*)
    update_bootstrap_sticky_opts "$1"
    FETCH_URL_TOOL=`echo "x$1"|sed 's/^x--fetch-url-command=//'`
    shift
    continue
    ;;

  --fetch-url-command)
    update_bootstrap_sticky_opts "$1=$2"
    FETCH_URL_TOOL=$2
    shift 2
    continue
    ;;

  --clean)
    # This probably shouldn't be sticky.
    rm -rf INST
    shift
    continue
    ;;

  --without-autotools)
    # This shouldn't be sticky.
    echo "warning: Ignoring old option '$1' - new default is to use installed versions of tools if new enough.  Use '--download-tools=never' to prevent ever downloading"
    shift
    continue
    ;;

  --)
    bootstrap_sticky_opts="$bootstrap_sticky_opts $1"
    shift
    break
    ;;

  -*)
    echo "Unknown option '$1'" 1>&2
    exit 1
    ;;

  *)
    break
    ;;
  esac
done

if [ "$#" -gt 0 ] ; then
  for a in "$@" ; do
    update_bootstrap_sticky_opts "$a"
  done
fi

case $download_tools in
  always|ifneeded) ;;
  never)
    echo "warning: If stuff breaks with '--download-tools=never', you get to keep the pieces"
    ;;
  *)
    echo "Invalid --download-tools value '$download_tools'"
    exit 1
    ;;
esac

[ -d INST ] || mkdir INST
instdir=`pwd`/INST

[ -d BUILD ] || mkdir BUILD
cd BUILD

# The hex strings are SHA256 checksums for the preceding extension.
args='autoconf 2.71'
if need_to_build $args autoconf ; then
  lazy_build $args \
    tar.xz f14c83cfebcc9427f2c3cea7258bd90df972d92eb26752da4ddad81c87a0faa4 \
    tar.gz 431075ad0bf529ef13cb41e9042c542381103e80015686222b8a9d4abef42a1c
  AUTOCONF=$instdir/bin/autoconf
  export AUTOCONF
  AUTORECONF=$instdir/bin/autoreconf
  export AUTORECONF
  AUTOHEADER=$instdir/bin/autoheader
  export AUTOHEADER
  AUTOM4TE=$instdir/bin/autom4te
  export AUTOM4TE
fi
args='automake 1.16.5'
if need_to_build $args automake ; then
  lazy_build $args \
    tar.xz f01d58cd6d9d77fbdca9eb4bbd5ead1988228fdb73d6f7a201f5f8d6b118b469 \
    tar.gz 07bd24ad08a64bc17250ce09ec56e921d6343903943e99ccf63bbf0705e34605
  ACLOCAL=$instdir/bin/aclocal
  export ACLOCAL
  AUTOMAKE=$instdir/bin/automake
  export AUTOMAKE
fi
args='libtool 2.4.6'
if need_to_build $args libtool ; then
  lazy_build $args \
    tar.xz 7c87a8c2c8c0fc9cd5019e402bed4292462d00a718a7cd5f11218153bf28b26f \
    tar.gz e3bd4d5d3d025a36c21dd6af7ea818a2afcd4dfc1ea5a17b39d7854bcd0c06e3
  LIBTOOLIZE=$instdir/bin/libtoolize
  export LIBTOOLIZE
  libtool_aclocal=$instdir/share/aclocal
else
  libtool_aclocal=`which libtoolize|sed 's!/bin/[^/]*$!/share/aclocal!'`
  if [ -z "$libtool_aclocal" ] ; then
    echo "libtoolize not found"
    exit 1
  fi
fi

if [ "$1" = "--deps=libmagic" ] ; then
  shift
  lazy_build file 5.3.2 \
    tar.gz 8639dc4d1b21e232285cd483604afc4a6ee810710e00e579dbe9591681722b50
fi

# Save the unadorned aclocal for bootstrapping SWIG.  In particular SWIG
# uses a modified old version of AX_CXX_COMPILE_STDCXX_11 which isn't
# compatible with the current version which might be in a system directory.
SWIG_ACLOCAL=${ACLOCAL-aclocal}

cd ..

# Add -I for in-tree macro directory first, so we use that xapian.m4 in
# preference to one in any directories which may be added below.
ACLOCAL="${ACLOCAL-aclocal} -I `pwd`/xapian-core/m4-macros -I `pwd`/xapian-letor/m4-macros"
export ACLOCAL

aclocal_ac_dir=`${ACLOCAL-aclocal} --print-ac-dir`
aclocal_system_needed=
if [ ! -r "$aclocal_ac_dir/pkg.m4" ] ; then
  if [ -r /usr/share/aclocal/pkg.m4 ] ; then
    aclocal_system_needed=/usr/share/aclocal
  elif [ -r /usr/local/share/aclocal/pkg.m4 ] ; then
    aclocal_system_needed=/usr/local/share/aclocal
  elif [ -r /opt/local/share/aclocal/pkg.m4 ] ; then
    aclocal_system_needed=/opt/local/share/aclocal
  fi
fi

# If the aclocal we're using is in a different prefix to the libtool we're
# using, we probably need to tell aclocal where to look for our libtool's
# macros.  We also need to do this if we add -I /usr/share/aclocal below
# since otherwise the system libtool's macros may be used in preference.
if [ "$aclocal_ac_dir" != "$libtool_aclocal" ] || [ -n "$aclocal_system_needed" ]; then
  ACLOCAL="${ACLOCAL-aclocal} -I $libtool_aclocal"
  export ACLOCAL
fi

# If we're using a non-system automake, check if pkg.m4 is in the directory
# aclocal looks in by default.  If not and there's a system pkg.m4, tell
# aclocal to also look in the system aclocal directory.
if [ -n "$aclocal_system_needed" ] ; then
  ACLOCAL="${ACLOCAL-aclocal} -I $aclocal_system_needed"
  export ACLOCAL
fi

case `${LIBTOOLIZE-libtoolize} --version` in
"")
  echo "${LIBTOOLIZE-libtoolize} not found"
  exit 1 ;;
"libtoolize (GNU libtool) 1.4.*")
  echo "${LIBTOOLIZE-libtoolize} is from libtool 1.4 which is too old - libtool 2.2 is required."
  echo "If you have both installed, set LIBTOOLIZE to point to the correct version."
  exit 1 ;;
"libtoolize (GNU libtool) 1.5.*")
  echo "${LIBTOOLIZE-libtoolize} is from libtool 1.5 which is too old - libtool 2.2 is required."
  echo "If you have both installed, set LIBTOOLIZE to point to the correct version."
  exit 1 ;;
esac

intree_swig=no
modules=
for module in ${@:-xapian-core xapian-applications/omega swig xapian-bindings} ; do
  d=$module
  if [ "$d" = swig ] ; then
    if [ -f "xapian-bindings/.nobootstrap" ] ; then
      # No point bootstrapping SWIG if we aren't going to use it.
      echo "Skipping '$d' due to presence of 'xapian-bindings/.nobootstrap'."
      continue
    fi
    handle_git_external swig "$swig_git_commit_hash" "$swig_origin_url"
  fi
  if [ -f "$d/configure.ac" -o -f "$d/configure.in" ] ; then
    :
  else
    # Skip any directories we can't bootstrap.
    continue
  fi
  if [ -f "$d/.nobootstrap" ] ; then
    # Report why to save head scratching when someone forgets they created
    # a .nobootstrap file.
    echo "Skipping '$module' due to presence of '$d/.nobootstrap'."
    continue
  fi
  case $d in
  xapian-applications/omega|xapian-letor)
    # If someone's created a directory for common, leave it be.
    if [ -h "$d/common" ] || [ ! -d "$d/common" ] ; then
      # Pick omega_common_commit_hash or letor_common_commit_hash:
      var=`echo "$d"|sed 's!.*[-/]!!g'`_common_commit_hash
      hash=`eval echo \\\$"$var"`
      if [ -f "$gitdir/shallow" ] ; then
	if git reflog "$hash" -- 2> /dev/null ; then
	  : # Already have the desired commit.
	else
	  git fetch --unshallow
	fi
      fi
      handle_git_external "$d/.common.git" "$hash" "$xapian_common_clone_url"
      ln -sf .common.git/xapian-core/common "$d/common"
    fi
    ;;
  esac

  echo "Bootstrapping \`$module'"
  [ -f "$d/preautoreconf" ] && perl "$d/preautoreconf"

  # If we have a custom INSTALL file, preserve it since autoreconf insists on
  # replacing INSTALL with "generic installation instructions" when --force
  # is used.  Be careful to replace it if autoreconf fails.
  if [ -f "$d/INSTALL" ] ; then
    if grep 'generic installation instructions' "$d/INSTALL" >/dev/null 2>&1 ; then
      :
    else
      mv -f "$d/INSTALL" "$d/INSTALL.preserved-by-bootstrap"
    fi
  fi

  autoreconf_rc=
  if [ swig = "$module" ] ; then
    # SWIG provides its own bootstrapping script.
    curdir=`pwd`
    cd "$d"
    ACLOCAL=$SWIG_ACLOCAL ./autogen.sh || autoreconf_rc=$?
    cd "$curdir"
    # Use the uninstalled wrapper for the in-tree copy of SWIG.
    intree_swig=yes
  else
    # Use --install as debian's autoconf wrapper uses 2.5X if it sees it
    # (but it doesn't check for -i).
    #
    # Use --force so that we update files if autoconf, automake, or libtool
    # has been upgraded.
    ${AUTORECONF-autoreconf} --install --force "$d" || autoreconf_rc=$?
  fi
  if [ -f "$d/INSTALL.preserved-by-bootstrap" ] ; then
    mv -f "$d/INSTALL.preserved-by-bootstrap" "$d/INSTALL"
  fi
  if [ -n "$autoreconf_rc" ] ; then
    exit $autoreconf_rc
  fi
  for f in config.guess config.sub ; do
    if [ -f "$d/$f" ] ; then
      update_config "config/$f" "$d/$f"
    fi
  done
  modules="$modules $module"
done

# Produce an absolute path to srcdir.
srcdir_abs=`pwd`

# Generate the top-level configure script.
rm -f configure.tmp
cat <<TOP_OF_CONFIGURE > configure.tmp
#!/bin/sh
# configure each submodule in a xapian source tree
# Generated by Xapian top-level bootstrap script.
#$copyright
trap 'echo "configure failed"' EXIT
set -e

srcdir="$srcdir_abs"
modules="$modules"

TOP_OF_CONFIGURE

cat <<'MIDDLE_OF_CONFIGURE' >> configure.tmp
# Produced escaped version of command suitable for pasting back into sh
cmd=$0
user_CPPFLAGS=$CPPFLAGS
user_LDFLAGS=$LDFLAGS
for a ; do
 case $a in
  *[^-A-Za-z0-9_+=:@/.,]*)
   esc_a=`echo "$a"|sed 's!\([^-A-Za-z0-9_+=:@/.,]\)!\\\\\\1!g'`
   cmd="$cmd $esc_a" ;;
  *)
   cmd="$cmd $a" ;;
 esac
 # Capture any command-line settings of CPPFLAGS or LDFLAGS so we can override
 # for omega.  We follow the behaviour of autoconf-generated configure scripts
 # in that command-line setting beats environment variable setting, and the
 # last of multiple command-line settings is used.
 case $a in
   CPPFLAGS=*)
     user_CPPFLAGS=`expr "x$a" : 'xCPPFLAGS=\(.*\)'` ;;
   LDFLAGS=*)
     user_LDFLAGS=`expr "x$a" : 'xLDFLAGS=\(.*\)'` ;;
 esac
done

here=`pwd`
MIDDLE_OF_CONFIGURE

vars=
if [ yes = "$intree_swig" ] ; then
  # We want the path to SWIG to point into srcdir, which isn't known until
  # configure-time, so we need to expand $here in configure.
  vars=' SWIG=$here/swig/preinst-swig'
elif [ -n "$SWIG" ] ; then
  # User specified SWIG in environment, e.g. with:
  #   SWIG=/opt/swig/bin/swig ./bootstrap
  vars=" SWIG='"`echo "$val"|sed 's/\(['"\\'"']\)/\\\1/g'`"'"
fi
for tool in $autotools ; do
  eval "val=\$$tool"
  if [ -n "$val" ] ; then
    echo ': ${'"$tool='$val'"'}' >> configure.tmp
    echo "export $tool" >> configure.tmp
    vars="$vars $tool='"`echo "$val"|sed 's/\(['"\\'"']\)/\\\1/g'`"'"
  fi
done
if [ -n "$vars" ] ; then
  # $vars will always have a leading space.
  echo "set$vars "'"$@"' >> configure.tmp
fi

cat <<'END_OF_CONFIGURE' >> configure.tmp
dirs=
revdirs=
XAPIAN_CONFIG=$here/xapian-core/xapian-config
XAPIANLETOR_CONFIG=$here/xapian-letor/xapianletor-config
for d in $modules ; do
  if [ "$here" = "$srcdir" ] ; then
    configure=./configure
    configure_from_here=$d/configure
  else
    configure=$srcdir/$d/configure
    configure_from_here=$configure
  fi
  if [ -f "$configure_from_here" ] ; then
    if [ -d "$d" ] ; then : ; else
      case $d in
      xapian-applications/*) [ -d xapian-applications ] || mkdir xapian-applications ;;
      esac
      mkdir "$d"
    fi
    echo "Configuring \`$d'"
<<<<<<< HEAD
    trap 'echo "configure failed, config.log was:";[ ! -f config.log ] || cat config.log' EXIT
=======
    # Replace EXIT trap with one which shows `config.log`.
    trap 'if [ -f config.log ]; then echo "configure failed, config.log was:"; sed "s/^/| /" config.log else echo "configure failed"; fi' EXIT
>>>>>>> 0b7aab11
    # Use a shared config.cache for speed and to save a bit of diskspace, but
    # don't share it with SWIG just in case it manages to probe and cache
    # different answers (e.g. because it uses a C compiler).
    case $d in
    swig)
      case "$*" in
      *--host=*|*--host" "*)
	# We're cross-building, but SWIG needs to be built natively.
	swig_configure_args=
	skip=
	for arg in "$@" ; do
	  if [ -n "$skip" ] ; then
	    skip=
	    continue
	  fi
	  case $arg in
	  --host=*)
	    # Drop --host=xxx
	    continue ;;
	  --host)
	    # Drop --host xxx
	    skip=1
	    continue ;;
	  CC=*|CXX=*)
	    # Drop CC=xxx or CXX=xxx
	    continue ;;
	  CC_FOR_BUILD=*|CXX_FOR_BUILD=*)
	    # CC_FOR_BUILD=xxx -> CC=xxx; CXX_FOR_BUILD=xxx -> CXX=xxx
	    arg=`echo "$arg"|sed 's/_FOR_BUILD//'`
	    ;;
	  SWIG=*)
	    # Drop SWIG=xxx - not useful and could cause problems.
	    continue ;;
	  esac
	  swig_configure_args="$swig_configure_args "\'`echo "x$arg"|sed "s/^x//;s/'/'\\\\\\\\''/g"`\'
	done
	# Also handle compilers specified in environment variables.  We can
	# just reassign them unconditionally as CC and CXX are ignored if
	# empty.
	cd "$d" && CC=$CC_FOR_BUILD CXX=$CXX_FOR_BUILD "$configure" `eval echo $swig_configure_args`
	;;
      *)
	cd "$d" && "$configure" ${1+"$@"}
	;;
      esac
      ;;
    xapian-core)
      cd "$d" && "$configure" --enable-maintainer-mode --disable-option-checking --cache-file="$here/config.cache" ${1+"$@"}
      ;;
    xapian-letor)
      cd "$d" && "$configure" --enable-maintainer-mode --disable-option-checking XAPIAN_CONFIG="$XAPIAN_CONFIG" --cache-file="$here/config.cache" ${1+"$@"}
      ;;
    xapian-applications/omega)
      cd "$d" && "$configure" --enable-maintainer-mode --disable-option-checking XAPIAN_CONFIG="$XAPIAN_CONFIG" CPPFLAGS="-I$srcdir/INST/include $user_CPPFLAGS" LDFLAGS="-L$srcdir/INST/lib $user_LDFLAGS" ${1+"$@"}
      ;;
    *)
      cd "$d" && "$configure" --enable-maintainer-mode --disable-option-checking --cache-file="$here/config.cache" XAPIAN_CONFIG="$XAPIAN_CONFIG" XAPIANLETOR_CONFIG="$XAPIANLETOR_CONFIG" ${1+"$@"}
      ;;
    esac
<<<<<<< HEAD
=======
    # Restore EXIT trap.
>>>>>>> 0b7aab11
    trap 'echo "configure failed"' EXIT
    cd "$here"
    dirs="$dirs $d"
    revdirs="$d $revdirs"
  fi
done

case " $* " in
  *" --help "*|*" --version "*)
    # Don't generate Makefile if --help or --version specified.
    trap - EXIT
    exit 0
    ;;
esac

rm -f Makefile.tmp
cat <<EOF > Makefile.tmp
# Makefile generated by:
CONFIGURE_COMMAND := $cmd
EOF
if [ "$srcdir" != . ] ; then
    cat <<EOF >> Makefile.tmp

VPATH = $srcdir
EOF
fi
targets='all install uninstall install-strip clean distclean mostlyclean maintainer-clean dist check distcheck'
for target in $targets ; do
  echo
  echo "$target:"
  case $target in
    uninstall|*clean)
      # When uninstalling or cleaning, process directories in reverse order, so
      # that we process a directory after any directories which might use it.
      list=$revdirs ;;
    *)
      list=$dirs ;;
  esac
  for d in $list ; do
    case $d,$target in
    swig,install*|swig,uninstall)
      # Nothing to do with swig when installing/uninstalling.
      ;;
    swig,dist|swig,check|swig,distcheck|swig,all)
      # Need to ensure swig is built before "make dist", "make check", etc.
      echo "	cd $d && \$(MAKE)" ;;
    swig,mostlyclean)
      echo "	cd $d && \$(MAKE) clean" ;;
    xapian-bindings,distcheck)
      # FIXME: distcheck doesn't currently work for xapian-bindings because
      # xapian-core isn't installed.
      echo "	cd $d && \$(MAKE) check && \$(MAKE) dist" ;;
    *)
      echo "	cd $d && \$(MAKE) $target" ;;
    esac
  done
  case $target in
    distclean|maintainer-clean) echo "	rm -f Makefile config.cache" ;;
  esac
done >> Makefile.tmp
cat <<EOF >> Makefile.tmp

recheck:
	\$(CONFIGURE_COMMAND)

Makefile: $srcdir/configure
	\$(CONFIGURE_COMMAND)

$srcdir/configure: \\
END_OF_CONFIGURE

: > configure.tmp2

# We want to rerun bootstrap if a series file changes (patch added or removed)
# or an existing patch changes.  Since we always have an series file (even if
# it is empty), this also handles us adding the first patch for something.
patches=
for d in patches/* ; do
  series=$d/series
  echo "$series:" >> configure.tmp2
  cat << END
    $series\\\\
END
  sed -n 's/[	 ]*\(#.*\)\?$//;/./p' "$series" |\
      while read p ; do
    patch=$d/$p
    cat << END
    $patch\\\\
END
    # Because there's a pipeline, this is a subshell, so use a temporary file
    # rather than a variable to compile a list of patches to use below.
    echo "$patch:" >> configure.tmp2
  done
done >> configure.tmp

cat <<'END_OF_CONFIGURE' >> configure.tmp
    $srcdir/bootstrap
END_OF_CONFIGURE
echo "	\$srcdir/bootstrap$bootstrap_sticky_opts" >> configure.tmp
cat <<'END_OF_CONFIGURE' >> configure.tmp

.PHONY: $targets recheck

# Dummy dependencies to allow removing patches we no longer need.
END_OF_CONFIGURE

cat configure.tmp2 >> configure.tmp

cat <<'END_OF_CONFIGURE' >> configure.tmp
EOF
mv -f Makefile.tmp Makefile
trap - EXIT
echo "Configured successfully - now run \"${MAKE-make}\""
END_OF_CONFIGURE

rm -f configure.tmp2

chmod +x configure.tmp
mv -f configure.tmp configure

# git defaults to showing 7 character abbreviated hashes if that's enough to be
# unique for a particular commit.  But you can't paste these into trac as it
# needs at least 8 hex digits to recognise a hex string as a commit hash.  You
# need 9 characters to be unique across all of Xapian at the time of writing,
# and 12 for the Linux kernel currently (a much larger number of objects than
# Xapian).  12 is a manageable length and decently future-proof, so let's use
# that.
core_abbrev_recommended=12
core_abbrev=`git config --get core.abbrev||:`
if [ -z "$core_abbrev" ] ; then
  echo "*** Setting core.abbrev=$core_abbrev_recommended in repo config"
  git config --local core.abbrev "$core_abbrev_recommended"
elif [ "$core_abbrev" -lt "$core_abbrev_recommended" ] ; then
  if [ -z "`git config --local core.abbrev`" ] ; then
    # Set globally to < $core_abbrev_recommended, override in this repo.
    echo "*** Setting core.abbrev=$core_abbrev_recommended in repo config to override global core.abbrev=$core_abbrev"
    git config --local core.abbrev "$core_abbrev_recommended"
  else
    # Just warn.
    echo "warning: core.abbrev=$core_abbrev set on this repo, at least $core_abbrev_recommended is recommended"
  fi
fi

trap - EXIT
echo "Bootstrapped successfully - now run \"$srcdir/configure\" and \"${MAKE-make}\""<|MERGE_RESOLUTION|>--- conflicted
+++ resolved
@@ -858,12 +858,8 @@
       mkdir "$d"
     fi
     echo "Configuring \`$d'"
-<<<<<<< HEAD
-    trap 'echo "configure failed, config.log was:";[ ! -f config.log ] || cat config.log' EXIT
-=======
     # Replace EXIT trap with one which shows `config.log`.
     trap 'if [ -f config.log ]; then echo "configure failed, config.log was:"; sed "s/^/| /" config.log else echo "configure failed"; fi' EXIT
->>>>>>> 0b7aab11
     # Use a shared config.cache for speed and to save a bit of diskspace, but
     # don't share it with SWIG just in case it manages to probe and cache
     # different answers (e.g. because it uses a C compiler).
@@ -923,10 +919,7 @@
       cd "$d" && "$configure" --enable-maintainer-mode --disable-option-checking --cache-file="$here/config.cache" XAPIAN_CONFIG="$XAPIAN_CONFIG" XAPIANLETOR_CONFIG="$XAPIANLETOR_CONFIG" ${1+"$@"}
       ;;
     esac
-<<<<<<< HEAD
-=======
     # Restore EXIT trap.
->>>>>>> 0b7aab11
     trap 'echo "configure failed"' EXIT
     cd "$here"
     dirs="$dirs $d"
