--- conflicted
+++ resolved
@@ -1065,77 +1065,15 @@
       # FIXME: Run tests under android emulator?
 
   cygwin:
-<<<<<<< HEAD
-=======
     # We only test 64-bit cygwin as 32-bit support has been dropped as of
     # Cygwin 3.4:
     # https://cygwin.com/pipermail/cygwin/2022-November/252542.html
->>>>>>> f83f6839
     runs-on: 'windows-latest'
     needs: makedist
     defaults:
       run:
         # `-o incr` needed as GHA supplies shell fragments with DOS EOLs.
         shell: 'C:\tools\cygwin\bin\bash.EXE --noprofile --norc -e -o igncr -o pipefail {0}'
-<<<<<<< HEAD
-=======
-    steps:
-    - name: Install Cygwin
-      uses: egor-tensin/setup-cygwin@v4
-      with:
-        packages: ccache gcc-g++ make file-devel libpcre2-devel zlib-devel perl
-    - name: Fetch distribution
-      uses: actions/download-artifact@v3
-    - name: Unpack distribution
-      run: |
-        mv artifact/* .
-        rmdir artifact
-        pushd xapian-core
-        tar --strip-components=1 -xf xapian-core-*.tar.xz
-        popd
-        pushd xapian-applications/omega
-        tar --strip-components=1 -xf xapian-omega-*.tar.xz
-        popd
-        pushd xapian-bindings
-        tar --strip-components=1 -xf xapian-bindings-*.tar.xz
-        popd
-        pushd xapian-letor
-        tar --strip-components=1 -xf xapian-letor-*.tar.xz
-        popd
-    - name: configure
-      run: |
-        export CC='ccache gcc'
-        export CC='ccache g++'
-        pushd xapian-core
-        ./configure
-        export XAPIAN_CONFIG=$PWD/xapian-config
-        popd
-        pushd xapian-applications/omega
-        ./configure
-        popd
-        # pushd xapian-bindings
-        # ./configure
-        # popd
-        pushd xapian-letor
-        ./configure
-        popd
-    - name: make
-      run: |
-        make -j2 -C xapian-core
-        make -j2 -C xapian-applications/omega
-        # make -j2 -C xapian-bindings
-        make -j2 -C xapian-letor
-    - name: Run tests
-      run: |
-        make -j2 -C xapian-core check VERBOSE=1 AUTOMATED_TESTING=1
-        make -j2 -C xapian-applications/omega check VERBOSE=1 AUTOMATED_TESTING=1
-        # make -j2 -C xapian-bindings check VERBOSE=1 AUTOMATED_TESTING=1
-        make -j2 -C xapian-letor check VERBOSE=1 AUTOMATED_TESTING=1
-
-  checkpatch:
-    name: 'Automated run of xapian-check-patch'
-    runs-on: 'ubuntu-latest'
->>>>>>> f83f6839
     steps:
     - name: Install Cygwin
       uses: egor-tensin/setup-cygwin@v4
