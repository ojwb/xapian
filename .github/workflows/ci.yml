--- conflicted
+++ resolved
@@ -1534,13 +1534,9 @@
     if: false
     runs-on: 'ubuntu-22.04'
     env:
-<<<<<<< HEAD
-      # Override github default for testing
-=======
       # Override github default because 27.1.12297006 fails with link errors in
       # a shared build, such as:
       # ld.lld: error: non-exported symbol '__aeabi_uidivmod' in '/usr/local/lib/android/sdk/ndk/27.1.12297006/toolchains/llvm/prebuilt/linux-x86_64/lib/clang/18/lib/linux/libclang_rt.builtins-arm-android.a(aeabi_uidivmod.S.o)' is referenced by DSO './.libs/libxapian-1.5.so'
->>>>>>> 4257c4b4
       ANDROID_NDK: '/usr/local/lib/android/sdk/ndk/26.3.11579264'
       host_triplet: 'armv7a-linux-androideabi34'
     needs: makedist
