--- conflicted
+++ resolved
@@ -1161,13 +1161,10 @@
       uses: egor-tensin/setup-cygwin@v4
       with:
         packages: gcc-g++ make file-devel libpcre2-devel zlib-devel perl
-<<<<<<< HEAD
       # liblua-devel lua python3-devel ruby-devel ruby-test-unit tcl-devel libcrypt-devel
       # php-devel is PHP7 still (2023-07-14)
       # ccache from cygwin doesn't work with ccache-action:
       # ccache: unknown option -- set-config=cache_dir=D:\a\xapian\xapian\.ccache
-=======
->>>>>>> 29a85e88
     - name: Install CCache
       uses: hendrikmuhs/ccache-action@v1
       with:
@@ -1192,11 +1189,7 @@
         popd
     - name: configure
       run: |
-<<<<<<< HEAD
-        ccache --version
         export PERL_LIBS=`perl -MConfig -e 'print "-L$Config{archlib}/CORE" -lperl'`
-=======
->>>>>>> 29a85e88
         export CC='ccache gcc'
         export CXX='ccache g++'
         pushd xapian-core
@@ -1264,15 +1257,9 @@
         pushd xapian-applications/omega
         tar --strip-components=1 -xf xapian-omega-*.tar.xz
         popd
-<<<<<<< HEAD
         pushd xapian-bindings
         tar --strip-components=1 -xf xapian-bindings-*.tar.xz
         popd
-=======
-        # pushd xapian-bindings
-        # tar --strip-components=1 -xf xapian-bindings-*.tar.xz
-        # popd
->>>>>>> 29a85e88
         pushd xapian-letor
         tar --strip-components=1 -xf xapian-letor-*.tar.xz
         popd
@@ -1288,15 +1275,9 @@
         pushd xapian-applications/omega
         ./configure --enable-werror
         popd
-<<<<<<< HEAD
         pushd xapian-bindings
         ./configure --enable-werror --without-perl
         popd
-=======
-        # pushd xapian-bindings
-        # ./configure --enable-werror
-        # popd
->>>>>>> 29a85e88
         pushd xapian-letor
         ./configure --enable-werror
         popd
