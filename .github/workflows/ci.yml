name: CI

# Use bash by default on all platforms.
defaults:
  env:
    AUTOMATED_TESTING: 1
  run:
    shell: bash

on:
  push:
    paths-ignore:
      - '.appveyor.yml'
      - NEWS
      - 'xapian-maintainer-tools/**'
  pull_request:
    branches: master
    paths-ignore:
      - '.appveyor.yml'
      - NEWS
      - 'xapian-maintainer-tools/**'

  # Allows you to run this workflow manually from the Actions tab
  workflow_dispatch:

jobs:
  makedist:
    name: 'make dist'
    runs-on: 'ubuntu-latest'
    env:
      LIBEXTRACTOR_PREFIX: '/usr/lib/x86_64-linux-gnu/libextractor'
    steps:
    - name: Check out repository code
      uses: actions/checkout@v3
    - name: Install CCache
      uses: hendrikmuhs/ccache-action@v1
      with:
        key: makedist
    - name: Install package dependencies
      run: |
        sudo apt-get update
        sudo apt-get install \
            doxygen \
            graphviz \
            help2man \
            python3-docutils \
            pngcrush \
            python3-sphinx \
            uuid-dev \
            libpcre2-dev \
            libmagic-dev \
            lua5.4 \
            liblua5.4-dev \
            mono-devel \
            python3-dev \
            tcl \
            tcl-dev \
            libicu-dev \
            pkg-config \
            libpoppler-glib-dev \
            libglib2.0-dev \
            libe-book-dev \
            libetonyek-dev \
            libgepub-0.6-dev \
            libgmime-3.0-dev \
            libarchive-dev \
            libabw-dev \
            libcdr-dev \
            libextractor-dev \
            libextractor-plugins-all \
            libmwaw-dev \
            libreofficekit-dev libreoffice-calc libreoffice-draw libreoffice-impress libreoffice-writer \
            libtesseract-dev \
            tesseract-ocr-eng
    - name: bootstrap source tree
      run: |
        export PATH=/usr/lib/ccache:$PATH
        echo verbose=off > ~/.wgetrc
        ./bootstrap xapian-core xapian-applications/omega swig xapian-bindings xapian-letor
    - name: configure
      run: ./configure CC='ccache gcc' CXX='ccache g++'
    - name: make
      run: make -j2
    - name: Run tests
      run: make -j2 check VERBOSE=1
    - name: Create distribution tarball
      run: |
        make dist
    - uses: actions/upload-artifact@v3
      with:
        path: |
          xapian-core/xapian-core-*.tar.xz
          xapian-applications/omega/xapian-omega-*.tar.xz
          xapian-bindings/xapian-bindings-*.tar.xz
          xapian-letor/xapian-letor-*.tar.xz
        retention-days: 1
        if-no-files-found: error
    - name: Check generated files are in .gitignore
      # grep '^' passes through all input while giving a non-zero exit status
      # if that input is empty.
      run: git status --porcelain|grep '^' && { echo "The generated files listed above are not in .gitignore" ; exit 1; }; true

  GLIBCXX_DEBUG:
    if: false
    runs-on: 'ubuntu-20.04'
    env:
      LIBEXTRACTOR_PREFIX: '/usr/lib/x86_64-linux-gnu/libextractor'
    needs: makedist
    steps:
    - name: Install CCache
      uses: hendrikmuhs/ccache-action@v1
      with:
        key: GLIBCXX_DEBUG
    - name: Fetch distribution
      uses: actions/download-artifact@v3
    - name: Unpack distribution
      run: |
        mv artifact/* .
        rmdir artifact
        pushd xapian-core
        tar --strip-components=1 -xf xapian-core-*.tar.xz
        popd
        pushd xapian-applications/omega
        tar --strip-components=1 -xf xapian-omega-*.tar.xz
        popd
        pushd xapian-bindings
        tar --strip-components=1 -xf xapian-bindings-*.tar.xz
        popd
        pushd xapian-letor
        tar --strip-components=1 -xf xapian-letor-*.tar.xz
        popd
    - name: Install package dependencies
      run: |
        sudo apt-get update
        sudo apt-get install \
            python3-sphinx \
            uuid-dev \
            libpcre2-dev \
            libmagic-dev \
            lua5.3 \
            liblua5.3-dev \
            mono-devel \
            python3-dev \
            tcl \
            tcl-dev \
            libicu-dev \
            pkg-config \
            libpoppler-glib-dev \
            libglib2.0-dev \
            libe-book-dev \
            libetonyek-dev \
            libgepub-0.6-dev \
            libgmime-2.6-dev \
            libarchive-dev \
            libabw-dev \
            libcdr-dev \
            libextractor-dev \
            libmwaw-dev \
            libreofficekit-dev libreoffice-calc libreoffice-draw libreoffice-impress libreoffice-writer
      # tesseract's C++ API uses std::vector so would need rebuilding with
      # -D_GLIBCXX_DEBUG too.
      #      libtesseract-dev \
      #      tesseract-ocr-eng
    - name: configure
      run: |
        export CC='ccache gcc'
        export CXX='ccache g++'
        export CPPFLAGS='-D_GLIBCXX_DEBUG'
        pushd xapian-core
        ./configure --enable-werror
        export XAPIAN_CONFIG=$PWD/xapian-config
        popd
        pushd xapian-applications/omega
        ./configure --enable-werror
        popd
        pushd xapian-bindings
        ./configure --enable-werror
        popd
        pushd xapian-letor
        ./configure --enable-werror
        popd
    - name: make
      run: |
        make -j2 -C xapian-core
        make -j2 -C xapian-applications/omega
        make -j2 -C xapian-bindings
        make -j2 -C xapian-letor
    - name: Run tests
      run: |
<<<<<<< HEAD
        export AUTOMATED_TESTING=1
=======
>>>>>>> 68812747
        export VERBOSE=1
        make -j2 -C xapian-core check
        make -j2 -C xapian-applications/omega check
        make -j2 -C xapian-bindings check
        make -j2 -C xapian-letor check

  FORTIFY_SOURCE_3:
    if: false
    # _FORTIFY_SOURCE level 3 requires GCC 12, so currently we need to use
    # Ubuntu 22.04 and the gcc-12 and g++12 packages.
    runs-on: 'ubuntu-22.04'
    env:
      LIBEXTRACTOR_PREFIX: '/usr/lib/x86_64-linux-gnu/libextractor'
    needs: makedist
    steps:
    - name: Install CCache
      uses: hendrikmuhs/ccache-action@v1
      with:
        key: FORTIFY_SOURCE_3
    - name: Fetch distribution
      uses: actions/download-artifact@v3
    - name: Unpack distribution
      run: |
        mv artifact/* .
        rmdir artifact
        pushd xapian-core
        tar --strip-components=1 -xf xapian-core-*.tar.xz
        popd
        pushd xapian-applications/omega
        tar --strip-components=1 -xf xapian-omega-*.tar.xz
        popd
        pushd xapian-bindings
        tar --strip-components=1 -xf xapian-bindings-*.tar.xz
        popd
        pushd xapian-letor
        tar --strip-components=1 -xf xapian-letor-*.tar.xz
        popd
    - name: Install package dependencies
      run: |
        sudo apt-get update
        sudo apt-get install \
            gcc-12 \
            g++-12 \
            python3-sphinx \
            uuid-dev \
            libpcre2-dev \
            libmagic-dev \
            lua5.4 \
            liblua5.4-dev \
            mono-devel \
            python3-dev \
            tcl \
            tcl-dev \
            libicu-dev \
            pkg-config \
            libpoppler-glib-dev \
            libglib2.0-dev \
            libe-book-dev \
            libetonyek-dev \
            libgepub-0.6-dev \
            libgmime-3.0-dev \
            libarchive-dev \
            libabw-dev \
            libcdr-dev \
            libextractor-dev \
            libextractor-plugins-all \
            libmwaw-dev \
            libreofficekit-dev libreoffice-calc libreoffice-draw libreoffice-impress libreoffice-writer \
            libtesseract-dev \
            tesseract-ocr-eng
    - name: configure
      run: |
        export CC='ccache gcc-12'
        export CXX='ccache g++-12'
        # Ubuntu's GCC packages define _FORTIFY_SOURCE=2 by default, so we need
        # to undefine it before we define it to avoid a warning (which becomes
        # an error with -Werror).
        export CPPFLAGS='-U_FORTIFY_SOURCE -D_FORTIFY_SOURCE=3'
        pushd xapian-core
        ./configure --enable-werror
        export XAPIAN_CONFIG=$PWD/xapian-config
        popd
        pushd xapian-applications/omega
        ./configure --enable-werror
        popd
        pushd xapian-bindings
        ./configure --enable-werror
        popd
        pushd xapian-letor
        ./configure --enable-werror
        popd
    - name: make
      run: |
        make -j2 -C xapian-core
        make -j2 -C xapian-applications/omega
        make -j2 -C xapian-bindings
        make -j2 -C xapian-letor
    - name: Run tests
      run: |
<<<<<<< HEAD
        export AUTOMATED_TESTING=1
=======
>>>>>>> 68812747
        export VERBOSE=1
        make -j2 -C xapian-core check
        make -j2 -C xapian-applications/omega check
        make -j2 -C xapian-bindings check
        make -j2 -C xapian-letor check

  assertions:
    if: false
    runs-on: 'ubuntu-22.04'
    env:
      LIBEXTRACTOR_PREFIX: '/usr/lib/x86_64-linux-gnu/libextractor'
    needs: makedist
    steps:
    - name: Install CCache
      uses: hendrikmuhs/ccache-action@v1
      with:
        key: assertions
    - name: Fetch distribution
      uses: actions/download-artifact@v3
    - name: Unpack distribution
      run: |
        mv artifact/* .
        rmdir artifact
        pushd xapian-core
        tar --strip-components=1 -xf xapian-core-*.tar.xz
        popd
        pushd xapian-applications/omega
        tar --strip-components=1 -xf xapian-omega-*.tar.xz
        popd
        pushd xapian-bindings
        tar --strip-components=1 -xf xapian-bindings-*.tar.xz
        popd
        pushd xapian-letor
        tar --strip-components=1 -xf xapian-letor-*.tar.xz
        popd
    - name: Install package dependencies
      run: |
        sudo apt-get update
        sudo apt-get install \
            python3-sphinx \
            uuid-dev \
            libpcre2-dev \
            libmagic-dev \
            lua5.4 \
            liblua5.4-dev \
            mono-devel \
            python3-dev \
            tcl \
            tcl-dev \
            libicu-dev \
            pkg-config \
            libpoppler-glib-dev \
            libglib2.0-dev \
            libe-book-dev \
            libetonyek-dev \
            libgepub-0.6-dev \
            libgmime-3.0-dev \
            libarchive-dev \
            libabw-dev \
            libcdr-dev \
            libextractor-dev \
            libextractor-plugins-all \
            libmwaw-dev \
            libreofficekit-dev libreoffice-calc libreoffice-draw libreoffice-impress libreoffice-writer \
            libtesseract-dev \
            tesseract-ocr-eng
    - name: configure
      run: |
        export CC='ccache gcc'
        export CXX='ccache g++'
        pushd xapian-core
        ./configure --enable-werror --enable-assertions
        export XAPIAN_CONFIG=$PWD/xapian-config
        popd
        pushd xapian-applications/omega
        ./configure --enable-werror
        popd
        pushd xapian-bindings
        ./configure --enable-werror
        popd
        pushd xapian-letor
        ./configure --enable-werror
        popd
    - name: make
      run: |
        make -j2 -C xapian-core
        make -j2 -C xapian-applications/omega
        make -j2 -C xapian-bindings
        make -j2 -C xapian-letor
    - name: Run tests
      run: |
<<<<<<< HEAD
        export AUTOMATED_TESTING=1
=======
>>>>>>> 68812747
        export VERBOSE=1
        make -j2 -C xapian-core check
        make -j2 -C xapian-applications/omega check
        make -j2 -C xapian-bindings check
        make -j2 -C xapian-letor check

  debug-log:
    if: false
    runs-on: 'ubuntu-22.04'
    env:
      LIBEXTRACTOR_PREFIX: '/usr/lib/x86_64-linux-gnu/libextractor'
    needs: makedist
    steps:
    - name: Install CCache
      uses: hendrikmuhs/ccache-action@v1
      with:
        key: debug-log
    - name: Fetch distribution
      uses: actions/download-artifact@v3
    - name: Unpack distribution
      run: |
        mv artifact/* .
        rmdir artifact
        pushd xapian-core
        tar --strip-components=1 -xf xapian-core-*.tar.xz
        popd
        pushd xapian-applications/omega
        tar --strip-components=1 -xf xapian-omega-*.tar.xz
        popd
        pushd xapian-bindings
        tar --strip-components=1 -xf xapian-bindings-*.tar.xz
        popd
        pushd xapian-letor
        tar --strip-components=1 -xf xapian-letor-*.tar.xz
        popd
    - name: Install package dependencies
      run: |
        sudo apt-get update
        sudo apt-get install \
            python3-sphinx \
            uuid-dev \
            libpcre2-dev \
            libmagic-dev \
            lua5.4 \
            liblua5.4-dev \
            mono-devel \
            python3-dev \
            tcl \
            tcl-dev \
            libicu-dev \
            pkg-config \
            libpoppler-glib-dev \
            libglib2.0-dev \
            libe-book-dev \
            libetonyek-dev \
            libgepub-0.6-dev \
            libgmime-3.0-dev \
            libarchive-dev \
            libabw-dev \
            libcdr-dev \
            libextractor-dev \
            libextractor-plugins-all \
            libmwaw-dev \
            libreofficekit-dev libreoffice-calc libreoffice-draw libreoffice-impress libreoffice-writer \
            libtesseract-dev \
            tesseract-ocr-eng
    - name: configure
      run: |
        export CC='ccache gcc'
        export CXX='ccache g++'
        pushd xapian-core
        ./configure --enable-werror --enable-log
        export XAPIAN_CONFIG=$PWD/xapian-config
        popd
        pushd xapian-applications/omega
        ./configure --enable-werror
        popd
        pushd xapian-bindings
        ./configure --enable-werror
        popd
        pushd xapian-letor
        ./configure --enable-werror
        popd
    - name: make
      run: |
        make -j2 -C xapian-core
        make -j2 -C xapian-applications/omega
        make -j2 -C xapian-bindings
        make -j2 -C xapian-letor
    - name: Run tests
      run: |
<<<<<<< HEAD
        export AUTOMATED_TESTING=1
=======
>>>>>>> 68812747
        export VERBOSE=1
        make -j2 -C xapian-core check
        make -j2 -C xapian-applications/omega check
        make -j2 -C xapian-bindings check
        make -j2 -C xapian-letor check

  clang:
    if: false
    runs-on: 'ubuntu-20.04'
    env:
      LIBEXTRACTOR_PREFIX: '/usr/lib/x86_64-linux-gnu/libextractor'
    needs: makedist
    steps:
    - name: Install CCache
      uses: hendrikmuhs/ccache-action@v1
      with:
        key: clang
    - name: Fetch distribution
      uses: actions/download-artifact@v3
    - name: Unpack distribution
      run: |
        mv artifact/* .
        rmdir artifact
        pushd xapian-core
        tar --strip-components=1 -xf xapian-core-*.tar.xz
        popd
        pushd xapian-applications/omega
        tar --strip-components=1 -xf xapian-omega-*.tar.xz
        popd
        pushd xapian-bindings
        tar --strip-components=1 -xf xapian-bindings-*.tar.xz
        popd
        pushd xapian-letor
        tar --strip-components=1 -xf xapian-letor-*.tar.xz
        popd
    - name: Install package dependencies
      run: |
        env
        sudo apt-get update
        sudo apt-get install \
            clang \
            libc++-dev
        sudo apt-get install \
            python3-sphinx \
            uuid-dev \
            libpcre2-dev \
            libmagic-dev \
            tcl \
            tcl-dev \
            libicu-dev \
            pkg-config \
            libpoppler-glib-dev \
            libglib2.0-dev \
            libe-book-dev \
            libetonyek-dev \
            libgepub-0.6-dev \
            libgmime-2.6-dev \
            libarchive-dev \
            libabw-dev \
            libcdr-dev \
            libextractor-dev \
            libmwaw-dev \
            libtesseract-dev \
            tesseract-ocr-eng
            # libreoffice support doesn't work when compiled with clang on Linux
    - name: configure
      run: |
        export CC='ccache clang'
        # Build with the llvm c++ library to catch more portability issues.
        export CXX='ccache clang++ -stdlib=libc++'
        pushd xapian-core
        ./configure --enable-werror
        export XAPIAN_CONFIG=$PWD/xapian-config
        popd
        pushd xapian-applications/omega
        ./configure --enable-werror
        popd
        pushd xapian-bindings
        ./configure --enable-werror --with-python3 --with-tcl
        popd
        pushd xapian-letor
        ./configure --enable-werror
        popd
    - name: make
      run: |
        make -j2 -C xapian-core
        make -j2 -C xapian-applications/omega
        make -j2 -C xapian-bindings
        make -j2 -C xapian-letor
    - name: Run tests
      run: |
<<<<<<< HEAD
        export AUTOMATED_TESTING=1
=======
>>>>>>> 68812747
        export VERBOSE=1
        make -j2 -C xapian-core check
        make -j2 -C xapian-applications/omega check
        make -j2 -C xapian-bindings check
        make -j2 -C xapian-letor check

  # Test with the oldest clang version we easily can.
  clang6:
    if: false
    runs-on: 'ubuntu-20.04'
    env:
      LIBEXTRACTOR_PREFIX: '/usr/lib/x86_64-linux-gnu/libextractor'
    needs: makedist
    steps:
    - name: Install CCache
      uses: hendrikmuhs/ccache-action@v1
      with:
        key: clang6
    - name: Fetch distribution
      uses: actions/download-artifact@v3
    - name: Unpack distribution
      run: |
        mv artifact/* .
        rmdir artifact
        pushd xapian-core
        tar --strip-components=1 -xf xapian-core-*.tar.xz
        popd
        pushd xapian-applications/omega
        tar --strip-components=1 -xf xapian-omega-*.tar.xz
        popd
        pushd xapian-bindings
        tar --strip-components=1 -xf xapian-bindings-*.tar.xz
        popd
        pushd xapian-letor
        tar --strip-components=1 -xf xapian-letor-*.tar.xz
        popd
    - name: Install package dependencies
      run: |
        env
        sudo apt-get update
        sudo apt-get install \
            clang-6.0
        sudo apt-get install \
            python3-sphinx \
            uuid-dev \
            libpcre2-dev \
            libmagic-dev \
            python3-dev \
            tcl \
            tcl-dev \
            pkg-config \
            libpoppler-glib-dev \
            libglib2.0-dev \
            libe-book-dev \
            libetonyek-dev \
            libgepub-0.6-dev \
            libgmime-2.6-dev \
            libarchive-dev \
            libabw-dev \
            libcdr-dev \
            libextractor-dev \
            libmwaw-dev \
            libtesseract-dev \
            tesseract-ocr-eng
            # libreoffice support doesn't work when compiled with clang on Linux
    - name: configure
      run: |
        export CC='ccache clang-6.0'
        export CXX='ccache clang++-6.0'
        pushd xapian-core
        ./configure --enable-werror
        export XAPIAN_CONFIG=$PWD/xapian-config
        popd
        pushd xapian-applications/omega
        ./configure --enable-werror
        popd
        pushd xapian-bindings
        ./configure --enable-werror --with-python3 --with-tcl
        popd
        pushd xapian-letor
        ./configure --enable-werror
        popd
    - name: make
      run: |
        make -j2 -C xapian-core
        make -j2 -C xapian-applications/omega
        make -j2 -C xapian-bindings
        make -j2 -C xapian-letor
    - name: Run tests
      run: |
<<<<<<< HEAD
        export AUTOMATED_TESTING=1
=======
>>>>>>> 68812747
        export VERBOSE=1
        make -j2 -C xapian-core check
        make -j2 -C xapian-applications/omega check
        make -j2 -C xapian-bindings check
        make -j2 -C xapian-letor check

  # GCC 7 is the oldest GCC we currently aim to support.
  # Ubuntu 20.04 has GCC 7.5.0.
  GCC7:
    if: false
    name: 'GCC 7'
    runs-on: 'ubuntu-20.04'
    env:
      LIBEXTRACTOR_PREFIX: '/usr/lib/x86_64-linux-gnu/libextractor'
    needs: makedist
    steps:
    - name: Install CCache
      uses: hendrikmuhs/ccache-action@v1
      with:
        key: GCC7
    - name: Fetch distribution
      uses: actions/download-artifact@v3
    - name: Unpack distribution
      run: |
        mv artifact/* .
        rmdir artifact
        pushd xapian-core
        tar --strip-components=1 -xf xapian-core-*.tar.xz
        popd
        pushd xapian-applications/omega
        tar --strip-components=1 -xf xapian-omega-*.tar.xz
        popd
        pushd xapian-bindings
        tar --strip-components=1 -xf xapian-bindings-*.tar.xz
        popd
        pushd xapian-letor
        tar --strip-components=1 -xf xapian-letor-*.tar.xz
        popd
    - name: Install package dependencies
      run: |
        sudo apt-get update
        sudo apt-get install \
            gcc-7 \
            g++-7
        sudo apt-get install \
            python3-sphinx \
            uuid-dev \
            libpcre2-dev \
            libmagic-dev \
            lua5.3 \
            liblua5.3-dev \
            mono-devel \
            python3-dev \
            tcl \
            tcl-dev \
            libpoppler-glib-dev \
            libglib2.0-dev \
            libe-book-dev \
            libetonyek-dev \
            libgepub-0.6-dev \
            libgmime-2.6-dev \
            libarchive-dev \
            libabw-dev \
            libcdr-dev \
            libextractor-dev \
            libmwaw-dev \
            libreofficekit-dev libreoffice-calc libreoffice-draw libreoffice-impress libreoffice-writer \
            libtesseract-dev \
            tesseract-ocr-eng
    - name: configure
      run: |
        export CC='ccache gcc-7'
        export CXX='ccache g++-7'
        pushd xapian-core
        ./configure --enable-werror
        export XAPIAN_CONFIG=$PWD/xapian-config
        popd
        pushd xapian-applications/omega
        ./configure --enable-werror
        popd
        pushd xapian-bindings
        ./configure --enable-werror
        popd
        pushd xapian-letor
        ./configure --enable-werror
        popd
    - name: make
      run: |
        make -j2 -C xapian-core
        make -j2 -C xapian-applications/omega
        make -j2 -C xapian-bindings
        make -j2 -C xapian-letor
    - name: Run tests
      run: |
<<<<<<< HEAD
        export AUTOMATED_TESTING=1
=======
>>>>>>> 68812747
        export VERBOSE=1
        make -j2 -C xapian-core check
        make -j2 -C xapian-applications/omega check
        make -j2 -C xapian-bindings check
        make -j2 -C xapian-letor check

  Emscripten:
    #if: false
    runs-on: 'ubuntu-20.04'
    needs: makedist
    env:
      EM_COMPILER_WRAPPER: ccache
    steps:
    - name: Install CCache
      uses: hendrikmuhs/ccache-action@v1
      with:
        key: Emscripten
    - name: Fetch distribution
      uses: actions/download-artifact@v3
    - name: Unpack distribution
      run: |
        mv artifact/* .
        rmdir artifact
        pushd xapian-core
        tar --strip-components=1 -xf xapian-core-*.tar.xz
        popd
    - name: Setup emsdk
      uses: mymindstorm/setup-emsdk@v12
      with:
        version: latest
        # This is the name of the cache folder.
        # The cache folder will be placed in the build directory,
        #  so make sure it doesn't conflict with anything!
        actions-cache-folder: 'emsdk-cache'
    - name: Use Node.js
      uses: actions/setup-node@v3
    - name: configure
      run: |
        cd xapian-core
        export CPPFLAGS='-DFLINTLOCK_USE_FLOCK'
        export CXXFLAGS='-Oz -s USE_ZLIB=1 -fno-rtti'
        emconfigure ./configure --enable-werror --disable-shared
    - name: make
      run: |
        cd xapian-core
        emmake make
    - name: Run tests
      run: |
        cd xapian-core
        em++ -Oz -s USE_ZLIB=1 -std=c++11 -s WASM=1 -Iinclude emscripten/xapianjstest.cc .libs/libxapian-1.5.a -o emscripten/xapianjstest.js
        cd emscripten
        node xapianjstest.js
        cd ../tests
        emmake check EATMYDATA=node

  macos:
    if: false
    runs-on: 'macos-latest'
    env:
      LIBEXTRACTOR_PREFIX: '/usr/local/lib/libextractor'
    needs: makedist
    steps:
    - name: Install CCache
      uses: hendrikmuhs/ccache-action@v1
      with:
        key: macos
    - name: Fetch distribution
      uses: actions/download-artifact@v3
    - name: Unpack distribution
      run: |
        mv artifact/* .
        rmdir artifact
        pushd xapian-core
        tar --strip-components=1 -xf xapian-core-*.tar.xz
        popd
        pushd xapian-applications/omega
        tar --strip-components=1 -xf xapian-omega-*.tar.xz
        popd
        pushd xapian-bindings
        tar --strip-components=1 -xf xapian-bindings-*.tar.xz
        popd
        pushd xapian-letor
        tar --strip-components=1 -xf xapian-letor-*.tar.xz
        popd
    - name: Install package dependencies
      run: |
        # Workaround apparent homebrew bug 2023-01-18
        rm -f /usr/local/bin/2to3-3.11 /usr/local/bin/idle3.11 /usr/local/bin/pydoc3.11 /usr/local/bin/python3.11 /usr/local/bin/python3.11-config
        rm -f /usr/local/bin/2to3 /usr/local/bin/idle3 /usr/local/bin/pydoc3 /usr/local/bin/python3 /usr/local/bin/python3-config
        brew update
        brew install \
            gmime \
            icu4c \
            libabw \
            libarchive \
            libcdr \
            libeatmydata \
            libetonyek \
            libextractor \
            libiconv \
            libmagic \
            libmwaw \
            lua \
            mono-mdk \
            pcre2 \
            pkgconfig \
            poppler \
            pygments \
            python \
            sphinx-doc
        # homebrew tesseract 5.2.0 only extracts "ee" from img/Test1.gif (5.1.0
        # worked).
        # tesseract
    - name: configure
      run: |
        export CC='ccache gcc'
        export CXX='ccache g++'
        # Workaround for https://github.com/Homebrew/homebrew-core/issues/136873
        export EATMYDATA=$(brew --prefix libeatmydata)/bin/eatmydata
        export PKG_CONFIG_PATH=/usr/local/opt/icu4c/lib/pkgconfig
        pushd xapian-core
        ./configure --enable-werror --prefix='${{ runner.temp }}/XapianInstall'
        export XAPIAN_CONFIG=$PWD/xapian-config
        popd
        pushd xapian-applications/omega
        ./configure --enable-werror --with-libiconv-prefix=/usr/local/opt/libiconv
        popd
        pushd xapian-bindings
        ./configure --enable-werror
        popd
        pushd xapian-letor
        ./configure --enable-werror
        popd
    - name: make
      run: |
        make -j3 -C xapian-core
        make -j3 -C xapian-core install
        make -j3 -C xapian-applications/omega
        make -j3 -C xapian-bindings
        make -j3 -C xapian-letor
    - name: Run tests
      run: |
<<<<<<< HEAD
        export AUTOMATED_TESTING=1
=======
>>>>>>> 68812747
        export VERBOSE=1
        make -j3 -C xapian-core check
        make -j3 -C xapian-applications/omega check
        make -j3 -C xapian-bindings check
        make -j3 -C xapian-letor check

  mingw64-i686-cross:
    if: false
    runs-on: 'ubuntu-22.04'
    needs: makedist
    steps:
    - name: Install CCache
      uses: hendrikmuhs/ccache-action@v1
      with:
        key: mingw64-i686-cross
    - name: Fetch distribution
      uses: actions/download-artifact@v3
    - name: Unpack distribution
      run: |
        mv artifact/* .
        rmdir artifact
        pushd xapian-core
        tar --strip-components=1 -xf xapian-core-*.tar.xz
        popd
        pushd xapian-letor
        tar --strip-components=1 -xf xapian-letor-*.tar.xz
        popd
    - name: Install package dependencies
      run: |
        sudo apt-get update
        sudo apt-get install \
            g++-mingw-w64-i686-win32 \
            mingw-w64-i686-dev \
            binutils-mingw-w64-i686 \
            libz-mingw-w64-dev \
            mingw-w64-tools
    - name: configure
      run: |
        export EATMYDATA=
        export PATH=/usr/lib/ccache:$PATH
        pushd xapian-core
        ./configure --enable-werror --host i686-w64-mingw32
        export XAPIAN_CONFIG=$PWD/xapian-config
        popd
        pushd xapian-letor
        ./configure --enable-werror --host i686-w64-mingw32
        popd
    - name: make
      run: |
        export PATH=/usr/lib/ccache:$PATH
        make -j2 -C xapian-core
        make -j2 -C xapian-letor
    - name: Run tests
      run: |
        # Stop mono binfmt trying to run .exe files.
        sudo apt-get purge mono-runtime
        sudo dpkg --add-architecture i386
        sudo apt-get update
        sudo apt-get install wine32 wine-binfmt:amd64 wine:amd64
<<<<<<< HEAD
        export AUTOMATED_TESTING=1
=======
>>>>>>> 68812747
        export VERBOSE=1
        export WINEPATH="$PWD/xapian-core/.libs;/usr/lib/gcc/i686-w64-mingw32/`i686-w64-mingw32-g++ --version 2>/dev/null|head -n1|sed 's/.*) //;s/ .*//'`"
        make -j2 -C xapian-core check
        export WINEPATH="$PWD/xapian-letor/.libs;$WINEPATH"
        make -j2 -C xapian-letor check

  mingw64-x86-64-cross:
    if: false
    runs-on: 'ubuntu-22.04'
    needs: makedist
    steps:
    - name: Install CCache
      uses: hendrikmuhs/ccache-action@v1
      with:
        key: mingw64-x86-64-cross
    - name: Fetch distribution
      uses: actions/download-artifact@v3
    - name: Unpack distribution
      run: |
        mv artifact/* .
        rmdir artifact
        pushd xapian-core
        tar --strip-components=1 -xf xapian-core-*.tar.xz
        export XAPIAN_CONFIG=$PWD/xapian-config
        popd
        pushd xapian-letor
        tar --strip-components=1 -xf xapian-letor-*.tar.xz
        popd
    - name: Install package dependencies
      run: |
        sudo apt-get update
        # Stop mono binfmt trying to run .exe files.
        sudo apt-get purge mono-runtime
        sudo apt-get install \
            g++-mingw-w64-x86-64-win32 \
            mingw-w64-x86-64-dev \
            binutils-mingw-w64-x86-64 \
            libz-mingw-w64-dev \
            mingw-w64-tools \
            wine-binfmt \
            wine \
            wine64
        sudo dpkg --add-architecture i386
        sudo apt-get update
        sudo apt-get install wine32
    - name: configure
      run: |
        export EATMYDATA=
        export PATH=/usr/lib/ccache:$PATH
        pushd xapian-core
        ./configure --enable-werror --host x86_64-w64-mingw32
        export XAPIAN_CONFIG=$PWD/xapian-config
        popd
        pushd xapian-letor
        ./configure --enable-werror --host x86_64-w64-mingw32
        popd
    - name: make
      run: |
        export PATH=/usr/lib/ccache:$PATH
        make -j2 -C xapian-core
        make -j2 -C xapian-letor
    - name: Run tests
      run: |
<<<<<<< HEAD
        export AUTOMATED_TESTING=1
=======
>>>>>>> 68812747
        export VERBOSE=1
        export WINEPATH="$PWD/xapian-core/.libs;/usr/lib/gcc/x86_64-w64-mingw32/`x86_64-w64-mingw32-g++ --version 2>/dev/null|head -n1|sed 's/.*) //;s/ .*//'`"
        make -j2 -C xapian-core check
        export WINEPATH="$PWD/xapian-letor/.libs;$WINEPATH"
        make -j2 -C xapian-letor check

  Fedora:
    if: false
    runs-on: 'ubuntu-22.04'
    container: fedora:35
    needs: makedist
    steps:
    - name: Install build tools
      run: dnf install -y --nodocs ccache xz
    - name: Install CCache
      uses: hendrikmuhs/ccache-action@v1
      with:
        key: fedora
    - name: Fetch distribution
      uses: actions/download-artifact@v3
    - name: Unpack distribution
      run: |
        mv artifact/* .
        rmdir artifact
        pushd xapian-core
        tar --strip-components=1 -xf xapian-core-*.tar.xz
        popd
        pushd xapian-applications/omega
        tar --strip-components=1 -xf xapian-omega-*.tar.xz
        popd
        pushd xapian-bindings
        tar --strip-components=1 -xf xapian-bindings-*.tar.xz
        popd
        pushd xapian-letor
        tar --strip-components=1 -xf xapian-letor-*.tar.xz
        popd
    - name: Install package dependencies
      run: |
        dnf install -y --nodocs \
        gcc-c++ file-devel libuuid-devel pcre2-devel perl zlib-devel make pkg-config \
        python3-devel python3-setuptools python3-sphinx \
        ruby ruby-devel rubygems rubygem-rdoc rubygem-json rubygem-test-unit \
        tcl-devel
    - name: configure
      run: |
        export CC='ccache gcc'
        export CXX='ccache g++'
        pushd xapian-core
        ./configure --enable-werror
        export XAPIAN_CONFIG=$PWD/xapian-config
        popd
        pushd xapian-applications/omega
        ./configure --enable-werror
        popd
        pushd xapian-bindings
        ./configure --enable-werror
        popd
        pushd xapian-letor
        ./configure --enable-werror
        popd
    - name: make
      run: |
        make -j2 -C xapian-core
        make -j2 -C xapian-applications/omega
        make -j2 -C xapian-bindings
        make -j2 -C xapian-letor
    - name: Run tests
      run: |
<<<<<<< HEAD
        export AUTOMATED_TESTING=1
=======
>>>>>>> 68812747
        export VERBOSE=1
        make -j2 -C xapian-core check
        make -j2 -C xapian-applications/omega check
        make -j2 -C xapian-bindings check
        make -j2 -C xapian-letor check

  android-cross:
    if: false
    runs-on: 'ubuntu-22.04'
    env:
      NDK: '/usr/local/lib/android/sdk/ndk/25.2.9519653'
      #NDK: '/home/runner/ndk'
      host_triplet: 'armv7a-linux-androideabi33'
    needs: makedist
    steps:
    - name: Install CCache
      uses: hendrikmuhs/ccache-action@v1
      with:
        key: android-cross
    - name: Fetch distribution
      uses: actions/download-artifact@v3
    - name: Unpack distribution
      run: |
        mv artifact/* .
        rmdir artifact
        pushd xapian-core
        tar --strip-components=1 -xf xapian-core-*.tar.xz
        popd
    - name: configure
      run: |
        PATH=$PATH:$NDK/toolchains/llvm/prebuilt/linux-x86_64/bin
        cd xapian-core
        ./configure --enable-werror \
            --host=$host_triplet \
            CC="ccache ${host_triplet}-clang" \
            CXX="ccache ${host_triplet}-clang++" \
            PKG_CONFIG=/bin/false
    - name: make
      run: |
        PATH=$PATH:$NDK/toolchains/llvm/prebuilt/linux-x86_64/bin
        make -j2 -C xapian-core
      # FIXME: Run tests under android emulator?

  cygwin:
    #if: false
    # We only test 64-bit cygwin as 32-bit support has been dropped as of
    # Cygwin 3.4:
    # https://cygwin.com/pipermail/cygwin/2022-November/252542.html
    runs-on: 'windows-latest'
    needs: makedist
    defaults:
      run:
        # `-o incr` needed as GHA supplies shell fragments with DOS EOLs.
        shell: 'C:\tools\cygwin\bin\bash.EXE --noprofile --norc -e -o igncr -o pipefail {0}'
    steps:
    - name: Install Cygwin
      uses: egor-tensin/setup-cygwin@v4
      with:
        packages: gcc-g++ make file-devel libpcre2-devel zlib-devel perl
      # liblua-devel lua python3-devel ruby-devel ruby-test-unit tcl-devel libcrypt-devel
      # php-devel is PHP7 still (2023-07-14)
      # ccache from cygwin doesn't work with ccache-action:
      # ccache: unknown option -- set-config=cache_dir=D:\a\xapian\xapian\.ccache
    - name: Install CCache
      uses: hendrikmuhs/ccache-action@v1
      with:
        key: cygwin
    - name: Fetch distribution
      uses: actions/download-artifact@v3
    - name: Unpack distribution
      run: |
        mv artifact/* .
        rmdir artifact
        pushd xapian-core
        tar --strip-components=1 -xf xapian-core-*.tar.xz
        popd
        pushd xapian-applications/omega
        tar --strip-components=1 -xf xapian-omega-*.tar.xz
        popd
        pushd xapian-bindings
        tar --strip-components=1 -xf xapian-bindings-*.tar.xz
        popd
        pushd xapian-letor
        tar --strip-components=1 -xf xapian-letor-*.tar.xz
        popd
    - name: configure
      run: |
        ccache --version
        export PERL_LIBS=`perl -MConfig -e 'print "-L$Config{archlib}/CORE" -lperl'`
        #export CC='ccache gcc'
        #export CXX='ccache g++'
        pushd xapian-core
        ./configure --enable-werror
        export XAPIAN_CONFIG=$PWD/xapian-config
        popd
        pushd xapian-applications/omega
        ./configure --enable-werror
        popd
        # pushd xapian-bindings
        # ./configure --enable-werror
        # popd
        pushd xapian-letor
        ./configure --enable-werror
        popd
    - name: make
      run: |
        make -j2 -C xapian-core
        make -j2 -C xapian-applications/omega
        # make -j2 -C xapian-bindings
        make -j2 -C xapian-letor
    - name: Run tests
      run: |
<<<<<<< HEAD
        export AUTOMATED_TESTING=1
=======
>>>>>>> 68812747
        export VERBOSE=1
        make -j2 -C xapian-core check
        make -j2 -C xapian-applications/omega check
        # make -j2 -C xapian-bindings check
        make -j2 -C xapian-letor check

  msys2-mingw32:
    #if: false
    runs-on: 'windows-latest'
    needs: makedist
    defaults:
      run:
        shell: msys2 {0}
    steps:
    - uses: msys2/setup-msys2@v2
      with:
        msystem: mingw32
        install: base-devel
        pacboy: >-
          file:p
          gcc:p
          pcre2:p
          zlib:p
    - name: Install CCache
      uses: hendrikmuhs/ccache-action@v1
      with:
        key: msys2-mingw32
        variant: sccache
    - name: Fetch distribution
      uses: actions/download-artifact@v3
    - name: Unpack distribution
      run: |
        mv artifact/* .
        rmdir artifact
        pushd xapian-core
        tar --strip-components=1 -xf xapian-core-*.tar.xz
        popd
        pushd xapian-applications/omega
        tar --strip-components=1 -xf xapian-omega-*.tar.xz
        popd
        pushd xapian-bindings
        tar --strip-components=1 -xf xapian-bindings-*.tar.xz
        popd
        pushd xapian-letor
        tar --strip-components=1 -xf xapian-letor-*.tar.xz
        popd
    - name: configure
      run: |
        PATH=/c/Users/runneradmin/.cargo/bin:$PATH
        export CC='sccache gcc'
        export CXX='sccache g++'
        pushd xapian-core
        ./configure --enable-werror
        export XAPIAN_CONFIG=$PWD/xapian-config
        popd
        pushd xapian-applications/omega
        ./configure --enable-werror
        popd
        pushd xapian-bindings
        ./configure --enable-werror --without-perl
        popd
        pushd xapian-letor
        ./configure --enable-werror
        popd
    - name: make
      run: |
        PATH=/c/Users/runneradmin/.cargo/bin:$PATH
        make -j2 -C xapian-core
        make -j2 -C xapian-applications/omega
        make -j2 -C xapian-bindings
        make -j2 -C xapian-letor
    - name: Run tests
      run: |
        PATH=/c/Users/runneradmin/.cargo/bin:$PATH
<<<<<<< HEAD
        export AUTOMATED_TESTING=1
        export VERBOSE=1
        make -j2 -C xapian-core check
        make -j2 -C xapian-applications/omega check
        make -j2 -C xapian-bindings check
=======
        export VERBOSE=1
        make -j2 -C xapian-core check
        # make -j2 -C xapian-applications/omega check
        # make -j2 -C xapian-bindings check
>>>>>>> 68812747
        make -j2 -C xapian-letor check

  msys2-mingw64:
    #if: false
    runs-on: 'windows-latest'
    needs: makedist
    defaults:
      run:
        shell: msys2 {0}
    steps:
    - uses: msys2/setup-msys2@v2
      with:
        msystem: mingw64
        install: base-devel
        pacboy: >-
          file:p
          gcc:p
          pcre2:p
          zlib:p
    - name: Install CCache
      uses: hendrikmuhs/ccache-action@v1
      with:
        key: msys2-mingw64
        variant: sccache
    - name: Fetch distribution
      uses: actions/download-artifact@v3
    - name: Unpack distribution
      run: |
        mv artifact/* .
        rmdir artifact
        pushd xapian-core
        tar --strip-components=1 -xf xapian-core-*.tar.xz
        popd
        pushd xapian-applications/omega
        tar --strip-components=1 -xf xapian-omega-*.tar.xz
        popd
        pushd xapian-bindings
        tar --strip-components=1 -xf xapian-bindings-*.tar.xz
        popd
        pushd xapian-letor
        tar --strip-components=1 -xf xapian-letor-*.tar.xz
        popd
    - name: configure
      run: |
        PATH=/c/Users/runneradmin/.cargo/bin:$PATH
        export CC='sccache gcc'
        export CXX='sccache g++'
        pushd xapian-core
        ./configure --enable-werror
        export XAPIAN_CONFIG=$PWD/xapian-config
        popd
        pushd xapian-applications/omega
        ./configure --enable-werror
        popd
        pushd xapian-bindings
        ./configure --enable-werror --without-perl
        popd
        pushd xapian-letor
        ./configure --enable-werror
        popd
    - name: make
      run: |
        PATH=/c/Users/runneradmin/.cargo/bin:$PATH
        make -j2 -C xapian-core
        make -j2 -C xapian-applications/omega
        make -j2 -C xapian-bindings
        make -j2 -C xapian-letor
    - name: Run tests
      run: |
        PATH=/c/Users/runneradmin/.cargo/bin:$PATH
<<<<<<< HEAD
        export AUTOMATED_TESTING=1
        export VERBOSE=1
        make -j2 -C xapian-core check
        make -j2 -C xapian-applications/omega check
        make -j2 -C xapian-bindings check
=======
        export VERBOSE=1
        make -j2 -C xapian-core check
        # make -j2 -C xapian-applications/omega check
        # make -j2 -C xapian-bindings check
>>>>>>> 68812747
        make -j2 -C xapian-letor check

  msys2-ucrt64:
    #if: false
    runs-on: 'windows-latest'
    needs: makedist
    defaults:
      run:
        shell: msys2 {0}
    steps:
    - uses: msys2/setup-msys2@v2
      with:
        msystem: ucrt64
        install: base-devel
        pacboy: >-
          gcc:p
          zlib:p
    - name: Install CCache
      uses: hendrikmuhs/ccache-action@v1
      with:
        key: msys2-ucrt64
        variant: sccache
    - name: Fetch distribution
      uses: actions/download-artifact@v3
    - name: Unpack distribution
      run: |
        mv artifact/* .
        rmdir artifact
        pushd xapian-core
        tar --strip-components=1 -xf xapian-core-*.tar.xz
        popd
        pushd xapian-applications/omega
        tar --strip-components=1 -xf xapian-omega-*.tar.xz
        popd
        #pushd xapian-bindings
        #tar --strip-components=1 -xf xapian-bindings-*.tar.xz
        #popd
        pushd xapian-letor
        tar --strip-components=1 -xf xapian-letor-*.tar.xz
        popd
    - name: configure
      run: |
        PATH=/c/Users/runneradmin/.cargo/bin:$PATH
        export CC='sccache gcc'
        export CXX='sccache g++'
        pushd xapian-core
        ./configure --enable-werror
        export XAPIAN_CONFIG=$PWD/xapian-config
        popd
        pushd xapian-applications/omega
        ./configure --enable-werror
        popd
        #pushd xapian-bindings
        #./configure --enable-werror
        #popd
        pushd xapian-letor
        ./configure --enable-werror
        popd
    - name: make
      run: |
        PATH=/c/Users/runneradmin/.cargo/bin:$PATH
        make -j2 -C xapian-core
        make -j2 -C xapian-applications/omega
        # make -j2 -C xapian-bindings
        make -j2 -C xapian-letor
    - name: Run tests
      run: |
        PATH=/c/Users/runneradmin/.cargo/bin:$PATH
<<<<<<< HEAD
        export AUTOMATED_TESTING=1
        export VERBOSE=1
        make -j2 -C xapian-core check
        make -j2 -C xapian-applications/omega check
=======
        export VERBOSE=1
        make -j2 -C xapian-core check
        # make -j2 -C xapian-applications/omega check
>>>>>>> 68812747
        # make -j2 -C xapian-bindings check
        make -j2 -C xapian-letor check

  msvc2019-x86:
    runs-on: 'windows-2019'
    needs: makedist
    defaults:
      run:
        shell: msys2 {0}
    steps:
    - uses: msys2/setup-msys2@v2
      with:
        release: true # Use the pre-installed MSYS2
        path-type: inherit
        install: base-devel
    - name: Install CCache
      uses: hendrikmuhs/ccache-action@v1
      with:
        key: msvc2019-x86
        variant: sccache
    - name: Fetch distribution
      uses: actions/download-artifact@v3
    - name: Unpack distribution
      run: |
        mv artifact/* .
        rmdir artifact
        pushd xapian-core
        tar --strip-components=1 -xf xapian-core-*.tar.xz
        popd
        # Need libmagic for omega
        #pushd xapian-applications/omega
        #tar --strip-components=1 -xf xapian-omega-*.tar.xz
        #popd
        #pushd xapian-bindings
        #tar --strip-components=1 -xf xapian-bindings-*.tar.xz
        #popd
        pushd xapian-letor
        tar --strip-components=1 -xf xapian-letor-*.tar.xz
        popd
    - name: Set up Visual Studio shell
      uses: egor-tensin/vs-shell@v2
      with:
        arch: x86
    - name: Build zlib
      shell: bash
      run: |
        # Setup sccache for cl.
        ln /c/Users/runneradmin/.cargo/bin/{sccache.exe,cl.exe}
        PATH=/c/Users/runneradmin/.cargo/bin:$PATH
        # We find "link" from coreutils rather than from MSVC.  The coreutils
        # "link" is not a useful tool to us, so just delete it rather than
        # trying to reorder PATH.
        rm /usr/bin/link.exe || true
        mkdir zlib
        pushd zlib
        curl --retry 5 --retry-connrefused -L https://github.com/xapian/xapian-dev-deps/releases/download/current/zlib-1.2.13.tar.gz|tar --strip-components=1 -zxf -
        # Don't build zlib with -MD as it seems this flag needs to be used
        # consistently across the build.  Don't use -Zi -Fd"zlib" as
        # ccache/sccache don't seem to be able to handle that.
        sed -i 's/\(^CFLAGS  *= *-nologo \)-MD \(.* \)-Zi -Fd"zlib" /\1\2/' win32/Makefile.msc
        # Only build the shared library.
        nmake -nologo -f 'win32\Makefile.msc' zlib1.dll
        popd
    - name: configure
      run: |
        export AR=lib
        export CC="cl -nologo"
        export CXX="$PWD/xapian-core/compile cl -nologo"
        export CPPFLAGS="-I$PWD/zlib"
        # Standard C++ stack unwinding; assume extern "C" functions never throw.
        export CXXFLAGS=-EHsc
        export LDFLAGS="-L$PWD/zlib"
        PATH=/c/Users/runneradmin/.cargo/bin:$PATH
        pushd xapian-core
        ./configure --enable-werror --disable-shared
        export XAPIAN_CONFIG=$PWD/xapian-config
        popd
        #pushd xapian-applications/omega
        #./configure --enable-werror
        #popd
        #pushd xapian-bindings
        #./configure --enable-werror
        #popd
        pushd xapian-letor
        ./configure --enable-werror --disable-shared
        popd
    - name: make
      run: |
        PATH=/c/Users/runneradmin/.cargo/bin:$PATH
        make -j2 -C xapian-core
        # make -j2 -C xapian-applications/omega
        # make -j2 -C xapian-binding
        make -j2 -C xapian-letor
    - name: Run tests
      run: |
        PATH=/c/Users/runneradmin/.cargo/bin:$PATH
<<<<<<< HEAD
        export AUTOMATED_TESTING=1
=======
>>>>>>> 68812747
        export VERBOSE=1
        make -j2 -C xapian-core check
        #make -j2 -C xapian-applications/omega check
        #make -j2 -C xapian-bindings check
        make -j2 -C xapian-letor check

  msvc2022-x86:
    runs-on: 'windows-2022'
    needs: makedist
    defaults:
      run:
        shell: msys2 {0}
    steps:
    - uses: msys2/setup-msys2@v2
      with:
        release: true # Use the pre-installed MSYS2
        path-type: inherit
        install: base-devel
    - name: Install CCache
      uses: hendrikmuhs/ccache-action@v1
      with:
        key: msvc2022-x86
        variant: sccache
    - name: Fetch distribution
      uses: actions/download-artifact@v3
    - name: Unpack distribution
      run: |
        mv artifact/* .
        rmdir artifact
        pushd xapian-core
        tar --strip-components=1 -xf xapian-core-*.tar.xz
        popd
        # Need libmagic for omega
        #pushd xapian-applications/omega
        #tar --strip-components=1 -xf xapian-omega-*.tar.xz
        #popd
        #pushd xapian-bindings
        #tar --strip-components=1 -xf xapian-bindings-*.tar.xz
        #popd
        pushd xapian-letor
        tar --strip-components=1 -xf xapian-letor-*.tar.xz
        popd
    - name: Set up Visual Studio shell
      uses: egor-tensin/vs-shell@v2
      with:
        arch: x86
    - name: Build zlib
      shell: bash
      run: |
        # Setup sccache for cl.
        ln /c/Users/runneradmin/.cargo/bin/{sccache.exe,cl.exe}
        PATH=/c/Users/runneradmin/.cargo/bin:$PATH
        # We find "link" from coreutils rather than from MSVC.  The coreutils
        # "link" is not a useful tool to us, so just delete it rather than
        # trying to reorder PATH.
        rm /usr/bin/link.exe || true
        mkdir zlib
        pushd zlib
        curl --retry 5 --retry-connrefused -L https://github.com/xapian/xapian-dev-deps/releases/download/current/zlib-1.2.13.tar.gz|tar --strip-components=1 -zxf -
        # Don't build zlib with -MD as it seems this flag needs to be used
        # consistently across the build.  Don't use -Zi -Fd"zlib" as
        # ccache/sccache don't seem to be able to handle that.
        sed -i 's/\(^CFLAGS  *= *-nologo \)-MD \(.* \)-Zi -Fd"zlib" /\1\2/' win32/Makefile.msc
        # Only build the shared library.
        nmake -nologo -f 'win32\Makefile.msc' zlib1.dll
        popd
    - name: configure
      run: |
        export AR=lib
        export CC="cl -nologo"
        export CXX="$PWD/xapian-core/compile cl -nologo"
        export CPPFLAGS="-I$PWD/zlib"
        # Standard C++ stack unwinding; assume extern "C" functions never throw.
        export CXXFLAGS=-EHsc
        export LDFLAGS="-L$PWD/zlib"
        PATH=/c/Users/runneradmin/.cargo/bin:$PATH
        pushd xapian-core
        ./configure --enable-werror --disable-shared
        export XAPIAN_CONFIG=$PWD/xapian-config
        popd
        #pushd xapian-applications/omega
        #./configure --enable-werror
        #popd
        #pushd xapian-bindings
        #./configure --enable-werror
        #popd
        pushd xapian-letor
        ./configure --enable-werror --disable-shared
        popd
    - name: make
      run: |
        PATH=/c/Users/runneradmin/.cargo/bin:$PATH
        make -j2 -C xapian-core
        # make -j2 -C xapian-applications/omega
        # make -j2 -C xapian-binding
        make -j2 -C xapian-letor
    - name: Run tests
      run: |
        PATH=/c/Users/runneradmin/.cargo/bin:$PATH
<<<<<<< HEAD
        export AUTOMATED_TESTING=1
=======
>>>>>>> 68812747
        export VERBOSE=1
        make -j2 -C xapian-core check
        # make -j2 -C xapian-applications/omega check
        # make -j2 -C xapian-bindings check
        make -j2 -C xapian-letor check

  freebsd:
    runs-on: 'macos-12'
    needs: makedist
    steps:
    - name: Install CCache
      uses: hendrikmuhs/ccache-action@v1
      with:
        key: freebsd
    - name: Fetch distribution
      uses: actions/download-artifact@v3
    - name: Unpack distribution
      run: |
        mv artifact/* .
        rmdir artifact
        # Do actual unpacking on freebsd, mostly to help reduce the size of the
        # rsync output in the logs.
    - name: Run in FreeBSD VM
      uses: vmactions/freebsd-vm@v0
      with:
        usesh: true
        prepare: |
          set -e
          pkg install -y bash ccache perl5 pcre2
          ccache --set-config=cache_dir='/Users/runner/work/xapian/xapian/.ccache'
          ccache --set-config=max_size='500M'
          ccache --set-config=compression=true
        run: |
          set -e
          export CC='ccache cc'
          export CXX='ccache c++'
          cd xapian-core
          tar --strip-components=1 -xf xapian-core-*.tar.xz
          ./configure --enable-werror
          export XAPIAN_CONFIG=$PWD/xapian-config
          cd ..
          cd xapian-applications/omega
          tar --strip-components=1 -xf xapian-omega-*.tar.xz
          ./configure --enable-werror
          cd ../..
          # cd xapian-bindings
          # tar --strip-components=1 -xf xapian-bindings-*.tar.xz
          # cd ..
          cd xapian-letor
          tar --strip-components=1 -xf xapian-letor-*.tar.xz
          ./configure --enable-werror
          cd ..
          make -j2 -C xapian-core V=0 || make -C xapian-core
          make -j2 -C xapian-applications/omega V=0 || make -C xapian-core
          make -j2 -C xapian-letor V=0 || make -C xapian-letor
          export AUTOMATED_TESTING=1
          export VERBOSE=1
          make -j2 -C xapian-core check V=0
          make -j2 -C xapian-applications/omega check V=0
          make -j2 -C xapian-letor check V=0

  checkpatch:
    if: false
    name: 'Automated run of xapian-check-patch'
    runs-on: 'ubuntu-latest'
    steps:
    - name: Check out repository code
      uses: actions/checkout@v3
      with:
        fetch-depth: 0
    - name: "Automated run of xapian-check-patch"
      # Run the style checking script, checking changes between the common
      # ancestor of the target branch of the PR (or master if this isn't a PR)
      # and the revision being checked.
      run: |
        echo "GITHUB_BASE_REF='$GITHUB_BASE_REF'"
        git diff ${GITHUB_BASE_REF:-origin/master}.. --|xapian-maintainer-tools/xapian-check-patch<|MERGE_RESOLUTION|>--- conflicted
+++ resolved
@@ -187,10 +187,6 @@
         make -j2 -C xapian-letor
     - name: Run tests
       run: |
-<<<<<<< HEAD
-        export AUTOMATED_TESTING=1
-=======
->>>>>>> 68812747
         export VERBOSE=1
         make -j2 -C xapian-core check
         make -j2 -C xapian-applications/omega check
@@ -290,10 +286,6 @@
         make -j2 -C xapian-letor
     - name: Run tests
       run: |
-<<<<<<< HEAD
-        export AUTOMATED_TESTING=1
-=======
->>>>>>> 68812747
         export VERBOSE=1
         make -j2 -C xapian-core check
         make -j2 -C xapian-applications/omega check
@@ -385,10 +377,6 @@
         make -j2 -C xapian-letor
     - name: Run tests
       run: |
-<<<<<<< HEAD
-        export AUTOMATED_TESTING=1
-=======
->>>>>>> 68812747
         export VERBOSE=1
         make -j2 -C xapian-core check
         make -j2 -C xapian-applications/omega check
@@ -480,10 +468,6 @@
         make -j2 -C xapian-letor
     - name: Run tests
       run: |
-<<<<<<< HEAD
-        export AUTOMATED_TESTING=1
-=======
->>>>>>> 68812747
         export VERBOSE=1
         make -j2 -C xapian-core check
         make -j2 -C xapian-applications/omega check
@@ -575,10 +559,6 @@
         make -j2 -C xapian-letor
     - name: Run tests
       run: |
-<<<<<<< HEAD
-        export AUTOMATED_TESTING=1
-=======
->>>>>>> 68812747
         export VERBOSE=1
         make -j2 -C xapian-core check
         make -j2 -C xapian-applications/omega check
@@ -669,10 +649,6 @@
         make -j2 -C xapian-letor
     - name: Run tests
       run: |
-<<<<<<< HEAD
-        export AUTOMATED_TESTING=1
-=======
->>>>>>> 68812747
         export VERBOSE=1
         make -j2 -C xapian-core check
         make -j2 -C xapian-applications/omega check
@@ -767,10 +743,6 @@
         make -j2 -C xapian-letor
     - name: Run tests
       run: |
-<<<<<<< HEAD
-        export AUTOMATED_TESTING=1
-=======
->>>>>>> 68812747
         export VERBOSE=1
         make -j2 -C xapian-core check
         make -j2 -C xapian-applications/omega check
@@ -913,10 +885,6 @@
         make -j3 -C xapian-letor
     - name: Run tests
       run: |
-<<<<<<< HEAD
-        export AUTOMATED_TESTING=1
-=======
->>>>>>> 68812747
         export VERBOSE=1
         make -j3 -C xapian-core check
         make -j3 -C xapian-applications/omega check
@@ -976,10 +944,6 @@
         sudo dpkg --add-architecture i386
         sudo apt-get update
         sudo apt-get install wine32 wine-binfmt:amd64 wine:amd64
-<<<<<<< HEAD
-        export AUTOMATED_TESTING=1
-=======
->>>>>>> 68812747
         export VERBOSE=1
         export WINEPATH="$PWD/xapian-core/.libs;/usr/lib/gcc/i686-w64-mingw32/`i686-w64-mingw32-g++ --version 2>/dev/null|head -n1|sed 's/.*) //;s/ .*//'`"
         make -j2 -C xapian-core check
@@ -1043,10 +1007,6 @@
         make -j2 -C xapian-letor
     - name: Run tests
       run: |
-<<<<<<< HEAD
-        export AUTOMATED_TESTING=1
-=======
->>>>>>> 68812747
         export VERBOSE=1
         export WINEPATH="$PWD/xapian-core/.libs;/usr/lib/gcc/x86_64-w64-mingw32/`x86_64-w64-mingw32-g++ --version 2>/dev/null|head -n1|sed 's/.*) //;s/ .*//'`"
         make -j2 -C xapian-core check
@@ -1115,10 +1075,6 @@
         make -j2 -C xapian-letor
     - name: Run tests
       run: |
-<<<<<<< HEAD
-        export AUTOMATED_TESTING=1
-=======
->>>>>>> 68812747
         export VERBOSE=1
         make -j2 -C xapian-core check
         make -j2 -C xapian-applications/omega check
@@ -1231,10 +1187,6 @@
         make -j2 -C xapian-letor
     - name: Run tests
       run: |
-<<<<<<< HEAD
-        export AUTOMATED_TESTING=1
-=======
->>>>>>> 68812747
         export VERBOSE=1
         make -j2 -C xapian-core check
         make -j2 -C xapian-applications/omega check
@@ -1309,18 +1261,10 @@
     - name: Run tests
       run: |
         PATH=/c/Users/runneradmin/.cargo/bin:$PATH
-<<<<<<< HEAD
-        export AUTOMATED_TESTING=1
         export VERBOSE=1
         make -j2 -C xapian-core check
         make -j2 -C xapian-applications/omega check
         make -j2 -C xapian-bindings check
-=======
-        export VERBOSE=1
-        make -j2 -C xapian-core check
-        # make -j2 -C xapian-applications/omega check
-        # make -j2 -C xapian-bindings check
->>>>>>> 68812747
         make -j2 -C xapian-letor check
 
   msys2-mingw64:
@@ -1391,18 +1335,10 @@
     - name: Run tests
       run: |
         PATH=/c/Users/runneradmin/.cargo/bin:$PATH
-<<<<<<< HEAD
-        export AUTOMATED_TESTING=1
         export VERBOSE=1
         make -j2 -C xapian-core check
         make -j2 -C xapian-applications/omega check
         make -j2 -C xapian-bindings check
-=======
-        export VERBOSE=1
-        make -j2 -C xapian-core check
-        # make -j2 -C xapian-applications/omega check
-        # make -j2 -C xapian-bindings check
->>>>>>> 68812747
         make -j2 -C xapian-letor check
 
   msys2-ucrt64:
@@ -1471,16 +1407,9 @@
     - name: Run tests
       run: |
         PATH=/c/Users/runneradmin/.cargo/bin:$PATH
-<<<<<<< HEAD
-        export AUTOMATED_TESTING=1
         export VERBOSE=1
         make -j2 -C xapian-core check
         make -j2 -C xapian-applications/omega check
-=======
-        export VERBOSE=1
-        make -j2 -C xapian-core check
-        # make -j2 -C xapian-applications/omega check
->>>>>>> 68812747
         # make -j2 -C xapian-bindings check
         make -j2 -C xapian-letor check
 
@@ -1577,10 +1506,6 @@
     - name: Run tests
       run: |
         PATH=/c/Users/runneradmin/.cargo/bin:$PATH
-<<<<<<< HEAD
-        export AUTOMATED_TESTING=1
-=======
->>>>>>> 68812747
         export VERBOSE=1
         make -j2 -C xapian-core check
         #make -j2 -C xapian-applications/omega check
@@ -1680,10 +1605,6 @@
     - name: Run tests
       run: |
         PATH=/c/Users/runneradmin/.cargo/bin:$PATH
-<<<<<<< HEAD
-        export AUTOMATED_TESTING=1
-=======
->>>>>>> 68812747
         export VERBOSE=1
         make -j2 -C xapian-core check
         # make -j2 -C xapian-applications/omega check
@@ -1739,7 +1660,6 @@
           make -j2 -C xapian-core V=0 || make -C xapian-core
           make -j2 -C xapian-applications/omega V=0 || make -C xapian-core
           make -j2 -C xapian-letor V=0 || make -C xapian-letor
-          export AUTOMATED_TESTING=1
           export VERBOSE=1
           make -j2 -C xapian-core check V=0
           make -j2 -C xapian-applications/omega check V=0
