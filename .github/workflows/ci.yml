name: CI

# Use bash by default on all platforms.
defaults:
  run:
    shell: bash

on:
  push:
    paths-ignore:
      - '.appveyor.yml'
      - NEWS
      - 'xapian-maintainer-tools/**'
  pull_request:
    branches: master
    paths-ignore:
      - '.appveyor.yml'
      - NEWS
      - 'xapian-maintainer-tools/**'

  # Allows you to run this workflow manually from the Actions tab
  workflow_dispatch:

jobs:
  makedist:
    name: 'make dist'
    runs-on: 'ubuntu-latest'
    env:
      LIBEXTRACTOR_PREFIX: '/usr/lib/x86_64-linux-gnu/libextractor'
    steps:
    - name: Check out repository code
      uses: actions/checkout@v4
      with:
        show-progress: false
    - name: Install CCache
      uses: hendrikmuhs/ccache-action@v1
      with:
        key: ${{ github.job }}
    - name: Cache bootstrap tools
      uses: actions/cache@v4
      with:
        path: |
          BUILD
          INST
        key: ${{ github.job }}-${{ runner.os }}-${{ hashFiles( 'bootstrap', 'patches/**' ) }}
    - name: Install package dependencies
      run: |
        sudo apt-get update
        sudo apt-get install \
            doxygen \
            graphviz \
            help2man \
            python3-docutils \
            pngcrush \
            python3-sphinx \
            uuid-dev \
            libpcre2-dev \
            libmagic-dev \
            lua5.4 \
            liblua5.4-dev \
            mono-devel \
            python3-dev \
            tcl \
            tcl-dev \
            libicu-dev \
            pkg-config \
            libpoppler-glib-dev \
            libglib2.0-dev \
            libe-book-dev \
            libetonyek-dev \
            libgepub-0.6-dev \
            libgmime-3.0-dev \
            libarchive-dev \
            libabw-dev \
            libcdr-dev \
            libextractor-dev \
            libextractor-plugins-all \
            libmwaw-dev \
            libreofficekit-dev libreoffice-calc libreoffice-draw libreoffice-impress libreoffice-writer \
            libtesseract-dev \
            tesseract-ocr-eng
    - name: bootstrap source tree
      run: |
        # If we restored cached bootstrap tools their timestamps will be older
        # than checked out files, but we stored them based on a hash of the
        # files in git that determine what gets built so we know they are in
        # fact up to date.  Just touch any stamp files that exist.
        touch --no-create INST/*.stamp
        export PATH=/usr/lib/ccache:$PATH
        echo verbose=off > ~/.wgetrc
        ./bootstrap xapian-core xapian-applications/omega swig xapian-bindings xapian-letor
    - name: configure
      run: ./configure CC='ccache gcc' CXX='ccache g++'
    - name: make
      run: make -j2
    - name: Run tests
      run: make -j2 check AUTOMATED_TESTING=1 VERBOSE=1
    - name: Create distribution tarball
      run: |
        make dist
    - uses: actions/upload-artifact@v4
      with:
        path: |
          xapian-core/xapian-core-*.tar.xz
          xapian-applications/omega/xapian-omega-*.tar.xz
          xapian-bindings/xapian-bindings-*.tar.xz
          xapian-letor/xapian-letor-*.tar.xz
        # Files are already compressed so don't try to compress again.
        compression-level: 0
        retention-days: 1
        if-no-files-found: error
    - name: Check generated files are in .gitignore
      # grep '^' passes through all input while giving a non-zero exit status
      # if that input is empty.
      run: git status --porcelain|grep '^' && { echo "The generated files listed above are not in .gitignore" ; exit 1; }; true

  clang-santisers:
    if: false
    runs-on: 'ubuntu-latest'
    env:
      LIBEXTRACTOR_PREFIX: '/usr/lib/x86_64-linux-gnu/libextractor'
    needs: makedist
    steps:
    - name: Install CCache
      uses: hendrikmuhs/ccache-action@v1
      with:
        key: ${{ github.job }}
    - name: Fetch distribution
      uses: actions/download-artifact@v4
    - name: Unpack distribution
      run: |
        mv artifact/* .
        rmdir artifact
        pushd xapian-core
        tar --strip-components=1 -xf xapian-core-*.tar.xz
        popd
        pushd xapian-applications/omega
        tar --strip-components=1 -xf xapian-omega-*.tar.xz
        popd
        # pushd xapian-bindings
        # tar --strip-components=1 -xf xapian-bindings-*.tar.xz
        # popd
        pushd xapian-letor
        tar --strip-components=1 -xf xapian-letor-*.tar.xz
        popd
    - name: Install package dependencies
      run: |
        sudo apt-get update
        sudo apt-get install \
            python3-sphinx \
            uuid-dev \
            libpcre2-dev \
            libmagic-dev \
            lua5.4 \
            liblua5.4-dev \
            mono-devel \
            python3-dev \
            tcl \
            tcl-dev \
            libicu-dev \
            pkg-config \
            libpoppler-glib-dev \
            libglib2.0-dev \
            libe-book-dev \
            libetonyek-dev \
            libgepub-0.6-dev \
            libgmime-3.0-dev \
            libarchive-dev \
            libabw-dev \
            libcdr-dev \
            libextractor-dev \
            libmwaw-dev \
            libreofficekit-dev libreoffice-calc libreoffice-draw libreoffice-impress libreoffice-writer \
            libtesseract-dev \
            tesseract-ocr-eng
    - name: configure
      run: |
        # We use clang here because (at least currently) it supports a few
        # extra sanitiser checks compared to GCC.
        export CC='ccache clang'
        export CXX='ccache clang++'
        # float-divide-by-zero, nullability and unsigned-overflow aren't
        # undefined behaviour checks, but they catch for things we don't expect
        # our code to do.
        export CXXFLAGS='-fsanitize=address,undefined,float-divide-by-zero,local-bounds,nullability,unsigned-integer-overflow -fsanitize-address-use-after-scope -fsanitize-recover=all -g -O2 -fno-omit-frame-pointer'
        pushd xapian-core
        ./configure --enable-werror
        export XAPIAN_CONFIG=$PWD/xapian-config
        popd
        pushd xapian-applications/omega
        ./configure --enable-werror
        popd
        # pushd xapian-bindings
        ## PHP calls dlopen() with "RTLD_DEEPBIND flag which is incompatible
        ## with sanitizer runtime".
        ##
        ## Other bindings should work, but need to debug why they fail to
        ## work properly currently (with Lua, Python and Tcl we fail to find the
        ## symbol __ubsan_handle_function_type_mismatch when the module is
        ## loaded which seems like a setup problem).
        # ./configure --enable-werror --without-lua --without-php --without-python3 --without-tcl
        # popd
        pushd xapian-letor
        ./configure --enable-werror
        popd
    - name: make
      run: |
        make -j2 -C xapian-core
        make -j2 -C xapian-applications/omega
        # make -j2 -C xapian-bindings MACOS_SIP_HACK_ENV='env LSAN_OPTIONS=leak_check_at_exit=0 LD_PRELOAD=libasan.so.8:libubsan.so.1'
        make -j2 -C xapian-letor
    - name: Run tests
      run: |
        export AUTOMATED_TESTING=1
        export VERBOSE=1
        make -j2 -C xapian-core check
        make -j2 -C xapian-applications/omega check
        # make -j2 -C xapian-bindings check MACOS_SIP_HACK_ENV='env LSAN_OPTIONS=leak_check_at_exit=0 LD_PRELOAD=libasan.so.8:libubsan.so.1'
        make -j2 -C xapian-letor check

  GLIBCXX_DEBUG:
    if: false
    runs-on: 'ubuntu-20.04'
    env:
      LIBEXTRACTOR_PREFIX: '/usr/lib/x86_64-linux-gnu/libextractor'
    needs: makedist
    steps:
    - name: Install CCache
      uses: hendrikmuhs/ccache-action@v1
      with:
        key: ${{ github.job }}
    - name: Fetch distribution
      uses: actions/download-artifact@v4
    - name: Unpack distribution
      run: |
        mv artifact/* .
        rmdir artifact
        pushd xapian-core
        tar --strip-components=1 -xf xapian-core-*.tar.xz
        popd
        pushd xapian-applications/omega
        tar --strip-components=1 -xf xapian-omega-*.tar.xz
        popd
        pushd xapian-bindings
        tar --strip-components=1 -xf xapian-bindings-*.tar.xz
        popd
        pushd xapian-letor
        tar --strip-components=1 -xf xapian-letor-*.tar.xz
        popd
    - name: Install package dependencies
      run: |
        sudo apt-get update
        sudo apt-get install \
            python3-sphinx \
            uuid-dev \
            libpcre2-dev \
            libmagic-dev \
            lua5.3 \
            liblua5.3-dev \
            mono-devel \
            python3-dev \
            tcl \
            tcl-dev \
            libicu-dev \
            pkg-config \
            libpoppler-glib-dev \
            libglib2.0-dev \
            libe-book-dev \
            libetonyek-dev \
            libgepub-0.6-dev \
            libgmime-2.6-dev \
            libarchive-dev \
            libabw-dev \
            libcdr-dev \
            libextractor-dev \
            libmwaw-dev \
            libreofficekit-dev libreoffice-calc libreoffice-draw libreoffice-impress libreoffice-writer
      # tesseract's C++ API uses std::vector so would need rebuilding with
      # -D_GLIBCXX_DEBUG too.
      #      libtesseract-dev \
      #      tesseract-ocr-eng
    - name: configure
      run: |
        export CC='ccache gcc'
        export CXX='ccache g++'
        export CPPFLAGS='-D_GLIBCXX_DEBUG'
        pushd xapian-core
        ./configure --enable-werror
        export XAPIAN_CONFIG=$PWD/xapian-config
        popd
        pushd xapian-applications/omega
        ./configure --enable-werror
        popd
        pushd xapian-bindings
        ./configure --enable-werror
        popd
        pushd xapian-letor
        ./configure --enable-werror
        popd
    - name: make
      run: |
        make -j2 -C xapian-core
        make -j2 -C xapian-applications/omega
        make -j2 -C xapian-bindings
        make -j2 -C xapian-letor
    - name: Run tests
      run: |
        export AUTOMATED_TESTING=1
        export VERBOSE=1
        make -j2 -C xapian-core check
        make -j2 -C xapian-applications/omega check
        make -j2 -C xapian-bindings check
        make -j2 -C xapian-letor check

  FORTIFY_SOURCE_3:
    if: false
    # _FORTIFY_SOURCE level 3 requires GCC 12, so currently we need to use
    # Ubuntu 22.04 and the gcc-12 and g++12 packages.
    runs-on: 'ubuntu-22.04'
    env:
      LIBEXTRACTOR_PREFIX: '/usr/lib/x86_64-linux-gnu/libextractor'
    needs: makedist
    steps:
    - name: Install CCache
      uses: hendrikmuhs/ccache-action@v1
      with:
        key: ${{ github.job }}
    - name: Fetch distribution
      uses: actions/download-artifact@v4
    - name: Unpack distribution
      run: |
        mv artifact/* .
        rmdir artifact
        pushd xapian-core
        tar --strip-components=1 -xf xapian-core-*.tar.xz
        popd
        pushd xapian-applications/omega
        tar --strip-components=1 -xf xapian-omega-*.tar.xz
        popd
        pushd xapian-bindings
        tar --strip-components=1 -xf xapian-bindings-*.tar.xz
        popd
        pushd xapian-letor
        tar --strip-components=1 -xf xapian-letor-*.tar.xz
        popd
    - name: Install package dependencies
      run: |
        sudo apt-get update
        sudo apt-get install \
            gcc-12 \
            g++-12 \
            python3-sphinx \
            uuid-dev \
            libpcre2-dev \
            libmagic-dev \
            lua5.4 \
            liblua5.4-dev \
            mono-devel \
            python3-dev \
            tcl \
            tcl-dev \
            libicu-dev \
            pkg-config \
            libpoppler-glib-dev \
            libglib2.0-dev \
            libe-book-dev \
            libetonyek-dev \
            libgepub-0.6-dev \
            libgmime-3.0-dev \
            libarchive-dev \
            libabw-dev \
            libcdr-dev \
            libextractor-dev \
            libextractor-plugins-all \
            libmwaw-dev \
            libreofficekit-dev libreoffice-calc libreoffice-draw libreoffice-impress libreoffice-writer \
            libtesseract-dev \
            tesseract-ocr-eng
    - name: configure
      run: |
        export CC='ccache gcc-12'
        export CXX='ccache g++-12'
        # Make this build use builddir != srcdir as we aim to support that and
        # so want to catch regressions in support.  This build seems a good
        # choice for that as it's as full a build as any.
        mkdir -p _build/xapian-core _build/xapian-applications/omega _build/xapian-bindings _build/xapian-letor
        cd _build
        # Ubuntu's GCC packages define _FORTIFY_SOURCE=2 by default, so we need
        # to undefine it before we define it to avoid a warning (which becomes
        # an error with -Werror).
        export CPPFLAGS='-U_FORTIFY_SOURCE -D_FORTIFY_SOURCE=3'
        pushd xapian-core
        ../../xapian-core/configure --enable-werror
        export XAPIAN_CONFIG=$PWD/xapian-config
        popd
        pushd xapian-applications/omega
        ../../../xapian-applications/omega/configure --enable-werror
        popd
        pushd xapian-bindings
        ../../xapian-bindings/configure --enable-werror
        popd
        pushd xapian-letor
        ../../xapian-letor/configure --enable-werror
        popd
    - name: make
      run: |
        cd _build
        make -j2 -C xapian-core
        make -j2 -C xapian-applications/omega
        make -j2 -C xapian-bindings
        make -j2 -C xapian-letor
    - name: Run tests
      run: |
        export AUTOMATED_TESTING=1
        export VERBOSE=1
        cd _build
        make -j2 -C xapian-core check
        make -j2 -C xapian-applications/omega check
        make -j2 -C xapian-bindings check
        make -j2 -C xapian-letor check

  assertions:
    if: false
    runs-on: 'ubuntu-22.04'
    env:
      LIBEXTRACTOR_PREFIX: '/usr/lib/x86_64-linux-gnu/libextractor'
    needs: makedist
    steps:
    - name: Install CCache
      uses: hendrikmuhs/ccache-action@v1
      with:
        key: ${{ github.job }}
    - name: Fetch distribution
      uses: actions/download-artifact@v4
    - name: Unpack distribution
      run: |
        mv artifact/* .
        rmdir artifact
        pushd xapian-core
        tar --strip-components=1 -xf xapian-core-*.tar.xz
        popd
        pushd xapian-applications/omega
        tar --strip-components=1 -xf xapian-omega-*.tar.xz
        popd
        pushd xapian-bindings
        tar --strip-components=1 -xf xapian-bindings-*.tar.xz
        popd
        pushd xapian-letor
        tar --strip-components=1 -xf xapian-letor-*.tar.xz
        popd
    - name: Install package dependencies
      run: |
        sudo apt-get update
        sudo apt-get install \
            python3-sphinx \
            uuid-dev \
            libpcre2-dev \
            libmagic-dev \
            lua5.4 \
            liblua5.4-dev \
            mono-devel \
            python3-dev \
            tcl \
            tcl-dev \
            libicu-dev \
            pkg-config \
            libpoppler-glib-dev \
            libglib2.0-dev \
            libe-book-dev \
            libetonyek-dev \
            libgepub-0.6-dev \
            libgmime-3.0-dev \
            libarchive-dev \
            libabw-dev \
            libcdr-dev \
            libextractor-dev \
            libextractor-plugins-all \
            libmwaw-dev \
            libreofficekit-dev libreoffice-calc libreoffice-draw libreoffice-impress libreoffice-writer \
            libtesseract-dev \
            tesseract-ocr-eng
    - name: configure
      run: |
        export CC='ccache gcc'
        export CXX='ccache g++'
        pushd xapian-core
        ./configure --enable-werror --enable-assertions
        export XAPIAN_CONFIG=$PWD/xapian-config
        popd
        pushd xapian-applications/omega
        ./configure --enable-werror
        popd
        pushd xapian-bindings
        ./configure --enable-werror
        popd
        pushd xapian-letor
        ./configure --enable-werror
        popd
    - name: make
      run: |
        make -j2 -C xapian-core
        make -j2 -C xapian-applications/omega
        make -j2 -C xapian-bindings
        make -j2 -C xapian-letor
    - name: Run tests
      run: |
        export AUTOMATED_TESTING=1
        export VERBOSE=1
        make -j2 -C xapian-core check
        make -j2 -C xapian-applications/omega check
        make -j2 -C xapian-bindings check
        make -j2 -C xapian-letor check

  debug-log:
    if: false
    runs-on: 'ubuntu-22.04'
    env:
      LIBEXTRACTOR_PREFIX: '/usr/lib/x86_64-linux-gnu/libextractor'
    needs: makedist
    steps:
    - name: Install CCache
      uses: hendrikmuhs/ccache-action@v1
      with:
        key: ${{ github.job }}
    - name: Fetch distribution
      uses: actions/download-artifact@v4
    - name: Unpack distribution
      run: |
        mv artifact/* .
        rmdir artifact
        pushd xapian-core
        tar --strip-components=1 -xf xapian-core-*.tar.xz
        popd
        pushd xapian-applications/omega
        tar --strip-components=1 -xf xapian-omega-*.tar.xz
        popd
        pushd xapian-bindings
        tar --strip-components=1 -xf xapian-bindings-*.tar.xz
        popd
        pushd xapian-letor
        tar --strip-components=1 -xf xapian-letor-*.tar.xz
        popd
    - name: Install package dependencies
      run: |
        sudo apt-get update
        sudo apt-get install \
            python3-sphinx \
            uuid-dev \
            libpcre2-dev \
            libmagic-dev \
            lua5.4 \
            liblua5.4-dev \
            mono-devel \
            python3-dev \
            tcl \
            tcl-dev \
            libicu-dev \
            pkg-config \
            libpoppler-glib-dev \
            libglib2.0-dev \
            libe-book-dev \
            libetonyek-dev \
            libgepub-0.6-dev \
            libgmime-3.0-dev \
            libarchive-dev \
            libabw-dev \
            libcdr-dev \
            libextractor-dev \
            libextractor-plugins-all \
            libmwaw-dev \
            libreofficekit-dev libreoffice-calc libreoffice-draw libreoffice-impress libreoffice-writer \
            libtesseract-dev \
            tesseract-ocr-eng
    - name: configure
      run: |
        export CC='ccache gcc'
        export CXX='ccache g++'
        pushd xapian-core
        ./configure --enable-werror --enable-log
        export XAPIAN_CONFIG=$PWD/xapian-config
        popd
        pushd xapian-applications/omega
        ./configure --enable-werror
        popd
        pushd xapian-bindings
        ./configure --enable-werror
        popd
        pushd xapian-letor
        ./configure --enable-werror
        popd
    - name: make
      run: |
        make -j2 -C xapian-core
        make -j2 -C xapian-applications/omega
        make -j2 -C xapian-bindings
        make -j2 -C xapian-letor
    - name: Run tests
      run: |
        export AUTOMATED_TESTING=1
        export VERBOSE=1
        make -j2 -C xapian-core check
        make -j2 -C xapian-applications/omega check
        make -j2 -C xapian-bindings check
        make -j2 -C xapian-letor check

  clang:
    if: false
    runs-on: 'ubuntu-20.04'
    env:
      LIBEXTRACTOR_PREFIX: '/usr/lib/x86_64-linux-gnu/libextractor'
    needs: makedist
    steps:
    - name: Install CCache
      uses: hendrikmuhs/ccache-action@v1
      with:
        key: ${{ github.job }}
    - name: Fetch distribution
      uses: actions/download-artifact@v4
    - name: Unpack distribution
      run: |
        mv artifact/* .
        rmdir artifact
        pushd xapian-core
        tar --strip-components=1 -xf xapian-core-*.tar.xz
        popd
        pushd xapian-applications/omega
        tar --strip-components=1 -xf xapian-omega-*.tar.xz
        popd
        pushd xapian-bindings
        tar --strip-components=1 -xf xapian-bindings-*.tar.xz
        popd
        pushd xapian-letor
        tar --strip-components=1 -xf xapian-letor-*.tar.xz
        popd
    - name: Install package dependencies
      run: |
        env
        sudo apt-get update
        sudo apt-get install \
            clang \
            libc++-dev
        sudo apt-get install \
            python3-sphinx \
            uuid-dev \
            libpcre2-dev \
            libmagic-dev \
            python3-dev \
            tcl \
            tcl-dev \
            libicu-dev \
            pkg-config \
            libpoppler-glib-dev \
            libglib2.0-dev \
            libe-book-dev \
            libetonyek-dev \
            libgepub-0.6-dev \
            libgmime-2.6-dev \
            libarchive-dev \
            libabw-dev \
            libcdr-dev \
            libextractor-dev \
            libmwaw-dev \
            libtesseract-dev \
            tesseract-ocr-eng
            # libreoffice support doesn't work when compiled with clang on Linux
    - name: configure
      run: |
        export CC='ccache clang'
        # Build with the llvm c++ library to catch more portability issues.
        export CXX='ccache clang++ -stdlib=libc++'
        pushd xapian-core
        ./configure --enable-werror
        export XAPIAN_CONFIG=$PWD/xapian-config
        popd
        pushd xapian-applications/omega
        ./configure --enable-werror
        popd
        pushd xapian-bindings
        ./configure --enable-werror --with-python3 --with-tcl
        popd
        pushd xapian-letor
        ./configure --enable-werror
        popd
    - name: make
      run: |
        make -j2 -C xapian-core
        make -j2 -C xapian-applications/omega
        make -j2 -C xapian-bindings
        make -j2 -C xapian-letor
    - name: Run tests
      run: |
        export AUTOMATED_TESTING=1
        export VERBOSE=1
        make -j2 -C xapian-core check
        make -j2 -C xapian-applications/omega check
        make -j2 -C xapian-bindings check
        make -j2 -C xapian-letor check

  # Test with the oldest clang version we easily can.
  clang6:
    if: false
    runs-on: 'ubuntu-20.04'
    env:
      LIBEXTRACTOR_PREFIX: '/usr/lib/x86_64-linux-gnu/libextractor'
    needs: makedist
    steps:
    - name: Install CCache
      uses: hendrikmuhs/ccache-action@v1
      with:
        key: ${{ github.job }}
    - name: Fetch distribution
      uses: actions/download-artifact@v4
    - name: Unpack distribution
      run: |
        mv artifact/* .
        rmdir artifact
        pushd xapian-core
        tar --strip-components=1 -xf xapian-core-*.tar.xz
        popd
        pushd xapian-applications/omega
        tar --strip-components=1 -xf xapian-omega-*.tar.xz
        popd
        pushd xapian-bindings
        tar --strip-components=1 -xf xapian-bindings-*.tar.xz
        popd
        pushd xapian-letor
        tar --strip-components=1 -xf xapian-letor-*.tar.xz
        popd
    - name: Install package dependencies
      run: |
        env
        sudo apt-get update
        sudo apt-get install \
            clang-6.0
        sudo apt-get install \
            python3-sphinx \
            uuid-dev \
            libpcre2-dev \
            libmagic-dev \
            python3-dev \
            tcl \
            tcl-dev \
            pkg-config \
            libpoppler-glib-dev \
            libglib2.0-dev \
            libe-book-dev \
            libetonyek-dev \
            libgepub-0.6-dev \
            libgmime-2.6-dev \
            libarchive-dev \
            libabw-dev \
            libcdr-dev \
            libextractor-dev \
            libmwaw-dev \
            libtesseract-dev \
            tesseract-ocr-eng
            # libreoffice support doesn't work when compiled with clang on Linux
    - name: configure
      run: |
        export CC='ccache clang-6.0'
        export CXX='ccache clang++-6.0'
        pushd xapian-core
        ./configure --enable-werror
        export XAPIAN_CONFIG=$PWD/xapian-config
        popd
        pushd xapian-applications/omega
        ./configure --enable-werror
        popd
        pushd xapian-bindings
        ./configure --enable-werror --with-python3 --with-tcl
        popd
        pushd xapian-letor
        ./configure --enable-werror
        popd
    - name: make
      run: |
        make -j2 -C xapian-core
        make -j2 -C xapian-applications/omega
        make -j2 -C xapian-bindings
        make -j2 -C xapian-letor
    - name: Run tests
      run: |
        export AUTOMATED_TESTING=1
        export VERBOSE=1
        make -j2 -C xapian-core check
        make -j2 -C xapian-applications/omega check
        make -j2 -C xapian-bindings check
        make -j2 -C xapian-letor check

  # GCC 7 is the oldest GCC we currently aim to support.
  # Ubuntu 20.04 has GCC 7.5.0.
  GCC7:
    if: false
    name: 'GCC 7'
    runs-on: 'ubuntu-20.04'
    env:
      LIBEXTRACTOR_PREFIX: '/usr/lib/x86_64-linux-gnu/libextractor'
    needs: makedist
    steps:
    - name: Install CCache
      uses: hendrikmuhs/ccache-action@v1
      with:
        key: ${{ github.job }}
    - name: Fetch distribution
      uses: actions/download-artifact@v4
    - name: Unpack distribution
      run: |
        mv artifact/* .
        rmdir artifact
        pushd xapian-core
        tar --strip-components=1 -xf xapian-core-*.tar.xz
        popd
        pushd xapian-applications/omega
        tar --strip-components=1 -xf xapian-omega-*.tar.xz
        popd
        pushd xapian-bindings
        tar --strip-components=1 -xf xapian-bindings-*.tar.xz
        popd
        pushd xapian-letor
        tar --strip-components=1 -xf xapian-letor-*.tar.xz
        popd
    - name: Install package dependencies
      run: |
        sudo apt-get update
        sudo apt-get install \
            gcc-7 \
            g++-7
        sudo apt-get install \
            python3-sphinx \
            uuid-dev \
            libpcre2-dev \
            libmagic-dev \
            lua5.3 \
            liblua5.3-dev \
            mono-devel \
            python3-dev \
            tcl \
            tcl-dev \
            libpoppler-glib-dev \
            libglib2.0-dev \
            libe-book-dev \
            libetonyek-dev \
            libgepub-0.6-dev \
            libgmime-2.6-dev \
            libarchive-dev \
            libabw-dev \
            libcdr-dev \
            libextractor-dev \
            libmwaw-dev \
            libreofficekit-dev libreoffice-calc libreoffice-draw libreoffice-impress libreoffice-writer \
            libtesseract-dev \
            tesseract-ocr-eng
    - name: configure
      run: |
        export CC='ccache gcc-7'
        export CXX='ccache g++-7'
        pushd xapian-core
        ./configure --enable-werror
        export XAPIAN_CONFIG=$PWD/xapian-config
        popd
        pushd xapian-applications/omega
        ./configure --enable-werror
        popd
        pushd xapian-bindings
        ./configure --enable-werror
        popd
        pushd xapian-letor
        ./configure --enable-werror
        popd
    - name: make
      run: |
        make -j2 -C xapian-core
        make -j2 -C xapian-applications/omega
        make -j2 -C xapian-bindings
        make -j2 -C xapian-letor
    - name: Run tests
      run: |
        export AUTOMATED_TESTING=1
        export VERBOSE=1
        make -j2 -C xapian-core check
        make -j2 -C xapian-applications/omega check
        make -j2 -C xapian-bindings check
        make -j2 -C xapian-letor check

  Emscripten:
    if: false
    runs-on: 'ubuntu-20.04'
    needs: makedist
    env:
      EM_COMPILER_WRAPPER: ccache
    steps:
    - name: Install CCache
      uses: hendrikmuhs/ccache-action@v1
      with:
        key: ${{ github.job }}
    - name: Fetch distribution
      uses: actions/download-artifact@v4
    - name: Unpack distribution
      run: |
        mv artifact/* .
        rmdir artifact
        pushd xapian-core
        tar --strip-components=1 -xf xapian-core-*.tar.xz
        popd
    - name: Setup emsdk
      uses: mymindstorm/setup-emsdk@v13
      with:
        # With 3.1.51 `emcc -c` seems to fail.
        version: 3.1.50
        # This is the name of the cache folder.
        # The cache folder will be placed in the build directory,
        #  so make sure it doesn't conflict with anything!
        actions-cache-folder: 'emsdk-cache'
    - name: Use Node.js
      uses: actions/setup-node@v4
    - name: configure
      run: |
        cd xapian-core
        export CPPFLAGS='-DFLINTLOCK_USE_FLOCK'
        export CXXFLAGS='-Oz -s USE_ZLIB=1 -fno-rtti'
        emconfigure ./configure --enable-werror --disable-shared
    - name: make
      run: |
        cd xapian-core
        emmake make
    - name: Run tests
      run: |
        cd xapian-core
        em++ -Oz -s USE_ZLIB=1 -std=c++11 -s WASM=1 -Iinclude emscripten/xapianjstest.cc .libs/libxapian-1.5.a -o emscripten/xapianjstest.js
        cd emscripten
        node xapianjstest.js

  debian-stable:
    if: false
    runs-on: 'ubuntu-latest'
    container: debian:stable
    env:
      LIBEXTRACTOR_PREFIX: '/usr/lib/x86_64-linux-gnu/libextractor'
    needs: makedist
    steps:
    - name: Install package dependencies
      run: |
        apt-get update
        apt-get install -y \
            xz-utils \
            python3-sphinx \
            uuid-dev \
            libpcre2-dev \
            libmagic-dev \
            lua5.4 \
            liblua5.4-dev \
            mono-devel \
            python3-dev \
            tcl \
            tcl-dev \
            libicu-dev \
            pkg-config \
            libpoppler-glib-dev \
            libglib2.0-dev \
            libe-book-dev \
            libetonyek-dev \
            libgepub-0.7-dev \
            libgmime-3.0-dev \
            libarchive-dev \
            libabw-dev \
            libcdr-dev \
            libextractor-dev \
            libmwaw-dev \
            libreofficekit-dev libreoffice-calc libreoffice-draw libreoffice-impress libreoffice-writer \
            libtesseract-dev \
            tesseract-ocr-eng
    - name: Install CCache
      uses: hendrikmuhs/ccache-action@v1
      with:
        key: ${{ github.job }}
    - name: Fetch distribution
      uses: actions/download-artifact@v4
    - name: Unpack distribution
      run: |
        mv artifact/* .
        rmdir artifact
        pushd xapian-core
        tar --strip-components=1 -xf xapian-core-*.tar.xz
        popd
        pushd xapian-applications/omega
        tar --strip-components=1 -xf xapian-omega-*.tar.xz
        popd
        pushd xapian-bindings
        tar --strip-components=1 -xf xapian-bindings-*.tar.xz
        popd
        pushd xapian-letor
        tar --strip-components=1 -xf xapian-letor-*.tar.xz
        popd
    - name: configure
      run: |
        export CC='ccache gcc'
        export CXX='ccache g++'
        pushd xapian-core
        ./configure --enable-werror
        export XAPIAN_CONFIG=$PWD/xapian-config
        popd
        pushd xapian-applications/omega
        ./configure --enable-werror
        popd
        pushd xapian-bindings
        ./configure --enable-werror
        popd
        pushd xapian-letor
        ./configure --enable-werror
        popd
    - name: make
      run: |
        make -j2 -C xapian-core
        make -j2 -C xapian-applications/omega
        make -j2 -C xapian-bindings
        make -j2 -C xapian-letor
    - name: Run tests
      run: |
        export AUTOMATED_TESTING=1
        export VERBOSE=1
        make -j2 -C xapian-core check
        make -j2 -C xapian-applications/omega check
        make -j2 -C xapian-bindings check
        make -j2 -C xapian-letor check

  macos:
    if: false
    runs-on: 'macos-latest'
    needs: makedist
    steps:
    - name: Install CCache
      uses: hendrikmuhs/ccache-action@v1
      with:
        key: ${{ github.job }}
    - name: Fetch distribution
      uses: actions/download-artifact@v4
    - name: Unpack distribution
      run: |
        mv artifact/* .
        rmdir artifact
        pushd xapian-core
        tar --strip-components=1 -xf xapian-core-*.tar.xz
        popd
        pushd xapian-applications/omega
        tar --strip-components=1 -xf xapian-omega-*.tar.xz
        popd
        pushd xapian-bindings
        tar --strip-components=1 -xf xapian-bindings-*.tar.xz
        popd
        pushd xapian-letor
        tar --strip-components=1 -xf xapian-letor-*.tar.xz
        popd
    - name: Install package dependencies
      run: |
        # Workaround apparent homebrew bug 2024-01-17
        rm -f /usr/local/bin/2to3-3.* /usr/local/bin/idle3.* /usr/local/bin/pydoc3.* /usr/local/bin/python3.* /usr/local/bin/python3.*-config
        rm -f /usr/local/bin/2to3 /usr/local/bin/idle3 /usr/local/bin/pydoc3 /usr/local/bin/python3 /usr/local/bin/python3-config
        brew update
        brew install -q \
            gmime \
            icu4c \
            libabw \
            libarchive \
            libcdr \
            libetonyek \
            libextractor \
            libiconv \
            libmagic \
            libmwaw \
            lua \
            pcre2 \
            pkgconfig \
            poppler \
            pygments \
            python \
            sphinx-doc
        # mono-mdk: "make check" fails on aarch64 macos-latest (but works on
        # x86_64 macos-12 and macos-13).  Last checked 2024-05-05.
        #
        # libeatmydata doesn't currently actually do anything on macOS:
        # https://github.com/stewartsmith/libeatmydata/issues/34
        # It's also started failing to even run in homebrew so don't install
        # for now.
        #
        # homebrew tesseract 5.2.0 only extracts "ee" from img/Test1.gif (5.1.0
        # worked).
        # tesseract
    - name: configure
      run: |
        export CC='ccache gcc'
        export CXX='ccache g++'
        export PKG_CONFIG_PATH="$(brew --prefix icu4c)/lib/pkgconfig"
        pushd xapian-core
        ./configure --enable-werror --prefix='${{ runner.temp }}/XapianInstall'
        export XAPIAN_CONFIG=$PWD/xapian-config
        popd
        pushd xapian-applications/omega
        ./configure --enable-werror --with-libiconv-prefix="$(brew --prefix libiconv)"
        popd
        pushd xapian-bindings
        # Homebrew package mono-mdk-for-visual-studio is pre-installed in the
        # image so we need to select the bindings we want except for csharp
        # as that currently fails on aarch64 macos.
        ./configure --enable-werror --with-java --with-lua --with-perl --with-ruby
        popd
        pushd xapian-letor
        ./configure --enable-werror
        popd
    - name: make
      run: |
        make -j3 -C xapian-core
        make -j3 -C xapian-core install
        make -j3 -C xapian-applications/omega
        make -j3 -C xapian-bindings
        make -j3 -C xapian-letor
    - name: Run tests
      run: |
        export LIBEXTRACTOR_PREFIX=${HOMEBREW_PREFIX:-/usr/local}/lib/libextractor
        export AUTOMATED_TESTING=1
        export VERBOSE=1
        make -j3 -C xapian-core check
        make -j3 -C xapian-applications/omega check
        make -j3 -C xapian-bindings check
        make -j3 -C xapian-letor check
    - name: Save log files
      if: ${{ failure() }}
      uses: actions/upload-artifact@v4
      with:
        name: logs-${{ github.job }}-${{ github.sha }}
        overwrite: true
        path: |
          **/*.log

  macos-13:
    if: false
    runs-on: 'macos-13'
    needs: makedist
    steps:
    - name: Install CCache
      uses: hendrikmuhs/ccache-action@v1
      with:
        key: ${{ github.job }}
    - name: Fetch distribution
      uses: actions/download-artifact@v4
    - name: Unpack distribution
      run: |
        mv artifact/* .
        rmdir artifact
        pushd xapian-core
        tar --strip-components=1 -xf xapian-core-*.tar.xz
        popd
        pushd xapian-applications/omega
        tar --strip-components=1 -xf xapian-omega-*.tar.xz
        popd
        pushd xapian-bindings
        tar --strip-components=1 -xf xapian-bindings-*.tar.xz
        popd
        pushd xapian-letor
        tar --strip-components=1 -xf xapian-letor-*.tar.xz
        popd
    - name: Install package dependencies
      run: |
        # Workaround apparent homebrew bug 2024-01-17
        rm -f /usr/local/bin/2to3-3.* /usr/local/bin/idle3.* /usr/local/bin/pydoc3.* /usr/local/bin/python3.* /usr/local/bin/python3.*-config
        rm -f /usr/local/bin/2to3 /usr/local/bin/idle3 /usr/local/bin/pydoc3 /usr/local/bin/python3 /usr/local/bin/python3-config
        brew update
        brew install -q \
            gmime \
            icu4c \
            libabw \
            libarchive \
            libcdr \
            libetonyek \
            libextractor \
            libiconv \
            libmagic \
            libmwaw \
            lua \
            mono-mdk \
            pcre2 \
            pkgconfig \
            poppler \
            pygments \
            python \
            sphinx-doc
        # libeatmydata doesn't currently actually do anything on macOS:
        # https://github.com/stewartsmith/libeatmydata/issues/34
        # It's also started failing to even run in homebrew so don't install
        # for now.
        #
        # homebrew tesseract 5.2.0 only extracts "ee" from img/Test1.gif (5.1.0
        # worked).
        # tesseract
    - name: configure
      run: |
        export CC='ccache gcc'
        export CXX='ccache g++'
        export PKG_CONFIG_PATH="$(brew --prefix icu4c)/lib/pkgconfig"
        pushd xapian-core
        ./configure --enable-werror --prefix='${{ runner.temp }}/XapianInstall'
        export XAPIAN_CONFIG=$PWD/xapian-config
        popd
        pushd xapian-applications/omega
        ./configure --enable-werror --with-libiconv-prefix="$(brew --prefix libiconv)"
        popd
        pushd xapian-bindings
        ./configure --enable-werror
        popd
        pushd xapian-letor
        ./configure --enable-werror
        popd
    - name: make
      run: |
        make -j4 -C xapian-core
        make -j4 -C xapian-core install
        make -j4 -C xapian-applications/omega
        make -j4 -C xapian-bindings
        make -j4 -C xapian-letor
    - name: Run tests
      run: |
        export LIBEXTRACTOR_PREFIX=${HOMEBREW_PREFIX:-/usr/local}/lib/libextractor
        export AUTOMATED_TESTING=1
        export VERBOSE=1
        make -j4 -C xapian-core check
        make -j4 -C xapian-applications/omega check
        make -j4 -C xapian-bindings check
        make -j4 -C xapian-letor check
    - name: Save log files
      if: ${{ failure() }}
      uses: actions/upload-artifact@v4
      with:
        name: logs-${{ github.job }}-${{ github.sha }}
        overwrite: true
        path: |
          **/*.log

  macos-12:
    if: false
    runs-on: 'macos-12'
    needs: makedist
    steps:
    - name: Install CCache
      uses: hendrikmuhs/ccache-action@v1
      with:
        key: ${{ github.job }}
    - name: Fetch distribution
      uses: actions/download-artifact@v4
    - name: Unpack distribution
      run: |
        mv artifact/* .
        rmdir artifact
        pushd xapian-core
        tar --strip-components=1 -xf xapian-core-*.tar.xz
        popd
        pushd xapian-applications/omega
        tar --strip-components=1 -xf xapian-omega-*.tar.xz
        popd
        pushd xapian-bindings
        tar --strip-components=1 -xf xapian-bindings-*.tar.xz
        popd
        pushd xapian-letor
        tar --strip-components=1 -xf xapian-letor-*.tar.xz
        popd
    - name: Install package dependencies
      run: |
        # Workaround apparent homebrew bug 2024-01-17
        rm -f /usr/local/bin/2to3-3.* /usr/local/bin/idle3.* /usr/local/bin/pydoc3.* /usr/local/bin/python3.* /usr/local/bin/python3.*-config
        rm -f /usr/local/bin/2to3 /usr/local/bin/idle3 /usr/local/bin/pydoc3 /usr/local/bin/python3 /usr/local/bin/python3-config
        brew update
        brew install -q \
            gmime \
            icu4c \
            libabw \
            libarchive \
            libcdr \
            libetonyek \
            libextractor \
            libiconv \
            libmagic \
            libmwaw \
            lua \
            mono-mdk \
            pcre2 \
            pkgconfig \
            poppler \
            pygments \
            python \
            sphinx-doc
        # libeatmydata doesn't currently actually do anything on macOS:
        # https://github.com/stewartsmith/libeatmydata/issues/34
        # It's also started failing to even run in homebrew so don't install
        # for now.
        #
        # homebrew tesseract 5.2.0 only extracts "ee" from img/Test1.gif (5.1.0
        # worked).
        # tesseract
    - name: configure
      run: |
        export CC='ccache gcc'
        export CXX='ccache g++'
        export PKG_CONFIG_PATH="$(brew --prefix icu4c)/lib/pkgconfig"
        pushd xapian-core
        ./configure --enable-werror --prefix='${{ runner.temp }}/XapianInstall'
        export XAPIAN_CONFIG=$PWD/xapian-config
        popd
        pushd xapian-applications/omega
        ./configure --enable-werror --with-libiconv-prefix="$(brew --prefix libiconv)"
        popd
        pushd xapian-bindings
        ./configure --enable-werror
        popd
        pushd xapian-letor
        ./configure --enable-werror
        popd
    - name: make
      run: |
        make -j3 -C xapian-core
        make -j3 -C xapian-core install
        make -j3 -C xapian-applications/omega
        make -j3 -C xapian-bindings
        make -j3 -C xapian-letor
    - name: Run tests
      run: |
        export LIBEXTRACTOR_PREFIX=${HOMEBREW_PREFIX:-/usr/local}/lib/libextractor
        export AUTOMATED_TESTING=1
        export VERBOSE=1
        make -j3 -C xapian-core check
        make -j3 -C xapian-applications/omega check
        make -j3 -C xapian-bindings check
        make -j3 -C xapian-letor check
    - name: Save log files
      if: ${{ failure() }}
      uses: actions/upload-artifact@v4
      with:
        name: logs-${{ github.job }}-${{ github.sha }}
        overwrite: true
        path: |
          **/*.log

  mingw64-i686-cross:
    if: false
    runs-on: 'ubuntu-22.04'
    needs: makedist
    steps:
    - name: Install CCache
      uses: hendrikmuhs/ccache-action@v1
      with:
        key: ${{ github.job }}
    - name: Fetch distribution
      uses: actions/download-artifact@v4
    - name: Unpack distribution
      run: |
        mv artifact/* .
        rmdir artifact
        pushd xapian-core
        tar --strip-components=1 -xf xapian-core-*.tar.xz
        popd
        pushd xapian-letor
        tar --strip-components=1 -xf xapian-letor-*.tar.xz
        popd
    - name: Install package dependencies
      run: |
        sudo apt-get update
        sudo apt-get install \
            g++-mingw-w64-i686-win32 \
            mingw-w64-i686-dev \
            binutils-mingw-w64-i686 \
            libz-mingw-w64-dev \
            mingw-w64-tools
    - name: configure
      run: |
        export EATMYDATA=
        export PATH=/usr/lib/ccache:$PATH
        pushd xapian-core
        ./configure --enable-werror --host i686-w64-mingw32
        export XAPIAN_CONFIG=$PWD/xapian-config
        popd
        pushd xapian-letor
        ./configure --enable-werror --host i686-w64-mingw32
        popd
    - name: make
      run: |
        export PATH=/usr/lib/ccache:$PATH
        make -j2 -C xapian-core
        make -j2 -C xapian-letor
    - name: Run tests
      run: |
        # Stop mono binfmt trying to run .exe files.
        sudo apt-get purge mono-runtime
        sudo dpkg --add-architecture i386
        sudo apt-get update
        sudo apt-get install wine32 wine-binfmt:amd64 wine:amd64
        export AUTOMATED_TESTING=1
        export VERBOSE=1
        export WINEPATH="$PWD/xapian-core/.libs;/usr/lib/gcc/i686-w64-mingw32/`i686-w64-mingw32-g++ --version 2>/dev/null|head -n1|sed 's/.*) //;s/ .*//'`"
        make -j2 -C xapian-core check
        export WINEPATH="$PWD/xapian-letor/.libs;$WINEPATH"
        make -j2 -C xapian-letor check

  mingw64-x86-64-cross:
    if: false
    runs-on: 'ubuntu-22.04'
    needs: makedist
    steps:
    - name: Install CCache
      uses: hendrikmuhs/ccache-action@v1
      with:
        key: ${{ github.job }}
    - name: Fetch distribution
      uses: actions/download-artifact@v4
    - name: Unpack distribution
      run: |
        mv artifact/* .
        rmdir artifact
        pushd xapian-core
        tar --strip-components=1 -xf xapian-core-*.tar.xz
        export XAPIAN_CONFIG=$PWD/xapian-config
        popd
        pushd xapian-letor
        tar --strip-components=1 -xf xapian-letor-*.tar.xz
        popd
    - name: Install package dependencies
      run: |
        sudo apt-get update
        # Stop mono binfmt trying to run .exe files.
        sudo apt-get purge mono-runtime
        sudo apt-get install \
            g++-mingw-w64-x86-64-win32 \
            mingw-w64-x86-64-dev \
            binutils-mingw-w64-x86-64 \
            libz-mingw-w64-dev \
            mingw-w64-tools \
            wine-binfmt \
            wine \
            wine64
        sudo dpkg --add-architecture i386
        sudo apt-get update
        sudo apt-get install wine32
    - name: configure
      run: |
        export EATMYDATA=
        export PATH=/usr/lib/ccache:$PATH
        pushd xapian-core
        ./configure --enable-werror --host x86_64-w64-mingw32
        export XAPIAN_CONFIG=$PWD/xapian-config
        popd
        pushd xapian-letor
        ./configure --enable-werror --host x86_64-w64-mingw32
        popd
    - name: make
      run: |
        export PATH=/usr/lib/ccache:$PATH
        make -j2 -C xapian-core
        make -j2 -C xapian-letor
    - name: Run tests
      run: |
        export AUTOMATED_TESTING=1
        export VERBOSE=1
        export WINEPATH="$PWD/xapian-core/.libs;/usr/lib/gcc/x86_64-w64-mingw32/`x86_64-w64-mingw32-g++ --version 2>/dev/null|head -n1|sed 's/.*) //;s/ .*//'`"
        make -j2 -C xapian-core check
        export WINEPATH="$PWD/xapian-letor/.libs;$WINEPATH"
        make -j2 -C xapian-letor check

  Fedora:
    if: false
    runs-on: 'ubuntu-22.04'
    container: fedora:35
    needs: makedist
    steps:
    - name: Install build tools
      run: dnf install -y --nodocs ccache xz
    - name: Install CCache
      uses: hendrikmuhs/ccache-action@v1
      with:
        key: ${{ github.job }}
    - name: Fetch distribution
      uses: actions/download-artifact@v4
    - name: Unpack distribution
      run: |
        mv artifact/* .
        rmdir artifact
        pushd xapian-core
        tar --strip-components=1 -xf xapian-core-*.tar.xz
        popd
        pushd xapian-applications/omega
        tar --strip-components=1 -xf xapian-omega-*.tar.xz
        popd
        pushd xapian-bindings
        tar --strip-components=1 -xf xapian-bindings-*.tar.xz
        popd
        pushd xapian-letor
        tar --strip-components=1 -xf xapian-letor-*.tar.xz
        popd
    - name: Install package dependencies
      run: |
        dnf install -y --nodocs \
        gcc-c++ file-devel libuuid-devel pcre2-devel perl zlib-devel make pkg-config \
        python3-devel python3-setuptools python3-sphinx \
        ruby ruby-devel rubygems rubygem-rdoc rubygem-json rubygem-test-unit \
        tcl-devel
    - name: configure
      run: |
        export CC='ccache gcc'
        export CXX='ccache g++'
        pushd xapian-core
        ./configure --enable-werror
        export XAPIAN_CONFIG=$PWD/xapian-config
        popd
        pushd xapian-applications/omega
        ./configure --enable-werror
        popd
        pushd xapian-bindings
        ./configure --enable-werror
        popd
        pushd xapian-letor
        ./configure --enable-werror
        popd
    - name: make
      run: |
        make -j2 -C xapian-core
        make -j2 -C xapian-applications/omega
        make -j2 -C xapian-bindings
        make -j2 -C xapian-letor
    - name: Run tests
      run: |
        export AUTOMATED_TESTING=1
        export VERBOSE=1
        make -j2 -C xapian-core check
        make -j2 -C xapian-applications/omega check
        make -j2 -C xapian-bindings check
        make -j2 -C xapian-letor check

  android-cross:
    if: false
    runs-on: 'ubuntu-22.04'
    env:
      # Override github default because 27.1.12297006 fails with link errors in
      # a shared build, such as:
      # ld.lld: error: non-exported symbol '__aeabi_uidivmod' in '/usr/local/lib/android/sdk/ndk/27.1.12297006/toolchains/llvm/prebuilt/linux-x86_64/lib/clang/18/lib/linux/libclang_rt.builtins-arm-android.a(aeabi_uidivmod.S.o)' is referenced by DSO './.libs/libxapian-1.5.so'
      ANDROID_NDK: '/usr/local/lib/android/sdk/ndk/26.3.11579264'
      host_triplet: 'armv7a-linux-androideabi34'
    needs: makedist
    steps:
    - name: Install CCache
      uses: hendrikmuhs/ccache-action@v1
      with:
        key: ${{ github.job }}
    - name: Fetch distribution
      uses: actions/download-artifact@v4
    - name: Unpack distribution
      run: |
        mv artifact/* .
        rmdir artifact
        pushd xapian-core
        tar --strip-components=1 -xf xapian-core-*.tar.xz
        popd
    - name: configure
      run: |
        PATH=$PATH:$ANDROID_NDK/toolchains/llvm/prebuilt/linux-x86_64/bin
        ls -l "$ANDROID_NDK/toolchains/llvm/prebuilt/linux-x86_64/bin"
        cd xapian-core
        ./configure --enable-werror \
            --host=$host_triplet \
            CC="ccache ${host_triplet}-clang" \
            CXX="ccache ${host_triplet}-clang++" \
            PKG_CONFIG=/bin/false
    - name: make
      run: |
        PATH=$PATH:$ANDROID_NDK/toolchains/llvm/prebuilt/linux-x86_64/bin
        make -j2 -C xapian-core
      # FIXME: Run tests under android emulator?

  cygwin:
    if: false
    # We only test 64-bit cygwin as 32-bit support has been dropped as of
    # Cygwin 3.4:
    # https://cygwin.com/pipermail/cygwin/2022-November/252542.html
    runs-on: 'windows-latest'
    needs: makedist
    defaults:
      run:
        # `-o incr` needed as GHA supplies shell fragments with DOS EOLs.
        shell: 'C:\tools\cygwin\bin\bash.EXE --noprofile --norc -e -o igncr -o pipefail {0}'
    steps:
    - name: Install Cygwin
      uses: egor-tensin/setup-cygwin@v4
      with:
        packages: gcc-g++ make file-devel libpcre2-devel zlib-devel perl
    - name: Install CCache
      uses: hendrikmuhs/ccache-action@v1
      with:
        key: ${{ github.job }}
    - name: Fetch distribution
      uses: actions/download-artifact@v4
    - name: Unpack distribution
      run: |
        mv artifact/* .
        rmdir artifact
        pushd xapian-core
        tar --strip-components=1 -xf xapian-core-*.tar.xz
        popd
        pushd xapian-applications/omega
        tar --strip-components=1 -xf xapian-omega-*.tar.xz
        popd
        pushd xapian-bindings
        tar --strip-components=1 -xf xapian-bindings-*.tar.xz
        popd
        pushd xapian-letor
        tar --strip-components=1 -xf xapian-letor-*.tar.xz
        popd
    - name: configure
      run: |
        export CC='ccache gcc'
        export CXX='ccache g++'
        pushd xapian-core
        ./configure --enable-werror
        export XAPIAN_CONFIG=$PWD/xapian-config
        popd
        pushd xapian-applications/omega
        ./configure --enable-werror
        popd
        # pushd xapian-bindings
        # ./configure --enable-werror
        # popd
        pushd xapian-letor
        ./configure --enable-werror
        popd
    - name: make
      run: |
        make -j2 -C xapian-core
        make -j2 -C xapian-applications/omega
        # make -j2 -C xapian-bindings
        make -j2 -C xapian-letor
    - name: Run tests
      run: |
        export AUTOMATED_TESTING=1
        export VERBOSE=1
        make -j2 -C xapian-core check
        make -j2 -C xapian-applications/omega check
        # make -j2 -C xapian-bindings check
        make -j2 -C xapian-letor check

  msys2-mingw32:
    if: false
    runs-on: 'windows-latest'
    needs: makedist
    defaults:
      run:
        shell: msys2 {0}
    steps:
    - uses: msys2/setup-msys2@v2
      with:
        msystem: mingw32
        install: base-devel
        pacboy: >-
          file:p
          gcc:p
          pcre2:p
          zlib:p
    - name: Install CCache
      uses: hendrikmuhs/ccache-action@v1
      with:
        key: ${{ github.job }}
        variant: sccache
    - name: Fetch distribution
      uses: actions/download-artifact@v4
    - name: Unpack distribution
      run: |
        mv artifact/* .
        rmdir artifact
        pushd xapian-core
        tar --strip-components=1 -xf xapian-core-*.tar.xz
        popd
        pushd xapian-applications/omega
        tar --strip-components=1 -xf xapian-omega-*.tar.xz
        popd
        # pushd xapian-bindings
        # tar --strip-components=1 -xf xapian-bindings-*.tar.xz
        # popd
        pushd xapian-letor
        tar --strip-components=1 -xf xapian-letor-*.tar.xz
        popd
    - name: configure
      run: |
        PATH=/c/Users/runneradmin/.cargo/bin:$PATH
        export CC='sccache gcc'
        export CXX='sccache g++'
        pushd xapian-core
        ./configure --enable-werror
        export XAPIAN_CONFIG=$PWD/xapian-config
        popd
        pushd xapian-applications/omega
        ./configure --enable-werror
        popd
        # pushd xapian-bindings
        # ./configure --enable-werror
        # popd
        pushd xapian-letor
        ./configure --enable-werror
        popd
    - name: make
      run: |
        PATH=/c/Users/runneradmin/.cargo/bin:$PATH
        make -j2 -C xapian-core
        make -j2 -C xapian-applications/omega
        # make -j2 -C xapian-bindings
        make -j2 -C xapian-letor
    - name: Run tests
      run: |
        PATH=/c/Users/runneradmin/.cargo/bin:$PATH
        export AUTOMATED_TESTING=1
        export VERBOSE=1
        make -j2 -C xapian-core check
        make -j2 -C xapian-applications/omega check
        # make -j2 -C xapian-bindings check
        make -j2 -C xapian-letor check

  msys2-mingw64:
    if: false
    runs-on: 'windows-latest'
    needs: makedist
    defaults:
      run:
        shell: msys2 {0}
    steps:
    - uses: msys2/setup-msys2@v2
      with:
        msystem: mingw64
        install: base-devel
        pacboy: >-
          file:p
          gcc:p
          pcre2:p
          zlib:p
    - name: Install CCache
      uses: hendrikmuhs/ccache-action@v1
      with:
        key: ${{ github.job }}
        variant: sccache
    - name: Fetch distribution
      uses: actions/download-artifact@v4
    - name: Unpack distribution
      run: |
        mv artifact/* .
        rmdir artifact
        pushd xapian-core
        tar --strip-components=1 -xf xapian-core-*.tar.xz
        popd
        pushd xapian-applications/omega
        tar --strip-components=1 -xf xapian-omega-*.tar.xz
        popd
        # pushd xapian-bindings
        # tar --strip-components=1 -xf xapian-bindings-*.tar.xz
        # popd
        pushd xapian-letor
        tar --strip-components=1 -xf xapian-letor-*.tar.xz
        popd
    - name: configure
      run: |
        PATH=/c/Users/runneradmin/.cargo/bin:$PATH
        export CC='sccache gcc'
        export CXX='sccache g++'
        pushd xapian-core
        ./configure --enable-werror
        export XAPIAN_CONFIG=$PWD/xapian-config
        popd
        pushd xapian-applications/omega
        ./configure --enable-werror
        popd
        # pushd xapian-bindings
        # ./configure --enable-werror
        # popd
        pushd xapian-letor
        ./configure --enable-werror
        popd
    - name: make
      run: |
        PATH=/c/Users/runneradmin/.cargo/bin:$PATH
        make -j2 -C xapian-core
        make -j2 -C xapian-applications/omega
        # make -j2 -C xapian-bindings
        make -j2 -C xapian-letor
    - name: Run tests
      run: |
        PATH=/c/Users/runneradmin/.cargo/bin:$PATH
        export AUTOMATED_TESTING=1
        export VERBOSE=1
        make -j2 -C xapian-core check
        make -j2 -C xapian-applications/omega check
        # make -j2 -C xapian-bindings check
        make -j2 -C xapian-letor check

  msys2-ucrt64:
    if: false
    runs-on: 'windows-latest'
    needs: makedist
    defaults:
      run:
        shell: msys2 {0}
    steps:
    - uses: msys2/setup-msys2@v2
      with:
        msystem: ucrt64
        install: base-devel
        pacboy: >-
          file:p
          gcc:p
          pcre2:p
          zlib:p
    - name: Install CCache
      uses: hendrikmuhs/ccache-action@v1
      with:
        key: ${{ github.job }}
        variant: sccache
    - name: Fetch distribution
      uses: actions/download-artifact@v4
    - name: Unpack distribution
      run: |
        mv artifact/* .
        rmdir artifact
        pushd xapian-core
        tar --strip-components=1 -xf xapian-core-*.tar.xz
        popd
        pushd xapian-applications/omega
        tar --strip-components=1 -xf xapian-omega-*.tar.xz
        popd
        # pushd xapian-bindings
        # tar --strip-components=1 -xf xapian-bindings-*.tar.xz
        # popd
        pushd xapian-letor
        tar --strip-components=1 -xf xapian-letor-*.tar.xz
        popd
    - name: configure
      run: |
        PATH=/c/Users/runneradmin/.cargo/bin:$PATH
        export CC='sccache gcc'
        export CXX='sccache g++'
        pushd xapian-core
        ./configure --enable-werror
        export XAPIAN_CONFIG=$PWD/xapian-config
        popd
        pushd xapian-applications/omega
        ./configure --enable-werror
        popd
        # pushd xapian-bindings
        # ./configure --enable-werror
        # popd
        pushd xapian-letor
        ./configure --enable-werror
        popd
    - name: make
      run: |
        PATH=/c/Users/runneradmin/.cargo/bin:$PATH
        make -j2 -C xapian-core
        make -j2 -C xapian-applications/omega
        # make -j2 -C xapian-bindings
        make -j2 -C xapian-letor
    - name: Run tests
      run: |
        PATH=/c/Users/runneradmin/.cargo/bin:$PATH
        export AUTOMATED_TESTING=1
        export VERBOSE=1
        make -j2 -C xapian-core check
        make -j2 -C xapian-applications/omega check
        # make -j2 -C xapian-bindings check
        make -j2 -C xapian-letor check
    - name: Save log files
      if: ${{ failure() }}
      uses: actions/upload-artifact@v4
      with:
        name: logs-${{ github.job }}-${{ github.sha }}
        overwrite: true
        path: |
          **/*.log

  msvc2019:
    if: false
    runs-on: 'windows-2019'
    needs: makedist
    defaults:
      run:
        shell: msys2 {0}
    steps:
    - uses: msys2/setup-msys2@v2
      with:
        release: true # Use the pre-installed MSYS2
        path-type: inherit
        install: base-devel
    - name: Install CCache
      uses: hendrikmuhs/ccache-action@v1
      with:
        key: ${{ github.job }}
        variant: sccache
    - name: Fetch distribution
      uses: actions/download-artifact@v4
    - name: Unpack distribution
      run: |
        mv artifact/* .
        rmdir artifact
        pushd xapian-core
        tar --strip-components=1 -xf xapian-core-*.tar.xz
        popd
        # Need libmagic for omega
        # pushd xapian-applications/omega
        # tar --strip-components=1 -xf xapian-omega-*.tar.xz
        # popd
        # pushd xapian-bindings
        # tar --strip-components=1 -xf xapian-bindings-*.tar.xz
        # popd
        pushd xapian-letor
        tar --strip-components=1 -xf xapian-letor-*.tar.xz
        popd
    - name: Set up Visual Studio shell
      uses: egor-tensin/vs-shell@v2
      with:
        arch: x64
    - name: Build zlib
      shell: bash
      run: |
        # Setup sccache for cl.
        ln /c/Users/runneradmin/.cargo/bin/{sccache.exe,cl.exe}
        PATH=/c/Users/runneradmin/.cargo/bin:$PATH
        # We find "link" from coreutils rather than from MSVC.  The coreutils
        # "link" is not a useful tool to us, so just delete it rather than
        # trying to reorder PATH.
        rm /usr/bin/link.exe || true
        mkdir zlib
        pushd zlib
        curl --retry 5 --retry-connrefused -L https://github.com/xapian/xapian-dev-deps/releases/download/current/zlib-1.2.13.tar.gz|tar --strip-components=1 -zxf -
        # Don't build zlib with -MD as it seems this flag needs to be used
        # consistently across the build.  Don't use -Zi -Fd"zlib" as
        # ccache/sccache don't seem to be able to handle that.
        #
        # Don't build zlib with a fixed base address on x64 as that gives
        # linker warning LNK4281.
        sed -i 's/\(^CFLAGS  *= *-nologo \)-MD \(.* \)-Zi -Fd"zlib" /\1\2/;s/-base:0x[0-9A-Fa-f]* //' win32/Makefile.msc
        # Only build the shared library.
        nmake -nologo -f 'win32\Makefile.msc' zlib1.dll
        popd
    - name: configure
      run: |
        export AR=lib
        export CC="cl -nologo"
        export CXX="$PWD/xapian-core/compile cl -nologo"
        export CPPFLAGS="-I$PWD/zlib"
        # Standard C++ stack unwinding; assume extern "C" functions never throw.
        export CXXFLAGS=-EHsc
        export LD=link
        export LDFLAGS="-L$PWD/zlib"
        export NM=dumpbin
        PATH=/c/Users/runneradmin/.cargo/bin:$PATH
        pushd xapian-core
        ./configure --enable-werror --disable-shared
        export XAPIAN_CONFIG=$PWD/xapian-config
        popd
        # pushd xapian-applications/omega
        # ./configure --enable-werror
        # popd
        # pushd xapian-bindings
        # ./configure --enable-werror
        # popd
        pushd xapian-letor
        ./configure --enable-werror --disable-shared
        popd
    - name: make
      run: |
        PATH=/c/Users/runneradmin/.cargo/bin:$PATH
        make -j2 -C xapian-core
        # make -j2 -C xapian-applications/omega
        # make -j2 -C xapian-bindings
        make -j2 -C xapian-letor
    - name: Run tests
      run: |
        PATH=/c/Users/runneradmin/.cargo/bin:$PATH
        export AUTOMATED_TESTING=1
        export VERBOSE=1
        make -j2 -C xapian-core check
        # make -j2 -C xapian-applications/omega check
        # make -j2 -C xapian-bindings check
        make -j2 -C xapian-letor check

  msvc2022:
    if: false
    runs-on: 'windows-2022'
    needs: makedist
    defaults:
      run:
        shell: msys2 {0}
    steps:
    - uses: msys2/setup-msys2@v2
      with:
        release: true # Use the pre-installed MSYS2
        path-type: inherit
        install: base-devel
    - name: Install CCache
      uses: hendrikmuhs/ccache-action@v1
      with:
        key: ${{ github.job }}
        variant: sccache
    - name: Fetch distribution
      uses: actions/download-artifact@v4
    - name: Unpack distribution
      run: |
        mv artifact/* .
        rmdir artifact
        pushd xapian-core
        tar --strip-components=1 -xf xapian-core-*.tar.xz
        popd
        # Need libmagic for omega
        # pushd xapian-applications/omega
        # tar --strip-components=1 -xf xapian-omega-*.tar.xz
        # popd
        # pushd xapian-bindings
        # tar --strip-components=1 -xf xapian-bindings-*.tar.xz
        # popd
        pushd xapian-letor
        tar --strip-components=1 -xf xapian-letor-*.tar.xz
        popd
    - name: Set up Visual Studio shell
      uses: egor-tensin/vs-shell@v2
      with:
        arch: x64
    - name: Build zlib
      shell: bash
      run: |
        # Setup sccache for cl.
        ln /c/Users/runneradmin/.cargo/bin/{sccache.exe,cl.exe}
        PATH=/c/Users/runneradmin/.cargo/bin:$PATH
        # We find "link" from coreutils rather than from MSVC.  The coreutils
        # "link" is not a useful tool to us, so just delete it rather than
        # trying to reorder PATH.
        rm /usr/bin/link.exe || true
        mkdir zlib
        pushd zlib
        curl --retry 5 --retry-connrefused -L https://github.com/xapian/xapian-dev-deps/releases/download/current/zlib-1.2.13.tar.gz|tar --strip-components=1 -zxf -
        # Don't build zlib with -MD as it seems this flag needs to be used
        # consistently across the build.  Don't use -Zi -Fd"zlib" as
        # ccache/sccache don't seem to be able to handle that.
        #
        # Don't build zlib with a fixed base address on x64 as that gives
        # linker warning LNK4281.
        sed -i 's/\(^CFLAGS  *= *-nologo \)-MD \(.* \)-Zi -Fd"zlib" /\1\2/;s/-base:0x[0-9A-Fa-f]* //' win32/Makefile.msc
        # Only build the shared library.
        nmake -nologo -f 'win32\Makefile.msc' zlib1.dll
        popd
    - name: configure
      run: |
        export AR=lib
        export CC="cl -nologo"
        export CXX="$PWD/xapian-core/compile cl -nologo"
        export CPPFLAGS="-I$PWD/zlib"
        # Standard C++ stack unwinding; assume extern "C" functions never throw.
        export CXXFLAGS=-EHsc
        export LD=link
        export LDFLAGS="-L$PWD/zlib"
        export NM=dumpbin
        PATH=/c/Users/runneradmin/.cargo/bin:$PATH
        pushd xapian-core
        ./configure --enable-werror --disable-shared
        export XAPIAN_CONFIG=$PWD/xapian-config
        popd
        # pushd xapian-applications/omega
        # ./configure --enable-werror
        # popd
        # pushd xapian-bindings
        # ./configure --enable-werror
        # popd
        pushd xapian-letor
        ./configure --enable-werror --disable-shared
        popd
    - name: make
      run: |
        PATH=/c/Users/runneradmin/.cargo/bin:$PATH
        make -j2 -C xapian-core
        # make -j2 -C xapian-applications/omega
        # make -j2 -C xapian-bindings
        make -j2 -C xapian-letor
    - name: Run tests
      run: |
        PATH=/c/Users/runneradmin/.cargo/bin:$PATH
        export AUTOMATED_TESTING=1
        export VERBOSE=1
        make -j2 -C xapian-core check
        # make -j2 -C xapian-applications/omega check
        # make -j2 -C xapian-bindings check
        make -j2 -C xapian-letor check

  msvc2019-x86:
    if: false
    runs-on: 'windows-2019'
    needs: makedist
    defaults:
      run:
        shell: msys2 {0}
    steps:
    - uses: msys2/setup-msys2@v2
      with:
        release: true # Use the pre-installed MSYS2
        path-type: inherit
        install: base-devel
    - name: Install CCache
      uses: hendrikmuhs/ccache-action@v1
      with:
        key: ${{ github.job }}
        variant: sccache
    - name: Fetch distribution
      uses: actions/download-artifact@v4
    - name: Unpack distribution
      run: |
        mv artifact/* .
        rmdir artifact
        pushd xapian-core
        tar --strip-components=1 -xf xapian-core-*.tar.xz
        popd
        # Need libmagic for omega
        # pushd xapian-applications/omega
        # tar --strip-components=1 -xf xapian-omega-*.tar.xz
        # popd
        # pushd xapian-bindings
        # tar --strip-components=1 -xf xapian-bindings-*.tar.xz
        # popd
        pushd xapian-letor
        tar --strip-components=1 -xf xapian-letor-*.tar.xz
        popd
    - name: Set up Visual Studio shell
      uses: egor-tensin/vs-shell@v2
      with:
        arch: x86
    - name: Build zlib
      shell: bash
      run: |
        # Setup sccache for cl.
        ln /c/Users/runneradmin/.cargo/bin/{sccache.exe,cl.exe}
        PATH=/c/Users/runneradmin/.cargo/bin:$PATH
        # We find "link" from coreutils rather than from MSVC.  The coreutils
        # "link" is not a useful tool to us, so just delete it rather than
        # trying to reorder PATH.
        rm /usr/bin/link.exe || true
        mkdir zlib
        pushd zlib
        curl --retry 5 --retry-connrefused -L https://github.com/xapian/xapian-dev-deps/releases/download/current/zlib-1.2.13.tar.gz|tar --strip-components=1 -zxf -
        # Don't build zlib with -MD as it seems this flag needs to be used
        # consistently across the build.  Don't use -Zi -Fd"zlib" as
        # ccache/sccache don't seem to be able to handle that.
        sed -i 's/\(^CFLAGS  *= *-nologo \)-MD \(.* \)-Zi -Fd"zlib" /\1\2/' win32/Makefile.msc
        # Only build the static library.
        nmake -nologo -f 'win32\Makefile.msc' zlib.lib
        popd
    - name: configure
      run: |
        export AR=lib
        export CC="cl -nologo"
        export CXX="$PWD/xapian-core/compile cl -nologo"
        export CPPFLAGS="-I$PWD/zlib"
        # Standard C++ stack unwinding; assume extern "C" functions never throw.
        export CXXFLAGS=-EHsc
        export LD=link
        export LDFLAGS="-L$PWD/zlib"
        export NM=dumpbin
        PATH=/c/Users/runneradmin/.cargo/bin:$PATH
        pushd xapian-core
        ./configure --enable-werror --disable-shared
        export XAPIAN_CONFIG=$PWD/xapian-config
        popd
        # pushd xapian-applications/omega
        # ./configure --enable-werror
        # popd
        # pushd xapian-bindings
        # ./configure --enable-werror
        # popd
        pushd xapian-letor
        ./configure --enable-werror --disable-shared
        popd
    - name: make
      run: |
        PATH=/c/Users/runneradmin/.cargo/bin:$PATH
        make -j2 -C xapian-core
        # make -j2 -C xapian-applications/omega
        # make -j2 -C xapian-bindings
        make -j2 -C xapian-letor
    - name: Run tests
      run: |
        PATH=/c/Users/runneradmin/.cargo/bin:$PATH
        export AUTOMATED_TESTING=1
        export VERBOSE=1
        make -j2 -C xapian-core check
        # make -j2 -C xapian-applications/omega check
        # make -j2 -C xapian-bindings check
        make -j2 -C xapian-letor check

  msvc2022-x86:
    if: false
    runs-on: 'windows-2022'
    needs: makedist
    defaults:
      run:
        shell: msys2 {0}
    steps:
    - uses: msys2/setup-msys2@v2
      with:
        release: true # Use the pre-installed MSYS2
        path-type: inherit
        install: base-devel
    - name: Install CCache
      uses: hendrikmuhs/ccache-action@v1
      with:
        key: ${{ github.job }}
        variant: sccache
    - name: Fetch distribution
      uses: actions/download-artifact@v4
    - name: Unpack distribution
      run: |
        mv artifact/* .
        rmdir artifact
        pushd xapian-core
        tar --strip-components=1 -xf xapian-core-*.tar.xz
        popd
        # Need libmagic for omega
        # pushd xapian-applications/omega
        # tar --strip-components=1 -xf xapian-omega-*.tar.xz
        # popd
        # pushd xapian-bindings
        # tar --strip-components=1 -xf xapian-bindings-*.tar.xz
        # popd
        pushd xapian-letor
        tar --strip-components=1 -xf xapian-letor-*.tar.xz
        popd
    - name: Set up Visual Studio shell
      uses: egor-tensin/vs-shell@v2
      with:
        arch: x86
    - name: Build zlib
      shell: bash
      run: |
        # Setup sccache for cl.
        ln /c/Users/runneradmin/.cargo/bin/{sccache.exe,cl.exe}
        PATH=/c/Users/runneradmin/.cargo/bin:$PATH
        # We find "link" from coreutils rather than from MSVC.  The coreutils
        # "link" is not a useful tool to us, so just delete it rather than
        # trying to reorder PATH.
        rm /usr/bin/link.exe || true
        mkdir zlib
        pushd zlib
        curl --retry 5 --retry-connrefused -L https://github.com/xapian/xapian-dev-deps/releases/download/current/zlib-1.2.13.tar.gz|tar --strip-components=1 -zxf -
        # Don't build zlib with -MD as it seems this flag needs to be used
        # consistently across the build.  Don't use -Zi -Fd"zlib" as
        # ccache/sccache don't seem to be able to handle that.
        sed -i 's/\(^CFLAGS  *= *-nologo \)-MD \(.* \)-Zi -Fd"zlib" /\1\2/' win32/Makefile.msc
        # Only build the static library.
        nmake -nologo -f 'win32\Makefile.msc' zlib.lib
        popd
    - name: configure
      run: |
        export AR=lib
        export CC="cl -nologo"
        export CXX="$PWD/xapian-core/compile cl -nologo"
        export CPPFLAGS="-I$PWD/zlib"
        # Standard C++ stack unwinding; assume extern "C" functions never throw.
        export CXXFLAGS=-EHsc
        export LD=link
        export LDFLAGS="-L$PWD/zlib"
        export NM=dumpbin
        PATH=/c/Users/runneradmin/.cargo/bin:$PATH
        pushd xapian-core
        ./configure --enable-werror --disable-shared
        export XAPIAN_CONFIG=$PWD/xapian-config
        popd
        # pushd xapian-applications/omega
        # ./configure --enable-werror
        # popd
        # pushd xapian-bindings
        # ./configure --enable-werror
        # popd
        pushd xapian-letor
        ./configure --enable-werror --disable-shared
        popd
    - name: make
      run: |
        PATH=/c/Users/runneradmin/.cargo/bin:$PATH
        make -j2 -C xapian-core
        # make -j2 -C xapian-applications/omega
        # make -j2 -C xapian-bindings
        make -j2 -C xapian-letor
    - name: Run tests
      run: |
        PATH=/c/Users/runneradmin/.cargo/bin:$PATH
        export AUTOMATED_TESTING=1
        export VERBOSE=1
        make -j2 -C xapian-core check
        # make -j2 -C xapian-applications/omega check
        # make -j2 -C xapian-bindings check
        make -j2 -C xapian-letor check

  freebsd:
    if: false
    runs-on: 'ubuntu-22.04'
    needs: makedist
    steps:
    - name: Install CCache
      uses: hendrikmuhs/ccache-action@v1
      with:
        key: ${{ github.job }}
    - name: Fetch distribution
      uses: actions/download-artifact@v4
    - name: Unpack distribution
      run: |
        mv artifact/* .
        rmdir artifact
        # Do actual unpacking in the VM, mostly to help reduce the size of the
        # rsync output in the logs.
    - uses: vmactions/freebsd-vm@v1
      # Limit wasted resources if the VM action gets into an infinite loop.
      timeout-minutes: 60
      with:
        # The default is csh!
        usesh: true
        prepare: |
          set -e
          pkg install -y bash ccache perl5 pcre2
          ccache --set-config=cache_dir="$HOME/work/xapian/xapian/.ccache"
          ccache --set-config=max_size='500M'
          ccache --set-config=compression=true
        run: |
          set -e
          export CC='ccache cc'
          export CXX='ccache c++'
          mv xapian-* "$HOME"
          cd
          cd xapian-core
          tar --strip-components=1 -xf xapian-core-*.tar.xz
          ./configure --enable-werror
          export XAPIAN_CONFIG=$PWD/xapian-config
          cd ..
          cd xapian-applications/omega
          tar --strip-components=1 -xf xapian-omega-*.tar.xz
          ./configure --enable-werror
          cd ../..
          # cd xapian-bindings
          # tar --strip-components=1 -xf xapian-bindings-*.tar.xz
          # cd ..
          cd xapian-letor
          tar --strip-components=1 -xf xapian-letor-*.tar.xz
          ./configure --enable-werror
          cd ..
          # Everything gets run in one script so use V=0 to reduce the size of
          # the log, but re-run without V=0 on failure to show the compiler
          # command line.
          make -j2 -C xapian-core V=0 || make -C xapian-core
          make -j2 -C xapian-applications/omega V=0 || make -C xapian-applications/omega
          make -j2 -C xapian-letor V=0 || make -C xapian-letor
          export AUTOMATED_TESTING=1
          export VERBOSE=1
          make -j2 -C xapian-core check V=0
          make -j2 -C xapian-applications/omega check V=0
          make -j2 -C xapian-letor check V=0

  dragonfly:
    if: false
    runs-on: 'ubuntu-22.04'
    needs: makedist
    steps:
    - name: Install CCache
      uses: hendrikmuhs/ccache-action@v1
      with:
        key: ${{ github.job }}
    - name: Fetch distribution
      uses: actions/download-artifact@v4
    - name: Unpack distribution
      run: |
        mv artifact/* .
        rmdir artifact
        # Do actual unpacking in the VM, mostly to help reduce the size of the
        # rsync output in the logs.
    - uses: vmactions/dragonflybsd-vm@v1
      # Limit wasted resources if the VM action gets into an infinite loop.
      timeout-minutes: 60
      with:
        usesh: true
        prepare: |
          set -e
          pkg install -y bash ccache perl5 pcre2
          ccache --set-config=cache_dir="$HOME/work/xapian/xapian/.ccache"
          ccache --set-config=max_size='500M'
          ccache --set-config=compression=true
        run: |
          set -e
          export CC='ccache cc'
          export CXX='ccache c++'
          mv xapian-* "$HOME"
          cd
          cd xapian-core
          tar --strip-components=1 -xf xapian-core-*.tar.xz
          ./configure --enable-werror
          export XAPIAN_CONFIG=$PWD/xapian-config
          cd ..
          cd xapian-applications/omega
          tar --strip-components=1 -xf xapian-omega-*.tar.xz
          ./configure --enable-werror
          cd ../..
          # cd xapian-bindings
          # tar --strip-components=1 -xf xapian-bindings-*.tar.xz
          # cd ..
          cd xapian-letor
          tar --strip-components=1 -xf xapian-letor-*.tar.xz
          ./configure --enable-werror
          cd ..
          # Everything gets run in one script so use V=0 to reduce the size of
          # the log, but re-run without V=0 on failure to show the compiler
          # command line.
          make -j2 -C xapian-core V=0 || make -C xapian-core
          make -j2 -C xapian-applications/omega V=0 || make -C xapian-applications/omega
          make -j2 -C xapian-letor V=0 || make -C xapian-letor
          export AUTOMATED_TESTING=1
          export VERBOSE=1
          make -j2 -C xapian-core check V=0
          make -j2 -C xapian-applications/omega check V=0
          make -j2 -C xapian-letor check V=0

  netbsd:
    if: false
    runs-on: 'ubuntu-22.04'
    needs: makedist
    steps:
    - name: Install CCache
      uses: hendrikmuhs/ccache-action@v1
      with:
        key: ${{ github.job }}
    - name: Fetch distribution
      uses: actions/download-artifact@v4
    - name: Unpack distribution
      run: |
        mv artifact/* .
        rmdir artifact
        # Do actual unpacking in the VM, mostly to help reduce the size of the
        # rsync output in the logs.
    - uses: vmactions/netbsd-vm@v1
      # Limit wasted resources if the VM action gets into an infinite loop.
      timeout-minutes: 60
      with:
        # Default is ksh, which should be OK.
        # usesh: true
        prepare: |
          set -e
          /usr/sbin/pkg_add -u ccache perl pcre2
          ccache --set-config=cache_dir="$HOME/work/xapian/xapian/.ccache"
          ccache --set-config=max_size='500M'
          ccache --set-config=compression=true
        run: |
          set -e
          ulimit
          export CC='ccache cc'
          export CXX='ccache c++'
          mv xapian-* "$HOME"
          cd
          cd xapian-core
          tar --strip-components=1 -xf xapian-core-*.tar.xz
          ./configure --enable-werror
          export XAPIAN_CONFIG=$PWD/xapian-config
          cd ..
          cd xapian-applications/omega
          tar --strip-components=1 -xf xapian-omega-*.tar.xz
          ./configure --enable-werror
          cd ../..
          # cd xapian-bindings
          # tar --strip-components=1 -xf xapian-bindings-*.tar.xz
          # cd ..
          cd xapian-letor
          tar --strip-components=1 -xf xapian-letor-*.tar.xz
          ./configure --enable-werror
          cd ..
          # Everything gets run in one script so use V=0 to reduce the size of
          # the log, but re-run without V=0 on failure to show the compiler
          # command line.
          make -j2 -C xapian-core V=0 || make -C xapian-core
          make -j2 -C xapian-applications/omega V=0 || make -C xapian-applications/omega
          make -j2 -C xapian-letor V=0 || make -C xapian-letor
          export AUTOMATED_TESTING=1
          export VERBOSE=1
          make -j2 -C xapian-core check V=0
          make -j2 -C xapian-applications/omega check V=0
          make -j2 -C xapian-letor check V=0

  openbsd:
    runs-on: 'ubuntu-22.04'
    needs: makedist
    steps:
    - name: Install CCache
      uses: hendrikmuhs/ccache-action@v1
      with:
        key: ${{ github.job }}
    - name: Fetch distribution
      uses: actions/download-artifact@v4
    - name: Unpack distribution
      run: |
        mv artifact/* .
        rmdir artifact
        # Do actual unpacking in the VM, mostly to help reduce the size of the
        # rsync output in the logs.
    - uses: vmactions/openbsd-vm@v1
      # Limit wasted resources if the VM action gets into an infinite loop.
      timeout-minutes: 60
      with:
        # The default is csh!
        usesh: true
        prepare: |
          set -e
<<<<<<< HEAD
          pkg_add ccache gtar-1.35 libmagic python-3.11.8 py3-sphinx # ruby-3.3.5
=======
          pkg_add ccache gtar-1.35 libmagic
>>>>>>> 51b479ac
          ccache --set-config=cache_dir="$HOME/work/xapian/xapian/.ccache"
          ccache --set-config=max_size='500M'
          ccache --set-config=compression=true
        run: |
          set -e
          export CC='ccache cc'
          export CXX='ccache c++'
<<<<<<< HEAD
          # export RUBY=ruby33
=======
>>>>>>> 51b479ac
          mv xapian-* "$HOME"
          cd
          cd xapian-core
          gtar --strip-components=1 -xf xapian-core-*.tar.xz
          ./configure --enable-werror
          export XAPIAN_CONFIG=$PWD/xapian-config
          $XAPIAN_CONFIG --ltlibs || true
          $XAPIAN_CONFIG --libs || true
          $XAPIAN_CONFIG --cxxflags || true
          cd ..
<<<<<<< HEAD
          #cd xapian-applications/omega
          #gtar --strip-components=1 -xf xapian-omega-*.tar.xz
          #./configure --enable-werror
          #cd ../..
          cd xapian-bindings
          gtar --strip-components=1 -xf xapian-bindings-*.tar.xz
          ./configure --enable-werror --with-python3
          cd ..
          #cd xapian-letor
          #gtar --strip-components=1 -xf xapian-letor-*.tar.xz
          #./configure --enable-werror
          #cd ..
=======
          cd xapian-applications/omega
          gtar --strip-components=1 -xf xapian-omega-*.tar.xz
          ./configure --enable-werror
          cd ../..
          #cd xapian-bindings
          #gtar --strip-components=1 -xf xapian-bindings-*.tar.xz
          #./configure --enable-werror --with-python3
          #cd ..
          cd xapian-letor
          gtar --strip-components=1 -xf xapian-letor-*.tar.xz
          ./configure --enable-werror
          cd ..
>>>>>>> 51b479ac
          # Everything gets run in one script so use V=0 to reduce the size of
          # the log, but re-run without V=0 on failure to show the compiler
          # command line.
          make -j2 -C xapian-core V=0 || make -C xapian-core
<<<<<<< HEAD
          #make -j2 -C xapian-applications/omega V=0 || make -C xapian-applications/omega
          make -j2 -C xapian-bindings V=0 || make -C xapian-bindings
          #make -j2 -C xapian-letor V=0 || make -C xapian-letor
          export AUTOMATED_TESTING=1
          export VERBOSE=1
          #make -j2 -C xapian-core check V=0
          #make -j2 -C xapian-applications/omega check V=0
          make -j2 -C xapian-bindings check V=0
          #make -j2 -C xapian-letor check V=0
=======
          make -j2 -C xapian-applications/omega V=0 || make -C xapian-applications/omega
          #make -j2 -C xapian-bindings V=0 || make -C xapian-bindings
          make -j2 -C xapian-letor V=0 || make -C xapian-letor
          export AUTOMATED_TESTING=1
          export VERBOSE=1
          make -j2 -C xapian-core check V=0
          make -j2 -C xapian-applications/omega check V=0
          #make -j2 -C xapian-bindings check V=0
          make -j2 -C xapian-letor check V=0
>>>>>>> 51b479ac

  checkpatch:
    if: false
    name: 'Automated run of xapian-check-patch'
    runs-on: 'ubuntu-latest'
    steps:
    - name: Check out repository code
      uses: actions/checkout@v4
      with:
        fetch-depth: 0
        show-progress: false
    - name: "Automated run of xapian-check-patch"
      # Run the style checking script, checking changes between the common
      # ancestor of the target branch of the PR (or master if this isn't a PR)
      # and the revision being checked.
      run: |
        case ${GITHUB_BASE_REF:+PR}:`git remote get-url origin` in
          PR:*)
            BASE=origin/$GITHUB_BASE_REF ;;
          :https://github.com/xapian/xapian)
            BASE=origin/master ;;
          *)
            git remote add xapian https://github.com/xapian/xapian.git
            git fetch --no-tags xapian master
            BASE=xapian/master ;;
        esac
        git diff "${BASE}.." --|xapian-maintainer-tools/xapian-check-patch<|MERGE_RESOLUTION|>--- conflicted
+++ resolved
@@ -2500,15 +2500,10 @@
       # Limit wasted resources if the VM action gets into an infinite loop.
       timeout-minutes: 60
       with:
-        # The default is csh!
-        usesh: true
         prepare: |
+          env|sort
           set -e
-<<<<<<< HEAD
-          pkg_add ccache gtar-1.35 libmagic python-3.11.8 py3-sphinx # ruby-3.3.5
-=======
-          pkg_add ccache gtar-1.35 libmagic
->>>>>>> 51b479ac
+          pkg_add ccache gtar-1.35 libmagic python-3.11.8 py3-sphinx ruby-3.3.5
           ccache --set-config=cache_dir="$HOME/work/xapian/xapian/.ccache"
           ccache --set-config=max_size='500M'
           ccache --set-config=compression=true
@@ -2516,10 +2511,7 @@
           set -e
           export CC='ccache cc'
           export CXX='ccache c++'
-<<<<<<< HEAD
-          # export RUBY=ruby33
-=======
->>>>>>> 51b479ac
+          export RUBY=ruby33
           mv xapian-* "$HOME"
           cd
           cd xapian-core
@@ -2530,38 +2522,22 @@
           $XAPIAN_CONFIG --libs || true
           $XAPIAN_CONFIG --cxxflags || true
           cd ..
-<<<<<<< HEAD
           #cd xapian-applications/omega
           #gtar --strip-components=1 -xf xapian-omega-*.tar.xz
           #./configure --enable-werror
           #cd ../..
           cd xapian-bindings
           gtar --strip-components=1 -xf xapian-bindings-*.tar.xz
-          ./configure --enable-werror --with-python3
+          ./configure --enable-werror
           cd ..
           #cd xapian-letor
           #gtar --strip-components=1 -xf xapian-letor-*.tar.xz
           #./configure --enable-werror
           #cd ..
-=======
-          cd xapian-applications/omega
-          gtar --strip-components=1 -xf xapian-omega-*.tar.xz
-          ./configure --enable-werror
-          cd ../..
-          #cd xapian-bindings
-          #gtar --strip-components=1 -xf xapian-bindings-*.tar.xz
-          #./configure --enable-werror --with-python3
-          #cd ..
-          cd xapian-letor
-          gtar --strip-components=1 -xf xapian-letor-*.tar.xz
-          ./configure --enable-werror
-          cd ..
->>>>>>> 51b479ac
           # Everything gets run in one script so use V=0 to reduce the size of
           # the log, but re-run without V=0 on failure to show the compiler
           # command line.
           make -j2 -C xapian-core V=0 || make -C xapian-core
-<<<<<<< HEAD
           #make -j2 -C xapian-applications/omega V=0 || make -C xapian-applications/omega
           make -j2 -C xapian-bindings V=0 || make -C xapian-bindings
           #make -j2 -C xapian-letor V=0 || make -C xapian-letor
@@ -2571,17 +2547,6 @@
           #make -j2 -C xapian-applications/omega check V=0
           make -j2 -C xapian-bindings check V=0
           #make -j2 -C xapian-letor check V=0
-=======
-          make -j2 -C xapian-applications/omega V=0 || make -C xapian-applications/omega
-          #make -j2 -C xapian-bindings V=0 || make -C xapian-bindings
-          make -j2 -C xapian-letor V=0 || make -C xapian-letor
-          export AUTOMATED_TESTING=1
-          export VERBOSE=1
-          make -j2 -C xapian-core check V=0
-          make -j2 -C xapian-applications/omega check V=0
-          #make -j2 -C xapian-bindings check V=0
-          make -j2 -C xapian-letor check V=0
->>>>>>> 51b479ac
 
   checkpatch:
     if: false
