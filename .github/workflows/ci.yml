--- conflicted
+++ resolved
@@ -80,11 +80,7 @@
     - name: make
       run: make -j2
     - name: Run tests
-<<<<<<< HEAD
       run: make -j2 check AUTOMATED_TESTING=1 VERBOSE=1
-=======
-      run: make -j2 check VERBOSE=1 AUTOMATED_TESTING=1
->>>>>>> aec52e3f
     - name: Create distribution tarball
       run: |
         make dist
@@ -1645,10 +1641,7 @@
         make -j2 -C xapian-letor check
 
   freebsd:
-<<<<<<< HEAD
     if: false
-=======
->>>>>>> aec52e3f
     runs-on: 'macos-12'
     needs: makedist
     steps:
@@ -1694,12 +1687,9 @@
           tar --strip-components=1 -xf xapian-letor-*.tar.xz
           ./configure --enable-werror
           cd ..
-<<<<<<< HEAD
-=======
           # Everything gets run in on script so use V=0 to reduce the size of
           # the log, but re-run without V=0 on failure to show the compiler
           # command line.
->>>>>>> aec52e3f
           make -j2 -C xapian-core V=0 || make -C xapian-core
           make -j2 -C xapian-applications/omega V=0 || make -C xapian-core
           make -j2 -C xapian-letor V=0 || make -C xapian-letor
