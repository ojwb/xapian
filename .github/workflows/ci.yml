name: CI

# Use bash by default on all platforms.
defaults:
  run:
    shell: bash

on:
  push:
    paths-ignore:
      - '.appveyor.yml'
      - NEWS
      - 'xapian-maintainer-tools/**'
  pull_request:
    branches: master
    paths-ignore:
      - '.appveyor.yml'
      - NEWS
      - 'xapian-maintainer-tools/**'

  # Allows you to run this workflow manually from the Actions tab
  workflow_dispatch:

jobs:
  makedist:
    name: 'make dist'
    runs-on: 'ubuntu-latest'
    env:
      LIBEXTRACTOR_PREFIX: '/usr/lib/x86_64-linux-gnu/libextractor'
    steps:
    - name: Check out repository code
      uses: actions/checkout@v4
      with:
        show-progress: false
    - name: Install CCache
      uses: hendrikmuhs/ccache-action@v1
      with:
        key: ${{ github.job }}
    - name: Cache bootstrap tools
      uses: actions/cache@v4
      with:
        path: |
          BUILD
          INST
        key: ${{ github.job }}-${{ runner.os }}-${{ hashFiles( 'bootstrap', 'patches/**' ) }}
    - name: Install package dependencies
      run: |
        sudo apt-get update
        sudo apt-get install \
            doxygen \
            graphviz \
            help2man \
            python3-docutils \
            pngcrush \
            python3-sphinx \
            uuid-dev \
            libpcre2-dev \
            libmagic-dev \
            lua5.4 \
            liblua5.4-dev \
            mono-devel \
            python3-dev \
            tcl \
            tcl-dev \
            libicu-dev \
            pkg-config \
            libpoppler-glib-dev \
            libglib2.0-dev \
            libe-book-dev \
            libetonyek-dev \
            libgepub-0.6-dev \
            libgmime-3.0-dev \
            libarchive-dev \
            libabw-dev \
            libcdr-dev \
            libextractor-dev \
            libextractor-plugins-all \
            libmwaw-dev \
            libreofficekit-dev libreoffice-calc libreoffice-draw libreoffice-impress libreoffice-writer \
            libtesseract-dev \
            tesseract-ocr-eng
    - name: bootstrap source tree
      run: |
        # If we restored cached bootstrap tools their timestamps will be older
        # than checked out files, but we stored them based on a hash of the
        # files in git that determine what gets built so we know they are in
        # fact up to date.  Just touch any stamp files that exist.
        touch --no-create INST/*.stamp
        export PATH=/usr/lib/ccache:$PATH
        echo verbose=off > ~/.wgetrc
        # ./bootstrap xapian-core xapian-applications/omega swig xapian-bindings xapian-letor
        ./bootstrap xapian-core swig xapian-bindings
    - name: configure
      run: ./configure CC='ccache gcc' CXX='ccache g++'
    - name: make
      run: make -j2
    - name: Run tests
      run: make -j2 check AUTOMATED_TESTING=1 VERBOSE=1
    - name: Create distribution tarball
      run: |
        make dist
    - uses: actions/upload-artifact@v4
      with:
        path: |
          xapian-core/xapian-core-*.tar.xz
          # xapian-applications/omega/xapian-omega-*.tar.xz
          xapian-bindings/xapian-bindings-*.tar.xz
          # xapian-letor/xapian-letor-*.tar.xz
        # Files are already compressed so don't try to compress again.
        compression-level: 0
        retention-days: 1
        if-no-files-found: error
    - name: Check generated files are in .gitignore
      # grep '^' passes through all input while giving a non-zero exit status
      # if that input is empty.
      run: git status --porcelain|grep '^' && { echo "The generated files listed above are not in .gitignore" ; exit 1; }; true

  clang-santisers:
    if: false
    runs-on: 'ubuntu-latest'
    env:
      LIBEXTRACTOR_PREFIX: '/usr/lib/x86_64-linux-gnu/libextractor'
    needs: makedist
    steps:
    - name: Install CCache
      uses: hendrikmuhs/ccache-action@v1
      with:
        key: ${{ github.job }}
    - name: Fetch distribution
      uses: actions/download-artifact@v4
    - name: Unpack distribution
      run: |
        mv artifact/* .
        rmdir artifact
        pushd xapian-core
        tar --strip-components=1 -xf xapian-core-*.tar.xz
        popd
        pushd xapian-applications/omega
        tar --strip-components=1 -xf xapian-omega-*.tar.xz
        popd
        # pushd xapian-bindings
        # tar --strip-components=1 -xf xapian-bindings-*.tar.xz
        # popd
        pushd xapian-letor
        tar --strip-components=1 -xf xapian-letor-*.tar.xz
        popd
    - name: Install package dependencies
      run: |
        sudo apt-get update
        sudo apt-get install \
            python3-sphinx \
            uuid-dev \
            libpcre2-dev \
            libmagic-dev \
            lua5.4 \
            liblua5.4-dev \
            mono-devel \
            python3-dev \
            tcl \
            tcl-dev \
            libicu-dev \
            pkg-config \
            libpoppler-glib-dev \
            libglib2.0-dev \
            libe-book-dev \
            libetonyek-dev \
            libgepub-0.6-dev \
            libgmime-3.0-dev \
            libarchive-dev \
            libabw-dev \
            libcdr-dev \
            libextractor-dev \
            libmwaw-dev \
            libreofficekit-dev libreoffice-calc libreoffice-draw libreoffice-impress libreoffice-writer \
            libtesseract-dev \
            tesseract-ocr-eng
    - name: configure
      run: |
        # We use clang here because (at least currently) it supports a few
        # extra sanitiser checks compared to GCC.
        export CC='ccache clang'
        export CXX='ccache clang++'
        # float-divide-by-zero, nullability and unsigned-overflow aren't
        # undefined behaviour checks, but they catch for things we don't expect
        # our code to do.
        export CXXFLAGS='-fsanitize=address,undefined,float-divide-by-zero,local-bounds,nullability,unsigned-integer-overflow -fsanitize-address-use-after-scope -fsanitize-recover=all -g -O2 -fno-omit-frame-pointer'
        pushd xapian-core
        ./configure --enable-werror
        export XAPIAN_CONFIG=$PWD/xapian-config
        popd
        pushd xapian-applications/omega
        ./configure --enable-werror
        popd
        # pushd xapian-bindings
        ## PHP calls dlopen() with "RTLD_DEEPBIND flag which is incompatible
        ## with sanitizer runtime".
        ##
        ## Other bindings should work, but need to debug why they fail to
        ## work properly currently (with Lua, Python and Tcl we fail to find the
        ## symbol __ubsan_handle_function_type_mismatch when the module is
        ## loaded which seems like a setup problem).
        # ./configure --enable-werror --without-lua --without-php --without-python3 --without-tcl
        # popd
        pushd xapian-letor
        ./configure --enable-werror
        popd
    - name: make
      run: |
        make -j2 -C xapian-core
        make -j2 -C xapian-applications/omega
        # make -j2 -C xapian-bindings MACOS_SIP_HACK_ENV='env LSAN_OPTIONS=leak_check_at_exit=0 LD_PRELOAD=libasan.so.8:libubsan.so.1'
        make -j2 -C xapian-letor
    - name: Run tests
      run: |
        export AUTOMATED_TESTING=1
        export VERBOSE=1
        make -j2 -C xapian-core check
        make -j2 -C xapian-applications/omega check
        # make -j2 -C xapian-bindings check MACOS_SIP_HACK_ENV='env LSAN_OPTIONS=leak_check_at_exit=0 LD_PRELOAD=libasan.so.8:libubsan.so.1'
        make -j2 -C xapian-letor check

  GLIBCXX_DEBUG:
    if: false
    runs-on: 'ubuntu-20.04'
    env:
      LIBEXTRACTOR_PREFIX: '/usr/lib/x86_64-linux-gnu/libextractor'
    needs: makedist
    steps:
    - name: Install CCache
      uses: hendrikmuhs/ccache-action@v1
      with:
        key: ${{ github.job }}
    - name: Fetch distribution
      uses: actions/download-artifact@v4
    - name: Unpack distribution
      run: |
        mv artifact/* .
        rmdir artifact
        pushd xapian-core
        tar --strip-components=1 -xf xapian-core-*.tar.xz
        popd
        pushd xapian-applications/omega
        tar --strip-components=1 -xf xapian-omega-*.tar.xz
        popd
        pushd xapian-bindings
        tar --strip-components=1 -xf xapian-bindings-*.tar.xz
        popd
        pushd xapian-letor
        tar --strip-components=1 -xf xapian-letor-*.tar.xz
        popd
    - name: Install package dependencies
      run: |
        sudo apt-get update
        sudo apt-get install \
            python3-sphinx \
            uuid-dev \
            libpcre2-dev \
            libmagic-dev \
            lua5.3 \
            liblua5.3-dev \
            mono-devel \
            python3-dev \
            tcl \
            tcl-dev \
            libicu-dev \
            pkg-config \
            libpoppler-glib-dev \
            libglib2.0-dev \
            libe-book-dev \
            libetonyek-dev \
            libgepub-0.6-dev \
            libgmime-2.6-dev \
            libarchive-dev \
            libabw-dev \
            libcdr-dev \
            libextractor-dev \
            libmwaw-dev \
            libreofficekit-dev libreoffice-calc libreoffice-draw libreoffice-impress libreoffice-writer
      # tesseract's C++ API uses std::vector so would need rebuilding with
      # -D_GLIBCXX_DEBUG too.
      #      libtesseract-dev \
      #      tesseract-ocr-eng
    - name: configure
      run: |
        export CC='ccache gcc'
        export CXX='ccache g++'
        export CPPFLAGS='-D_GLIBCXX_DEBUG'
        pushd xapian-core
        ./configure --enable-werror
        export XAPIAN_CONFIG=$PWD/xapian-config
        popd
        pushd xapian-applications/omega
        ./configure --enable-werror
        popd
        pushd xapian-bindings
        ./configure --enable-werror
        popd
        pushd xapian-letor
        ./configure --enable-werror
        popd
    - name: make
      run: |
        make -j2 -C xapian-core
        make -j2 -C xapian-applications/omega
        make -j2 -C xapian-bindings
        make -j2 -C xapian-letor
    - name: Run tests
      run: |
        export AUTOMATED_TESTING=1
        export VERBOSE=1
        make -j2 -C xapian-core check
        make -j2 -C xapian-applications/omega check
        make -j2 -C xapian-bindings check
        make -j2 -C xapian-letor check

  FORTIFY_SOURCE_3:
    if: false
    # _FORTIFY_SOURCE level 3 requires GCC 12, so currently we need to use
    # Ubuntu 22.04 and the gcc-12 and g++12 packages.
    runs-on: 'ubuntu-22.04'
    env:
      LIBEXTRACTOR_PREFIX: '/usr/lib/x86_64-linux-gnu/libextractor'
    needs: makedist
    steps:
    - name: Install CCache
      uses: hendrikmuhs/ccache-action@v1
      with:
        key: ${{ github.job }}
    - name: Fetch distribution
      uses: actions/download-artifact@v4
    - name: Unpack distribution
      run: |
        mv artifact/* .
        rmdir artifact
        pushd xapian-core
        tar --strip-components=1 -xf xapian-core-*.tar.xz
        popd
        pushd xapian-applications/omega
        tar --strip-components=1 -xf xapian-omega-*.tar.xz
        popd
        pushd xapian-bindings
        tar --strip-components=1 -xf xapian-bindings-*.tar.xz
        popd
        pushd xapian-letor
        tar --strip-components=1 -xf xapian-letor-*.tar.xz
        popd
    - name: Install package dependencies
      run: |
        sudo apt-get update
        sudo apt-get install \
            gcc-12 \
            g++-12 \
            python3-sphinx \
            uuid-dev \
            libpcre2-dev \
            libmagic-dev \
            lua5.4 \
            liblua5.4-dev \
            mono-devel \
            python3-dev \
            tcl \
            tcl-dev \
            libicu-dev \
            pkg-config \
            libpoppler-glib-dev \
            libglib2.0-dev \
            libe-book-dev \
            libetonyek-dev \
            libgepub-0.6-dev \
            libgmime-3.0-dev \
            libarchive-dev \
            libabw-dev \
            libcdr-dev \
            libextractor-dev \
            libextractor-plugins-all \
            libmwaw-dev \
            libreofficekit-dev libreoffice-calc libreoffice-draw libreoffice-impress libreoffice-writer \
            libtesseract-dev \
            tesseract-ocr-eng
    - name: configure
      run: |
        export CC='ccache gcc-12'
        export CXX='ccache g++-12'
        # Make this build use builddir != srcdir as we aim to support that and
        # so want to catch regressions in support.  This build seems a good
        # choice for that as it's as full a build as any.
        mkdir -p _build/xapian-core _build/xapian-applications/omega _build/xapian-bindings _build/xapian-letor
        cd _build
        # Ubuntu's GCC packages define _FORTIFY_SOURCE=2 by default, so we need
        # to undefine it before we define it to avoid a warning (which becomes
        # an error with -Werror).
        export CPPFLAGS='-U_FORTIFY_SOURCE -D_FORTIFY_SOURCE=3'
        pushd xapian-core
        ../../xapian-core/configure --enable-werror
        export XAPIAN_CONFIG=$PWD/xapian-config
        popd
        pushd xapian-applications/omega
        ../../../xapian-applications/omega/configure --enable-werror
        popd
        pushd xapian-bindings
        ../../xapian-bindings/configure --enable-werror
        popd
        pushd xapian-letor
        ../../xapian-letor/configure --enable-werror
        popd
    - name: make
      run: |
        cd _build
        make -j2 -C xapian-core
        make -j2 -C xapian-applications/omega
        make -j2 -C xapian-bindings
        make -j2 -C xapian-letor
    - name: Run tests
      run: |
        export AUTOMATED_TESTING=1
        export VERBOSE=1
        cd _build
        make -j2 -C xapian-core check
        make -j2 -C xapian-applications/omega check
        make -j2 -C xapian-bindings check
        make -j2 -C xapian-letor check

  assertions:
    if: false
    runs-on: 'ubuntu-22.04'
    env:
      LIBEXTRACTOR_PREFIX: '/usr/lib/x86_64-linux-gnu/libextractor'
    needs: makedist
    steps:
    - name: Install CCache
      uses: hendrikmuhs/ccache-action@v1
      with:
        key: ${{ github.job }}
    - name: Fetch distribution
      uses: actions/download-artifact@v4
    - name: Unpack distribution
      run: |
        mv artifact/* .
        rmdir artifact
        pushd xapian-core
        tar --strip-components=1 -xf xapian-core-*.tar.xz
        popd
        pushd xapian-applications/omega
        tar --strip-components=1 -xf xapian-omega-*.tar.xz
        popd
        pushd xapian-bindings
        tar --strip-components=1 -xf xapian-bindings-*.tar.xz
        popd
        pushd xapian-letor
        tar --strip-components=1 -xf xapian-letor-*.tar.xz
        popd
    - name: Install package dependencies
      run: |
        sudo apt-get update
        sudo apt-get install \
            python3-sphinx \
            uuid-dev \
            libpcre2-dev \
            libmagic-dev \
            lua5.4 \
            liblua5.4-dev \
            mono-devel \
            python3-dev \
            tcl \
            tcl-dev \
            libicu-dev \
            pkg-config \
            libpoppler-glib-dev \
            libglib2.0-dev \
            libe-book-dev \
            libetonyek-dev \
            libgepub-0.6-dev \
            libgmime-3.0-dev \
            libarchive-dev \
            libabw-dev \
            libcdr-dev \
            libextractor-dev \
            libextractor-plugins-all \
            libmwaw-dev \
            libreofficekit-dev libreoffice-calc libreoffice-draw libreoffice-impress libreoffice-writer \
            libtesseract-dev \
            tesseract-ocr-eng
    - name: configure
      run: |
        export CC='ccache gcc'
        export CXX='ccache g++'
        pushd xapian-core
        ./configure --enable-werror --enable-assertions
        export XAPIAN_CONFIG=$PWD/xapian-config
        popd
        pushd xapian-applications/omega
        ./configure --enable-werror
        popd
        pushd xapian-bindings
        ./configure --enable-werror
        popd
        pushd xapian-letor
        ./configure --enable-werror
        popd
    - name: make
      run: |
        make -j2 -C xapian-core
        make -j2 -C xapian-applications/omega
        make -j2 -C xapian-bindings
        make -j2 -C xapian-letor
    - name: Run tests
      run: |
        export AUTOMATED_TESTING=1
        export VERBOSE=1
        make -j2 -C xapian-core check
        make -j2 -C xapian-applications/omega check
        make -j2 -C xapian-bindings check
        make -j2 -C xapian-letor check

  debug-log:
    if: false
    runs-on: 'ubuntu-22.04'
    env:
      LIBEXTRACTOR_PREFIX: '/usr/lib/x86_64-linux-gnu/libextractor'
    needs: makedist
    steps:
    - name: Install CCache
      uses: hendrikmuhs/ccache-action@v1
      with:
        key: ${{ github.job }}
    - name: Fetch distribution
      uses: actions/download-artifact@v4
    - name: Unpack distribution
      run: |
        mv artifact/* .
        rmdir artifact
        pushd xapian-core
        tar --strip-components=1 -xf xapian-core-*.tar.xz
        popd
        pushd xapian-applications/omega
        tar --strip-components=1 -xf xapian-omega-*.tar.xz
        popd
        pushd xapian-bindings
        tar --strip-components=1 -xf xapian-bindings-*.tar.xz
        popd
        pushd xapian-letor
        tar --strip-components=1 -xf xapian-letor-*.tar.xz
        popd
    - name: Install package dependencies
      run: |
        sudo apt-get update
        sudo apt-get install \
            python3-sphinx \
            uuid-dev \
            libpcre2-dev \
            libmagic-dev \
            lua5.4 \
            liblua5.4-dev \
            mono-devel \
            python3-dev \
            tcl \
            tcl-dev \
            libicu-dev \
            pkg-config \
            libpoppler-glib-dev \
            libglib2.0-dev \
            libe-book-dev \
            libetonyek-dev \
            libgepub-0.6-dev \
            libgmime-3.0-dev \
            libarchive-dev \
            libabw-dev \
            libcdr-dev \
            libextractor-dev \
            libextractor-plugins-all \
            libmwaw-dev \
            libreofficekit-dev libreoffice-calc libreoffice-draw libreoffice-impress libreoffice-writer \
            libtesseract-dev \
            tesseract-ocr-eng
    - name: configure
      run: |
        export CC='ccache gcc'
        export CXX='ccache g++'
        pushd xapian-core
        ./configure --enable-werror --enable-log
        export XAPIAN_CONFIG=$PWD/xapian-config
        popd
        pushd xapian-applications/omega
        ./configure --enable-werror
        popd
        pushd xapian-bindings
        ./configure --enable-werror
        popd
        pushd xapian-letor
        ./configure --enable-werror
        popd
    - name: make
      run: |
        make -j2 -C xapian-core
        make -j2 -C xapian-applications/omega
        make -j2 -C xapian-bindings
        make -j2 -C xapian-letor
    - name: Run tests
      run: |
        export AUTOMATED_TESTING=1
        export VERBOSE=1
        make -j2 -C xapian-core check
        make -j2 -C xapian-applications/omega check
        make -j2 -C xapian-bindings check
        make -j2 -C xapian-letor check

  clang:
    if: false
    runs-on: 'ubuntu-20.04'
    env:
      LIBEXTRACTOR_PREFIX: '/usr/lib/x86_64-linux-gnu/libextractor'
    needs: makedist
    steps:
    - name: Install CCache
      uses: hendrikmuhs/ccache-action@v1
      with:
        key: ${{ github.job }}
    - name: Fetch distribution
      uses: actions/download-artifact@v4
    - name: Unpack distribution
      run: |
        mv artifact/* .
        rmdir artifact
        pushd xapian-core
        tar --strip-components=1 -xf xapian-core-*.tar.xz
        popd
        pushd xapian-applications/omega
        tar --strip-components=1 -xf xapian-omega-*.tar.xz
        popd
        pushd xapian-bindings
        tar --strip-components=1 -xf xapian-bindings-*.tar.xz
        popd
        pushd xapian-letor
        tar --strip-components=1 -xf xapian-letor-*.tar.xz
        popd
    - name: Install package dependencies
      run: |
        env
        sudo apt-get update
        sudo apt-get install \
            clang \
            libc++-dev
        sudo apt-get install \
            python3-sphinx \
            uuid-dev \
            libpcre2-dev \
            libmagic-dev \
            python3-dev \
            tcl \
            tcl-dev \
            libicu-dev \
            pkg-config \
            libpoppler-glib-dev \
            libglib2.0-dev \
            libe-book-dev \
            libetonyek-dev \
            libgepub-0.6-dev \
            libgmime-2.6-dev \
            libarchive-dev \
            libabw-dev \
            libcdr-dev \
            libextractor-dev \
            libmwaw-dev \
            libtesseract-dev \
            tesseract-ocr-eng
            # libreoffice support doesn't work when compiled with clang on Linux
    - name: configure
      run: |
        export CC='ccache clang'
        # Build with the llvm c++ library to catch more portability issues.
        export CXX='ccache clang++ -stdlib=libc++'
        pushd xapian-core
        ./configure --enable-werror
        export XAPIAN_CONFIG=$PWD/xapian-config
        popd
        pushd xapian-applications/omega
        ./configure --enable-werror
        popd
        pushd xapian-bindings
        ./configure --enable-werror --with-python3 --with-tcl
        popd
        pushd xapian-letor
        ./configure --enable-werror
        popd
    - name: make
      run: |
        make -j2 -C xapian-core
        make -j2 -C xapian-applications/omega
        make -j2 -C xapian-bindings
        make -j2 -C xapian-letor
    - name: Run tests
      run: |
        export AUTOMATED_TESTING=1
        export VERBOSE=1
        make -j2 -C xapian-core check
        make -j2 -C xapian-applications/omega check
        make -j2 -C xapian-bindings check
        make -j2 -C xapian-letor check

  # Test with the oldest clang version we easily can.
  clang6:
    if: false
    runs-on: 'ubuntu-20.04'
    env:
      LIBEXTRACTOR_PREFIX: '/usr/lib/x86_64-linux-gnu/libextractor'
    needs: makedist
    steps:
    - name: Install CCache
      uses: hendrikmuhs/ccache-action@v1
      with:
        key: ${{ github.job }}
    - name: Fetch distribution
      uses: actions/download-artifact@v4
    - name: Unpack distribution
      run: |
        mv artifact/* .
        rmdir artifact
        pushd xapian-core
        tar --strip-components=1 -xf xapian-core-*.tar.xz
        popd
        pushd xapian-applications/omega
        tar --strip-components=1 -xf xapian-omega-*.tar.xz
        popd
        pushd xapian-bindings
        tar --strip-components=1 -xf xapian-bindings-*.tar.xz
        popd
        pushd xapian-letor
        tar --strip-components=1 -xf xapian-letor-*.tar.xz
        popd
    - name: Install package dependencies
      run: |
        env
        sudo apt-get update
        sudo apt-get install \
            clang-6.0
        sudo apt-get install \
            python3-sphinx \
            uuid-dev \
            libpcre2-dev \
            libmagic-dev \
            python3-dev \
            tcl \
            tcl-dev \
            pkg-config \
            libpoppler-glib-dev \
            libglib2.0-dev \
            libe-book-dev \
            libetonyek-dev \
            libgepub-0.6-dev \
            libgmime-2.6-dev \
            libarchive-dev \
            libabw-dev \
            libcdr-dev \
            libextractor-dev \
            libmwaw-dev \
            libtesseract-dev \
            tesseract-ocr-eng
            # libreoffice support doesn't work when compiled with clang on Linux
    - name: configure
      run: |
        export CC='ccache clang-6.0'
        export CXX='ccache clang++-6.0'
        pushd xapian-core
        ./configure --enable-werror
        export XAPIAN_CONFIG=$PWD/xapian-config
        popd
        pushd xapian-applications/omega
        ./configure --enable-werror
        popd
        pushd xapian-bindings
        ./configure --enable-werror --with-python3 --with-tcl
        popd
        pushd xapian-letor
        ./configure --enable-werror
        popd
    - name: make
      run: |
        make -j2 -C xapian-core
        make -j2 -C xapian-applications/omega
        make -j2 -C xapian-bindings
        make -j2 -C xapian-letor
    - name: Run tests
      run: |
        export AUTOMATED_TESTING=1
        export VERBOSE=1
        make -j2 -C xapian-core check
        make -j2 -C xapian-applications/omega check
        make -j2 -C xapian-bindings check
        make -j2 -C xapian-letor check

  # GCC 7 is the oldest GCC we currently aim to support.
  # Ubuntu 20.04 has GCC 7.5.0.
  GCC7:
    if: false
    name: 'GCC 7'
    runs-on: 'ubuntu-20.04'
    env:
      LIBEXTRACTOR_PREFIX: '/usr/lib/x86_64-linux-gnu/libextractor'
    needs: makedist
    steps:
    - name: Install CCache
      uses: hendrikmuhs/ccache-action@v1
      with:
        key: ${{ github.job }}
    - name: Fetch distribution
      uses: actions/download-artifact@v4
    - name: Unpack distribution
      run: |
        mv artifact/* .
        rmdir artifact
        pushd xapian-core
        tar --strip-components=1 -xf xapian-core-*.tar.xz
        popd
        pushd xapian-applications/omega
        tar --strip-components=1 -xf xapian-omega-*.tar.xz
        popd
        pushd xapian-bindings
        tar --strip-components=1 -xf xapian-bindings-*.tar.xz
        popd
        pushd xapian-letor
        tar --strip-components=1 -xf xapian-letor-*.tar.xz
        popd
    - name: Install package dependencies
      run: |
        sudo apt-get update
        sudo apt-get install \
            gcc-7 \
            g++-7
        sudo apt-get install \
            python3-sphinx \
            uuid-dev \
            libpcre2-dev \
            libmagic-dev \
            lua5.3 \
            liblua5.3-dev \
            mono-devel \
            python3-dev \
            tcl \
            tcl-dev \
            libpoppler-glib-dev \
            libglib2.0-dev \
            libe-book-dev \
            libetonyek-dev \
            libgepub-0.6-dev \
            libgmime-2.6-dev \
            libarchive-dev \
            libabw-dev \
            libcdr-dev \
            libextractor-dev \
            libmwaw-dev \
            libreofficekit-dev libreoffice-calc libreoffice-draw libreoffice-impress libreoffice-writer \
            libtesseract-dev \
            tesseract-ocr-eng
    - name: configure
      run: |
        export CC='ccache gcc-7'
        export CXX='ccache g++-7'
        pushd xapian-core
        ./configure --enable-werror
        export XAPIAN_CONFIG=$PWD/xapian-config
        popd
        pushd xapian-applications/omega
        ./configure --enable-werror
        popd
        pushd xapian-bindings
        ./configure --enable-werror
        popd
        pushd xapian-letor
        ./configure --enable-werror
        popd
    - name: make
      run: |
        make -j2 -C xapian-core
        make -j2 -C xapian-applications/omega
        make -j2 -C xapian-bindings
        make -j2 -C xapian-letor
    - name: Run tests
      run: |
        export AUTOMATED_TESTING=1
        export VERBOSE=1
        make -j2 -C xapian-core check
        make -j2 -C xapian-applications/omega check
        make -j2 -C xapian-bindings check
        make -j2 -C xapian-letor check

  Emscripten:
    if: false
    runs-on: 'ubuntu-20.04'
    needs: makedist
    env:
      EM_COMPILER_WRAPPER: ccache
    steps:
    - name: Install CCache
      uses: hendrikmuhs/ccache-action@v1
      with:
        key: ${{ github.job }}
    - name: Fetch distribution
      uses: actions/download-artifact@v4
    - name: Unpack distribution
      run: |
        mv artifact/* .
        rmdir artifact
        pushd xapian-core
        tar --strip-components=1 -xf xapian-core-*.tar.xz
        popd
    - name: Setup emsdk
      uses: mymindstorm/setup-emsdk@v13
      with:
        # With 3.1.51 `emcc -c` seems to fail.
        version: 3.1.50
        # This is the name of the cache folder.
        # The cache folder will be placed in the build directory,
        #  so make sure it doesn't conflict with anything!
        actions-cache-folder: 'emsdk-cache'
    - name: Use Node.js
      uses: actions/setup-node@v4
    - name: configure
      run: |
        cd xapian-core
        export CPPFLAGS='-DFLINTLOCK_USE_FLOCK'
        export CXXFLAGS='-Oz -s USE_ZLIB=1 -fno-rtti'
        emconfigure ./configure --enable-werror --disable-shared
    - name: make
      run: |
        cd xapian-core
        emmake make
    - name: Run tests
      run: |
        cd xapian-core
        em++ -Oz -s USE_ZLIB=1 -std=c++11 -s WASM=1 -Iinclude emscripten/xapianjstest.cc .libs/libxapian-1.5.a -o emscripten/xapianjstest.js
        cd emscripten
        node xapianjstest.js

  debian-stable:
    if: false
    runs-on: 'ubuntu-latest'
    container: debian:stable
    env:
      LIBEXTRACTOR_PREFIX: '/usr/lib/x86_64-linux-gnu/libextractor'
    needs: makedist
    steps:
    - name: Install package dependencies
      run: |
        apt-get update
        apt-get install -y \
            xz-utils \
            python3-sphinx \
            uuid-dev \
            libpcre2-dev \
            libmagic-dev \
            lua5.4 \
            liblua5.4-dev \
            mono-devel \
            python3-dev \
            tcl \
            tcl-dev \
            libicu-dev \
            pkg-config \
            libpoppler-glib-dev \
            libglib2.0-dev \
            libe-book-dev \
            libetonyek-dev \
            libgepub-0.7-dev \
            libgmime-3.0-dev \
            libarchive-dev \
            libabw-dev \
            libcdr-dev \
            libextractor-dev \
            libmwaw-dev \
            libreofficekit-dev libreoffice-calc libreoffice-draw libreoffice-impress libreoffice-writer \
            libtesseract-dev \
            tesseract-ocr-eng
    - name: Install CCache
      uses: hendrikmuhs/ccache-action@v1
      with:
        key: ${{ github.job }}
    - name: Fetch distribution
      uses: actions/download-artifact@v4
    - name: Unpack distribution
      run: |
        mv artifact/* .
        rmdir artifact
        pushd xapian-core
        tar --strip-components=1 -xf xapian-core-*.tar.xz
        popd
        pushd xapian-applications/omega
        tar --strip-components=1 -xf xapian-omega-*.tar.xz
        popd
        pushd xapian-bindings
        tar --strip-components=1 -xf xapian-bindings-*.tar.xz
        popd
        pushd xapian-letor
        tar --strip-components=1 -xf xapian-letor-*.tar.xz
        popd
    - name: configure
      run: |
        export CC='ccache gcc'
        export CXX='ccache g++'
        pushd xapian-core
        ./configure --enable-werror
        export XAPIAN_CONFIG=$PWD/xapian-config
        popd
        pushd xapian-applications/omega
        ./configure --enable-werror
        popd
        pushd xapian-bindings
        ./configure --enable-werror
        popd
        pushd xapian-letor
        ./configure --enable-werror
        popd
    - name: make
      run: |
        make -j2 -C xapian-core
        make -j2 -C xapian-applications/omega
        make -j2 -C xapian-bindings
        make -j2 -C xapian-letor
    - name: Run tests
      run: |
        export AUTOMATED_TESTING=1
        export VERBOSE=1
        make -j2 -C xapian-core check
        make -j2 -C xapian-applications/omega check
        make -j2 -C xapian-bindings check
        make -j2 -C xapian-letor check

  macos:
    if: false
    runs-on: 'macos-latest'
    needs: makedist
    steps:
    - name: Install CCache
      uses: hendrikmuhs/ccache-action@v1
      with:
        key: ${{ github.job }}
    - name: Fetch distribution
      uses: actions/download-artifact@v4
    - name: Unpack distribution
      run: |
        mv artifact/* .
        rmdir artifact
        pushd xapian-core
        tar --strip-components=1 -xf xapian-core-*.tar.xz
        popd
        pushd xapian-applications/omega
        tar --strip-components=1 -xf xapian-omega-*.tar.xz
        popd
        pushd xapian-bindings
        tar --strip-components=1 -xf xapian-bindings-*.tar.xz
        popd
        pushd xapian-letor
        tar --strip-components=1 -xf xapian-letor-*.tar.xz
        popd
    - name: Install package dependencies
      run: |
        # Workaround apparent homebrew bug 2024-01-17
        rm -f /usr/local/bin/2to3-3.* /usr/local/bin/idle3.* /usr/local/bin/pydoc3.* /usr/local/bin/python3.* /usr/local/bin/python3.*-config
        rm -f /usr/local/bin/2to3 /usr/local/bin/idle3 /usr/local/bin/pydoc3 /usr/local/bin/python3 /usr/local/bin/python3-config
        brew update
        brew install -q \
            gmime \
            icu4c \
            libabw \
            libarchive \
            libcdr \
            libetonyek \
            libextractor \
            libiconv \
            libmagic \
            libmwaw \
            lua \
            pcre2 \
            pkgconfig \
            poppler \
            pygments \
            python \
            sphinx-doc
        # mono-mdk: "make check" fails on aarch64 macos-latest (but works on
        # x86_64 macos-12 and macos-13).  Last checked 2024-05-05.
        #
        # libeatmydata doesn't currently actually do anything on macOS:
        # https://github.com/stewartsmith/libeatmydata/issues/34
        # It's also started failing to even run in homebrew so don't install
        # for now.
        #
        # homebrew tesseract 5.2.0 only extracts "ee" from img/Test1.gif (5.1.0
        # worked).
        # tesseract
    - name: configure
      run: |
        export CC='ccache gcc'
        export CXX='ccache g++'
        export PKG_CONFIG_PATH="$(brew --prefix icu4c)/lib/pkgconfig"
        pushd xapian-core
        ./configure --enable-werror --prefix='${{ runner.temp }}/XapianInstall'
        export XAPIAN_CONFIG=$PWD/xapian-config
        popd
        pushd xapian-applications/omega
        ./configure --enable-werror --with-libiconv-prefix="$(brew --prefix libiconv)"
        popd
        pushd xapian-bindings
        # Homebrew package mono-mdk-for-visual-studio is pre-installed in the
        # image so we need to select the bindings we want except for csharp
        # as that currently fails on aarch64 macos.
        ./configure --enable-werror --with-java --with-lua --with-perl --with-ruby
        popd
        pushd xapian-letor
        ./configure --enable-werror
        popd
    - name: make
      run: |
        make -j3 -C xapian-core
        make -j3 -C xapian-core install
        make -j3 -C xapian-applications/omega
        make -j3 -C xapian-bindings
        make -j3 -C xapian-letor
    - name: Run tests
      run: |
        export LIBEXTRACTOR_PREFIX=${HOMEBREW_PREFIX:-/usr/local}/lib/libextractor
        export AUTOMATED_TESTING=1
        export VERBOSE=1
        make -j3 -C xapian-core check
        make -j3 -C xapian-applications/omega check
        make -j3 -C xapian-bindings check
        make -j3 -C xapian-letor check
    - name: Save log files
      if: ${{ failure() }}
      uses: actions/upload-artifact@v4
      with:
        name: logs-${{ github.job }}-${{ github.sha }}
        overwrite: true
        path: |
          **/*.log

  macos-13:
    if: false
    runs-on: 'macos-13'
    needs: makedist
    steps:
    - name: Install CCache
      uses: hendrikmuhs/ccache-action@v1
      with:
        key: ${{ github.job }}
    - name: Fetch distribution
      uses: actions/download-artifact@v4
    - name: Unpack distribution
      run: |
        mv artifact/* .
        rmdir artifact
        pushd xapian-core
        tar --strip-components=1 -xf xapian-core-*.tar.xz
        popd
        pushd xapian-applications/omega
        tar --strip-components=1 -xf xapian-omega-*.tar.xz
        popd
        pushd xapian-bindings
        tar --strip-components=1 -xf xapian-bindings-*.tar.xz
        popd
        pushd xapian-letor
        tar --strip-components=1 -xf xapian-letor-*.tar.xz
        popd
    - name: Install package dependencies
      run: |
        # Workaround apparent homebrew bug 2024-01-17
        rm -f /usr/local/bin/2to3-3.* /usr/local/bin/idle3.* /usr/local/bin/pydoc3.* /usr/local/bin/python3.* /usr/local/bin/python3.*-config
        rm -f /usr/local/bin/2to3 /usr/local/bin/idle3 /usr/local/bin/pydoc3 /usr/local/bin/python3 /usr/local/bin/python3-config
        brew update
        brew install -q \
            gmime \
            icu4c \
            libabw \
            libarchive \
            libcdr \
            libetonyek \
            libextractor \
            libiconv \
            libmagic \
            libmwaw \
            lua \
            mono-mdk \
            pcre2 \
            pkgconfig \
            poppler \
            pygments \
            python \
            sphinx-doc
        # libeatmydata doesn't currently actually do anything on macOS:
        # https://github.com/stewartsmith/libeatmydata/issues/34
        # It's also started failing to even run in homebrew so don't install
        # for now.
        #
        # homebrew tesseract 5.2.0 only extracts "ee" from img/Test1.gif (5.1.0
        # worked).
        # tesseract
    - name: configure
      run: |
        export CC='ccache gcc'
        export CXX='ccache g++'
        export PKG_CONFIG_PATH="$(brew --prefix icu4c)/lib/pkgconfig"
        pushd xapian-core
        ./configure --enable-werror --prefix='${{ runner.temp }}/XapianInstall'
        export XAPIAN_CONFIG=$PWD/xapian-config
        popd
        pushd xapian-applications/omega
        ./configure --enable-werror --with-libiconv-prefix="$(brew --prefix libiconv)"
        popd
        pushd xapian-bindings
        ./configure --enable-werror
        popd
        pushd xapian-letor
        ./configure --enable-werror
        popd
    - name: make
      run: |
        make -j4 -C xapian-core
        make -j4 -C xapian-core install
        make -j4 -C xapian-applications/omega
        make -j4 -C xapian-bindings
        make -j4 -C xapian-letor
    - name: Run tests
      run: |
        export LIBEXTRACTOR_PREFIX=${HOMEBREW_PREFIX:-/usr/local}/lib/libextractor
        export AUTOMATED_TESTING=1
        export VERBOSE=1
        make -j4 -C xapian-core check
        make -j4 -C xapian-applications/omega check
        make -j4 -C xapian-bindings check
        make -j4 -C xapian-letor check
    - name: Save log files
      if: ${{ failure() }}
      uses: actions/upload-artifact@v4
      with:
        name: logs-${{ github.job }}-${{ github.sha }}
        overwrite: true
        path: |
          **/*.log

  macos-12:
    if: false
    runs-on: 'macos-12'
    needs: makedist
    steps:
    - name: Install CCache
      uses: hendrikmuhs/ccache-action@v1
      with:
        key: ${{ github.job }}
    - name: Fetch distribution
      uses: actions/download-artifact@v4
    - name: Unpack distribution
      run: |
        mv artifact/* .
        rmdir artifact
        pushd xapian-core
        tar --strip-components=1 -xf xapian-core-*.tar.xz
        popd
        pushd xapian-applications/omega
        tar --strip-components=1 -xf xapian-omega-*.tar.xz
        popd
        pushd xapian-bindings
        tar --strip-components=1 -xf xapian-bindings-*.tar.xz
        popd
        pushd xapian-letor
        tar --strip-components=1 -xf xapian-letor-*.tar.xz
        popd
    - name: Install package dependencies
      run: |
        # Workaround apparent homebrew bug 2024-01-17
        rm -f /usr/local/bin/2to3-3.* /usr/local/bin/idle3.* /usr/local/bin/pydoc3.* /usr/local/bin/python3.* /usr/local/bin/python3.*-config
        rm -f /usr/local/bin/2to3 /usr/local/bin/idle3 /usr/local/bin/pydoc3 /usr/local/bin/python3 /usr/local/bin/python3-config
        brew update
        brew install -q \
            gmime \
            icu4c \
            libabw \
            libarchive \
            libcdr \
            libetonyek \
            libextractor \
            libiconv \
            libmagic \
            libmwaw \
            lua \
            mono-mdk \
            pcre2 \
            pkgconfig \
            poppler \
            pygments \
            python \
            sphinx-doc
        # libeatmydata doesn't currently actually do anything on macOS:
        # https://github.com/stewartsmith/libeatmydata/issues/34
        # It's also started failing to even run in homebrew so don't install
        # for now.
        #
        # homebrew tesseract 5.2.0 only extracts "ee" from img/Test1.gif (5.1.0
        # worked).
        # tesseract
    - name: configure
      run: |
        export CC='ccache gcc'
        export CXX='ccache g++'
        export PKG_CONFIG_PATH="$(brew --prefix icu4c)/lib/pkgconfig"
        pushd xapian-core
        ./configure --enable-werror --prefix='${{ runner.temp }}/XapianInstall'
        export XAPIAN_CONFIG=$PWD/xapian-config
        popd
        pushd xapian-applications/omega
        ./configure --enable-werror --with-libiconv-prefix="$(brew --prefix libiconv)"
        popd
        pushd xapian-bindings
        ./configure --enable-werror
        popd
        pushd xapian-letor
        ./configure --enable-werror
        popd
    - name: make
      run: |
        make -j3 -C xapian-core
        make -j3 -C xapian-core install
        make -j3 -C xapian-applications/omega
        make -j3 -C xapian-bindings
        make -j3 -C xapian-letor
    - name: Run tests
      run: |
        export LIBEXTRACTOR_PREFIX=${HOMEBREW_PREFIX:-/usr/local}/lib/libextractor
        export AUTOMATED_TESTING=1
        export VERBOSE=1
        make -j3 -C xapian-core check
        make -j3 -C xapian-applications/omega check
        make -j3 -C xapian-bindings check
        make -j3 -C xapian-letor check
    - name: Save log files
      if: ${{ failure() }}
      uses: actions/upload-artifact@v4
      with:
        name: logs-${{ github.job }}-${{ github.sha }}
        overwrite: true
        path: |
          **/*.log

  mingw64-i686-cross:
    if: false
    runs-on: 'ubuntu-22.04'
    needs: makedist
    steps:
    - name: Install CCache
      uses: hendrikmuhs/ccache-action@v1
      with:
        key: ${{ github.job }}
    - name: Fetch distribution
      uses: actions/download-artifact@v4
    - name: Unpack distribution
      run: |
        mv artifact/* .
        rmdir artifact
        pushd xapian-core
        tar --strip-components=1 -xf xapian-core-*.tar.xz
        popd
        pushd xapian-letor
        tar --strip-components=1 -xf xapian-letor-*.tar.xz
        popd
    - name: Install package dependencies
      run: |
        sudo apt-get update
        sudo apt-get install \
            g++-mingw-w64-i686-win32 \
            mingw-w64-i686-dev \
            binutils-mingw-w64-i686 \
            libz-mingw-w64-dev \
            mingw-w64-tools
    - name: configure
      run: |
        export EATMYDATA=
        export PATH=/usr/lib/ccache:$PATH
        pushd xapian-core
        ./configure --enable-werror --host i686-w64-mingw32
        export XAPIAN_CONFIG=$PWD/xapian-config
        popd
        pushd xapian-letor
        ./configure --enable-werror --host i686-w64-mingw32
        popd
    - name: make
      run: |
        export PATH=/usr/lib/ccache:$PATH
        make -j2 -C xapian-core
        make -j2 -C xapian-letor
    - name: Run tests
      run: |
        # Stop mono binfmt trying to run .exe files.
        sudo apt-get purge mono-runtime
        sudo dpkg --add-architecture i386
        sudo apt-get update
        sudo apt-get install wine32 wine-binfmt:amd64 wine:amd64
        export AUTOMATED_TESTING=1
        export VERBOSE=1
        export WINEPATH="$PWD/xapian-core/.libs;/usr/lib/gcc/i686-w64-mingw32/`i686-w64-mingw32-g++ --version 2>/dev/null|head -n1|sed 's/.*) //;s/ .*//'`"
        make -j2 -C xapian-core check
        export WINEPATH="$PWD/xapian-letor/.libs;$WINEPATH"
        make -j2 -C xapian-letor check

  mingw64-x86-64-cross:
    if: false
    runs-on: 'ubuntu-22.04'
    needs: makedist
    steps:
    - name: Install CCache
      uses: hendrikmuhs/ccache-action@v1
      with:
        key: ${{ github.job }}
    - name: Fetch distribution
      uses: actions/download-artifact@v4
    - name: Unpack distribution
      run: |
        mv artifact/* .
        rmdir artifact
        pushd xapian-core
        tar --strip-components=1 -xf xapian-core-*.tar.xz
        export XAPIAN_CONFIG=$PWD/xapian-config
        popd
        pushd xapian-letor
        tar --strip-components=1 -xf xapian-letor-*.tar.xz
        popd
    - name: Install package dependencies
      run: |
        sudo apt-get update
        # Stop mono binfmt trying to run .exe files.
        sudo apt-get purge mono-runtime
        sudo apt-get install \
            g++-mingw-w64-x86-64-win32 \
            mingw-w64-x86-64-dev \
            binutils-mingw-w64-x86-64 \
            libz-mingw-w64-dev \
            mingw-w64-tools \
            wine-binfmt \
            wine \
            wine64
        sudo dpkg --add-architecture i386
        sudo apt-get update
        sudo apt-get install wine32
    - name: configure
      run: |
        export EATMYDATA=
        export PATH=/usr/lib/ccache:$PATH
        pushd xapian-core
        ./configure --enable-werror --host x86_64-w64-mingw32
        export XAPIAN_CONFIG=$PWD/xapian-config
        popd
        pushd xapian-letor
        ./configure --enable-werror --host x86_64-w64-mingw32
        popd
    - name: make
      run: |
        export PATH=/usr/lib/ccache:$PATH
        make -j2 -C xapian-core
        make -j2 -C xapian-letor
    - name: Run tests
      run: |
        export AUTOMATED_TESTING=1
        export VERBOSE=1
        export WINEPATH="$PWD/xapian-core/.libs;/usr/lib/gcc/x86_64-w64-mingw32/`x86_64-w64-mingw32-g++ --version 2>/dev/null|head -n1|sed 's/.*) //;s/ .*//'`"
        make -j2 -C xapian-core check
        export WINEPATH="$PWD/xapian-letor/.libs;$WINEPATH"
        make -j2 -C xapian-letor check

  Fedora:
    if: false
    runs-on: 'ubuntu-22.04'
    container: fedora:35
    needs: makedist
    steps:
    - name: Install build tools
      run: dnf install -y --nodocs ccache xz
    - name: Install CCache
      uses: hendrikmuhs/ccache-action@v1
      with:
        key: ${{ github.job }}
    - name: Fetch distribution
      uses: actions/download-artifact@v4
    - name: Unpack distribution
      run: |
        mv artifact/* .
        rmdir artifact
        pushd xapian-core
        tar --strip-components=1 -xf xapian-core-*.tar.xz
        popd
        pushd xapian-applications/omega
        tar --strip-components=1 -xf xapian-omega-*.tar.xz
        popd
        pushd xapian-bindings
        tar --strip-components=1 -xf xapian-bindings-*.tar.xz
        popd
        pushd xapian-letor
        tar --strip-components=1 -xf xapian-letor-*.tar.xz
        popd
    - name: Install package dependencies
      run: |
        dnf install -y --nodocs \
        gcc-c++ file-devel libuuid-devel pcre2-devel perl zlib-devel make pkg-config \
        python3-devel python3-setuptools python3-sphinx \
        ruby ruby-devel rubygems rubygem-rdoc rubygem-json rubygem-test-unit \
        tcl-devel
    - name: configure
      run: |
        export CC='ccache gcc'
        export CXX='ccache g++'
        pushd xapian-core
        ./configure --enable-werror
        export XAPIAN_CONFIG=$PWD/xapian-config
        popd
        pushd xapian-applications/omega
        ./configure --enable-werror
        popd
        pushd xapian-bindings
        ./configure --enable-werror
        popd
        pushd xapian-letor
        ./configure --enable-werror
        popd
    - name: make
      run: |
        make -j2 -C xapian-core
        make -j2 -C xapian-applications/omega
        make -j2 -C xapian-bindings
        make -j2 -C xapian-letor
    - name: Run tests
      run: |
        export AUTOMATED_TESTING=1
        export VERBOSE=1
        make -j2 -C xapian-core check
        make -j2 -C xapian-applications/omega check
        make -j2 -C xapian-bindings check
        make -j2 -C xapian-letor check

  android-cross:
    if: false
    runs-on: 'ubuntu-22.04'
    env:
      # Override github default because 27.1.12297006 fails with link errors in
      # a shared build, such as:
      # ld.lld: error: non-exported symbol '__aeabi_uidivmod' in '/usr/local/lib/android/sdk/ndk/27.1.12297006/toolchains/llvm/prebuilt/linux-x86_64/lib/clang/18/lib/linux/libclang_rt.builtins-arm-android.a(aeabi_uidivmod.S.o)' is referenced by DSO './.libs/libxapian-1.5.so'
      ANDROID_NDK: '/usr/local/lib/android/sdk/ndk/26.3.11579264'
      host_triplet: 'armv7a-linux-androideabi34'
    needs: makedist
    steps:
    - name: Install CCache
      uses: hendrikmuhs/ccache-action@v1
      with:
        key: ${{ github.job }}
    - name: Fetch distribution
      uses: actions/download-artifact@v4
    - name: Unpack distribution
      run: |
        mv artifact/* .
        rmdir artifact
        pushd xapian-core
        tar --strip-components=1 -xf xapian-core-*.tar.xz
        popd
    - name: configure
      run: |
        PATH=$PATH:$ANDROID_NDK/toolchains/llvm/prebuilt/linux-x86_64/bin
        ls -l "$ANDROID_NDK/toolchains/llvm/prebuilt/linux-x86_64/bin"
        cd xapian-core
        ./configure --enable-werror \
            --host=$host_triplet \
            CC="ccache ${host_triplet}-clang" \
            CXX="ccache ${host_triplet}-clang++" \
            PKG_CONFIG=/bin/false
    - name: make
      run: |
        PATH=$PATH:$ANDROID_NDK/toolchains/llvm/prebuilt/linux-x86_64/bin
        make -j2 -C xapian-core
      # FIXME: Run tests under android emulator?

  cygwin:
    # We only test 64-bit cygwin as 32-bit support has been dropped as of
    # Cygwin 3.4:
    # https://cygwin.com/pipermail/cygwin/2022-November/252542.html
    runs-on: 'windows-latest'
    needs: makedist
    defaults:
      run:
        # `-o incr` needed as GHA supplies shell fragments with DOS EOLs.
        shell: 'C:\tools\cygwin\bin\bash.EXE --noprofile --norc -e -o igncr -o pipefail {0}'
    steps:
    - name: Install Cygwin
      uses: egor-tensin/setup-cygwin@v4
      with:
        packages: gcc-g++ make file-devel libpcre2-devel zlib-devel perl ruby ruby-devel ruby-rdoc ruby-test-unit
    - name: Install CCache
      uses: hendrikmuhs/ccache-action@v1
      with:
        key: ${{ github.job }}
    - name: Fetch distribution
      uses: actions/download-artifact@v4
    - name: Unpack distribution
      run: |
        mv artifact/* .
        rmdir artifact
        pushd xapian-core
        tar --strip-components=1 -xf xapian-core-*.tar.xz
        popd
        #pushd xapian-applications/omega
        #tar --strip-components=1 -xf xapian-omega-*.tar.xz
        #popd
        pushd xapian-bindings
        tar --strip-components=1 -xf xapian-bindings-*.tar.xz
        popd
        #pushd xapian-letor
        #tar --strip-components=1 -xf xapian-letor-*.tar.xz
        #popd
    - name: configure
      run: |
        export CC='ccache gcc'
        export CXX='ccache g++'
        pushd xapian-core
        ./configure --enable-werror
        export XAPIAN_CONFIG=$PWD/xapian-config
        popd
        #pushd xapian-applications/omega
        #./configure --enable-werror
        #popd
        pushd xapian-bindings
        ./configure --enable-werror --with-ruby
        popd
        #pushd xapian-letor
        #./configure --enable-werror
        #popd
    - name: make
      run: |
        make -j2 -C xapian-core
        #make -j2 -C xapian-applications/omega
        # Perl fails with:
        # fatal error: crypt.h: No such file or directory
        make -j2 -C xapian-bindings
        #make -j2 -C xapian-letor
    - name: Run tests
      run: |
        export AUTOMATED_TESTING=1
        export VERBOSE=1
        #make -j2 -C xapian-core check
        #make -j2 -C xapian-applications/omega check
        grep '^RUBY_' xapian-bindings/ruby/Makefile
        ls -l xapian-bindings/ruby/.libs
        make -j2 -C xapian-bindings check
        #make -j2 -C xapian-letor check

  msys2-mingw32:
    runs-on: 'windows-latest'
    needs: makedist
    defaults:
      run:
        shell: msys2 {0}
    steps:
    - uses: msys2/setup-msys2@v2
      with:
        msystem: mingw32
        install: base-devel
        pacboy: >-
          file:p
          gcc:p
          pcre2:p
          pkgconf:p
          ruby:p
          zlib:p
    - name: Install CCache
      uses: hendrikmuhs/ccache-action@v1
      with:
        key: ${{ github.job }}
        variant: sccache
    - name: Fetch distribution
      uses: actions/download-artifact@v4
    - name: Unpack distribution
      run: |
        mv artifact/* .
        rmdir artifact
        pushd xapian-core
        tar --strip-components=1 -xf xapian-core-*.tar.xz
        popd
        #pushd xapian-applications/omega
        #tar --strip-components=1 -xf xapian-omega-*.tar.xz
        #popd
        pushd xapian-bindings
        tar --strip-components=1 -xf xapian-bindings-*.tar.xz
        popd
        #pushd xapian-letor
        #tar --strip-components=1 -xf xapian-letor-*.tar.xz
        #popd
    - name: configure
      run: |
        ls -l /mingw32/bin/
        PATH=/c/Users/runneradmin/.cargo/bin:$PATH
        export CC='sccache gcc'
        export CXX='sccache g++'
        export RDOC=ruby-rdoc
        pushd xapian-core
        ./configure --enable-werror
        export XAPIAN_CONFIG=$PWD/xapian-config
        popd
        #pushd xapian-applications/omega
        #./configure --enable-werror
        #popd
        pushd xapian-bindings
        ./configure --enable-werror --with-ruby
        popd
        #pushd xapian-letor
        #./configure --enable-werror
        #popd
    - name: make
      run: |
        PATH=/c/Users/runneradmin/.cargo/bin:$PATH
        make -j2 -C xapian-core
        #make -j2 -C xapian-applications/omega
        make -j2 -C xapian-bindings
        #make -j2 -C xapian-letor
    - name: Run tests
      run: |
        PATH=/c/Users/runneradmin/.cargo/bin:$PATH
        export AUTOMATED_TESTING=1
        export VERBOSE=1
        #make -j2 -C xapian-core check
        #make -j2 -C xapian-applications/omega check
        make -j2 -C xapian-bindings check
        #make -j2 -C xapian-letor check
    - name: Save log files
      if: ${{ failure() }}
      uses: actions/upload-artifact@v4
      with:
        name: logs-${{ github.job }}-${{ github.sha }}
        overwrite: true
        path: |
          **/*.log

  msys2-mingw64:
    runs-on: 'windows-latest'
    needs: makedist
    defaults:
      run:
        shell: msys2 {0}
    steps:
    - uses: msys2/setup-msys2@v2
      with:
        msystem: mingw64
        install: base-devel
        pacboy: >-
          file:p
          gcc:p
          lua:p
          pcre2:p
          pkgconf:p
          zlib:p
    - name: Install CCache
      uses: hendrikmuhs/ccache-action@v1
      with:
        key: ${{ github.job }}
        variant: sccache
    - name: Fetch distribution
      uses: actions/download-artifact@v4
    - name: Unpack distribution
      run: |
        mv artifact/* .
        rmdir artifact
        pushd xapian-core
        tar --strip-components=1 -xf xapian-core-*.tar.xz
        popd
        #pushd xapian-applications/omega
        #tar --strip-components=1 -xf xapian-omega-*.tar.xz
        #popd
        pushd xapian-bindings
        tar --strip-components=1 -xf xapian-bindings-*.tar.xz
        popd
        #pushd xapian-letor
        #tar --strip-components=1 -xf xapian-letor-*.tar.xz
        #popd
    - name: configure
      run: |
        lua -e 'require("package") print(package.cpath)'
        PATH=/c/Users/runneradmin/.cargo/bin:$PATH
        export CC='sccache gcc'
        export CXX='sccache g++'
        pushd xapian-core
        ./configure --enable-werror
        export XAPIAN_CONFIG=$PWD/xapian-config
        popd
        #pushd xapian-applications/omega
        #./configure --enable-werror
        #popd
        pushd xapian-bindings
        ./configure --enable-werror --with-lua
        popd
        #pushd xapian-letor
        #./configure --enable-werror
        #popd
    - name: make
      run: |
        PATH=/c/Users/runneradmin/.cargo/bin:$PATH
        make -j2 -C xapian-core
        #make -j2 -C xapian-applications/omega
        make -j2 -C xapian-bindings
        #make -j2 -C xapian-letor
    - name: Run tests
      run: |
        PATH=/c/Users/runneradmin/.cargo/bin:$PATH
        export AUTOMATED_TESTING=1
        export VERBOSE=1
        #make -j2 -C xapian-core check
        #make -j2 -C xapian-applications/omega check
        make -j2 -C xapian-bindings check
        #make -j2 -C xapian-letor check
    - name: Save log files
      if: ${{ failure() }}
      uses: actions/upload-artifact@v4
      with:
        name: logs-${{ github.job }}-${{ github.sha }}
        overwrite: true
        path: |
          **/*.log

  msys2-ucrt64:
    runs-on: 'windows-latest'
    needs: makedist
    defaults:
      run:
        shell: msys2 {0}
    steps:
    - uses: msys2/setup-msys2@v2
      with:
        msystem: ucrt64
        install: base-devel
        pacboy: >-
          file:p
          gcc:p
          pcre2:p
          pkgconf:p
          python3:p
          python-sphinx:p
          zlib:p
    - name: Install CCache
      uses: hendrikmuhs/ccache-action@v1
      with:
        key: ${{ github.job }}
        variant: sccache
    - name: Fetch distribution
      uses: actions/download-artifact@v4
    - name: Unpack distribution
      run: |
        mv artifact/* .
        rmdir artifact
        pushd xapian-core
        tar --strip-components=1 -xf xapian-core-*.tar.xz
        popd
        #pushd xapian-applications/omega
        #tar --strip-components=1 -xf xapian-omega-*.tar.xz
        #popd
        pushd xapian-bindings
        tar --strip-components=1 -xf xapian-bindings-*.tar.xz
        popd
        #pushd xapian-letor
        #tar --strip-components=1 -xf xapian-letor-*.tar.xz
        #popd
    - name: configure
      run: |
        ls -l D:/a/_temp/msys64/ucrt64/lib
        PATH=/c/Users/runneradmin/.cargo/bin:$PATH
        export CC='sccache gcc'
        export CXX='sccache g++'
        pushd xapian-core
        ./configure --enable-werror
        export XAPIAN_CONFIG=$PWD/xapian-config
        popd
        #pushd xapian-applications/omega
        #./configure --enable-werror
        #popd
        pushd xapian-bindings
        # perl fails dues to perl_langinfo.h trying to include langinfo.h.
        grep -C4 -i langinfo D:/a/_temp/msys64/usr/lib/perl5/core_perl/CORE/perl_langinfo.h D:/a/_temp/msys64/usr/lib/perl5/core_perl/CORE/config.h || true
        ./configure --enable-werror --with-python3
        popd
        #pushd xapian-letor
        #./configure --enable-werror
        #popd
    - name: make
      run: |
        PATH=/c/Users/runneradmin/.cargo/bin:$PATH
        make -j2 -C xapian-core
        #make -j2 -C xapian-applications/omega
        make -j2 -C xapian-bindings || true
        ls -l xapian-bindings/python3/.libs
        #make -j2 -C xapian-letor
    - name: Run tests
      run: |
        PATH=/c/Users/runneradmin/.cargo/bin:$PATH
        export AUTOMATED_TESTING=1
        export VERBOSE=1
        #make -j2 -C xapian-core check
        #make -j2 -C xapian-applications/omega check
        make -j2 -C xapian-bindings check
        #make -j2 -C xapian-letor check
    - name: Save log files
      if: ${{ failure() }}
      uses: actions/upload-artifact@v4
      with:
        name: logs-${{ github.job }}-${{ github.sha }}
        overwrite: true
        path: |
          **/*.log

  msvc2019:
    if: false
    runs-on: 'windows-2019'
    needs: makedist
    defaults:
      run:
        shell: msys2 {0}
    steps:
    - uses: msys2/setup-msys2@v2
      with:
        release: true # Use the pre-installed MSYS2
        path-type: inherit
        install: base-devel
    - name: Install CCache
      uses: hendrikmuhs/ccache-action@v1
      with:
        key: ${{ github.job }}
        variant: sccache
    - name: Fetch distribution
      uses: actions/download-artifact@v4
    - name: Unpack distribution
      run: |
        mv artifact/* .
        rmdir artifact
        pushd xapian-core
        tar --strip-components=1 -xf xapian-core-*.tar.xz
        popd
        # Need libmagic for omega
        # pushd xapian-applications/omega
        # tar --strip-components=1 -xf xapian-omega-*.tar.xz
        # popd
        # pushd xapian-bindings
        # tar --strip-components=1 -xf xapian-bindings-*.tar.xz
        # popd
        pushd xapian-letor
        tar --strip-components=1 -xf xapian-letor-*.tar.xz
        popd
    - name: Set up Visual Studio shell
      uses: egor-tensin/vs-shell@v2
      with:
        arch: x64
    - name: Build zlib
      shell: bash
      run: |
        # Setup sccache for cl.
        ln /c/Users/runneradmin/.cargo/bin/{sccache.exe,cl.exe}
        PATH=/c/Users/runneradmin/.cargo/bin:$PATH
        # We find "link" from coreutils rather than from MSVC.  The coreutils
        # "link" is not a useful tool to us, so just delete it rather than
        # trying to reorder PATH.
        rm /usr/bin/link.exe || true
        mkdir zlib
        pushd zlib
        curl --retry 5 --retry-connrefused -L https://github.com/xapian/xapian-dev-deps/releases/download/current/zlib-1.2.13.tar.gz|tar --strip-components=1 -zxf -
        # Don't build zlib with -MD as it seems this flag needs to be used
        # consistently across the build.  Don't use -Zi -Fd"zlib" as
        # ccache/sccache don't seem to be able to handle that.
        #
        # Don't build zlib with a fixed base address on x64 as that gives
        # linker warning LNK4281.
        sed -i 's/\(^CFLAGS  *= *-nologo \)-MD \(.* \)-Zi -Fd"zlib" /\1\2/;s/-base:0x[0-9A-Fa-f]* //' win32/Makefile.msc
        # Only build the shared library.
        nmake -nologo -f 'win32\Makefile.msc' zlib1.dll
        popd
    - name: configure
      run: |
        export AR=lib
        export CC="cl -nologo"
        export CXX="$PWD/xapian-core/compile cl -nologo"
        export CPPFLAGS="-I$PWD/zlib"
        # Standard C++ stack unwinding; assume extern "C" functions never throw.
        export CXXFLAGS=-EHsc
        export LD=link
        export LDFLAGS="-L$PWD/zlib"
        export NM=dumpbin
        PATH=/c/Users/runneradmin/.cargo/bin:$PATH
        pushd xapian-core
        ./configure --enable-werror --disable-shared
        export XAPIAN_CONFIG=$PWD/xapian-config
        popd
        # pushd xapian-applications/omega
        # ./configure --enable-werror
        # popd
        # pushd xapian-bindings
        # ./configure --enable-werror
        # popd
        pushd xapian-letor
        ./configure --enable-werror --disable-shared
        popd
    - name: make
      run: |
        PATH=/c/Users/runneradmin/.cargo/bin:$PATH
        make -j2 -C xapian-core
        # make -j2 -C xapian-applications/omega
        # make -j2 -C xapian-bindings
        make -j2 -C xapian-letor
    - name: Run tests
      run: |
        PATH=/c/Users/runneradmin/.cargo/bin:$PATH
        export AUTOMATED_TESTING=1
        export VERBOSE=1
        make -j2 -C xapian-core check
        # make -j2 -C xapian-applications/omega check
        # make -j2 -C xapian-bindings check
        make -j2 -C xapian-letor check

  msvc2022:
    if: false
    runs-on: 'windows-2022'
    needs: makedist
    defaults:
      run:
        shell: msys2 {0}
    steps:
    - uses: msys2/setup-msys2@v2
      with:
        release: true # Use the pre-installed MSYS2
        path-type: inherit
        install: base-devel
    - name: Install CCache
      uses: hendrikmuhs/ccache-action@v1
      with:
        key: ${{ github.job }}
        variant: sccache
    - name: Fetch distribution
      uses: actions/download-artifact@v4
    - name: Unpack distribution
      run: |
        mv artifact/* .
        rmdir artifact
        pushd xapian-core
        tar --strip-components=1 -xf xapian-core-*.tar.xz
        popd
        # Need libmagic for omega
        # pushd xapian-applications/omega
        # tar --strip-components=1 -xf xapian-omega-*.tar.xz
        # popd
        # pushd xapian-bindings
        # tar --strip-components=1 -xf xapian-bindings-*.tar.xz
        # popd
        pushd xapian-letor
        tar --strip-components=1 -xf xapian-letor-*.tar.xz
        popd
    - name: Set up Visual Studio shell
      uses: egor-tensin/vs-shell@v2
      with:
        arch: x64
    - name: Build zlib
      shell: bash
      run: |
        # Setup sccache for cl.
        ln /c/Users/runneradmin/.cargo/bin/{sccache.exe,cl.exe}
        PATH=/c/Users/runneradmin/.cargo/bin:$PATH
        # We find "link" from coreutils rather than from MSVC.  The coreutils
        # "link" is not a useful tool to us, so just delete it rather than
        # trying to reorder PATH.
        rm /usr/bin/link.exe || true
        mkdir zlib
        pushd zlib
        curl --retry 5 --retry-connrefused -L https://github.com/xapian/xapian-dev-deps/releases/download/current/zlib-1.2.13.tar.gz|tar --strip-components=1 -zxf -
        # Don't build zlib with -MD as it seems this flag needs to be used
        # consistently across the build.  Don't use -Zi -Fd"zlib" as
        # ccache/sccache don't seem to be able to handle that.
        #
        # Don't build zlib with a fixed base address on x64 as that gives
        # linker warning LNK4281.
        sed -i 's/\(^CFLAGS  *= *-nologo \)-MD \(.* \)-Zi -Fd"zlib" /\1\2/;s/-base:0x[0-9A-Fa-f]* //' win32/Makefile.msc
        # Only build the shared library.
        nmake -nologo -f 'win32\Makefile.msc' zlib1.dll
        popd
    - name: configure
      run: |
        export AR=lib
        export CC="cl -nologo"
        export CXX="$PWD/xapian-core/compile cl -nologo"
        export CPPFLAGS="-I$PWD/zlib"
        # Standard C++ stack unwinding; assume extern "C" functions never throw.
        export CXXFLAGS=-EHsc
        export LD=link
        export LDFLAGS="-L$PWD/zlib"
        export NM=dumpbin
        PATH=/c/Users/runneradmin/.cargo/bin:$PATH
        pushd xapian-core
        ./configure --enable-werror --disable-shared
        export XAPIAN_CONFIG=$PWD/xapian-config
        popd
        # pushd xapian-applications/omega
        # ./configure --enable-werror
        # popd
        # pushd xapian-bindings
        # ./configure --enable-werror
        # popd
        pushd xapian-letor
        ./configure --enable-werror --disable-shared
        popd
    - name: make
      run: |
        PATH=/c/Users/runneradmin/.cargo/bin:$PATH
        make -j2 -C xapian-core
        # make -j2 -C xapian-applications/omega
        # make -j2 -C xapian-bindings
        make -j2 -C xapian-letor
    - name: Run tests
      run: |
        PATH=/c/Users/runneradmin/.cargo/bin:$PATH
        export AUTOMATED_TESTING=1
        export VERBOSE=1
        make -j2 -C xapian-core check
        # make -j2 -C xapian-applications/omega check
        # make -j2 -C xapian-bindings check
        make -j2 -C xapian-letor check

  msvc2019-x86:
    if: false
    runs-on: 'windows-2019'
    needs: makedist
    defaults:
      run:
        shell: msys2 {0}
    steps:
    - uses: msys2/setup-msys2@v2
      with:
        release: true # Use the pre-installed MSYS2
        path-type: inherit
        install: base-devel
    - name: Install CCache
      uses: hendrikmuhs/ccache-action@v1
      with:
        key: ${{ github.job }}
        variant: sccache
    - name: Fetch distribution
      uses: actions/download-artifact@v4
    - name: Unpack distribution
      run: |
        mv artifact/* .
        rmdir artifact
        pushd xapian-core
        tar --strip-components=1 -xf xapian-core-*.tar.xz
        popd
        # Need libmagic for omega
        # pushd xapian-applications/omega
        # tar --strip-components=1 -xf xapian-omega-*.tar.xz
        # popd
        # pushd xapian-bindings
        # tar --strip-components=1 -xf xapian-bindings-*.tar.xz
        # popd
        pushd xapian-letor
        tar --strip-components=1 -xf xapian-letor-*.tar.xz
        popd
    - name: Set up Visual Studio shell
      uses: egor-tensin/vs-shell@v2
      with:
        arch: x86
    - name: Build zlib
      shell: bash
      run: |
        # Setup sccache for cl.
        ln /c/Users/runneradmin/.cargo/bin/{sccache.exe,cl.exe}
        PATH=/c/Users/runneradmin/.cargo/bin:$PATH
        # We find "link" from coreutils rather than from MSVC.  The coreutils
        # "link" is not a useful tool to us, so just delete it rather than
        # trying to reorder PATH.
        rm /usr/bin/link.exe || true
        mkdir zlib
        pushd zlib
        curl --retry 5 --retry-connrefused -L https://github.com/xapian/xapian-dev-deps/releases/download/current/zlib-1.2.13.tar.gz|tar --strip-components=1 -zxf -
        # Don't build zlib with -MD as it seems this flag needs to be used
        # consistently across the build.  Don't use -Zi -Fd"zlib" as
        # ccache/sccache don't seem to be able to handle that.
        sed -i 's/\(^CFLAGS  *= *-nologo \)-MD \(.* \)-Zi -Fd"zlib" /\1\2/' win32/Makefile.msc
        # Only build the static library.
        nmake -nologo -f 'win32\Makefile.msc' zlib.lib
        popd
    - name: configure
      run: |
        export AR=lib
        export CC="cl -nologo"
        export CXX="$PWD/xapian-core/compile cl -nologo"
        export CPPFLAGS="-I$PWD/zlib"
        # Standard C++ stack unwinding; assume extern "C" functions never throw.
        export CXXFLAGS=-EHsc
        export LD=link
        export LDFLAGS="-L$PWD/zlib"
        export NM=dumpbin
        PATH=/c/Users/runneradmin/.cargo/bin:$PATH
        pushd xapian-core
        ./configure --enable-werror --disable-shared
        export XAPIAN_CONFIG=$PWD/xapian-config
        popd
        # pushd xapian-applications/omega
        # ./configure --enable-werror
        # popd
        # pushd xapian-bindings
        # ./configure --enable-werror
        # popd
        pushd xapian-letor
        ./configure --enable-werror --disable-shared
        popd
    - name: make
      run: |
        PATH=/c/Users/runneradmin/.cargo/bin:$PATH
        make -j2 -C xapian-core
        # make -j2 -C xapian-applications/omega
        # make -j2 -C xapian-bindings
        make -j2 -C xapian-letor
    - name: Run tests
      run: |
        PATH=/c/Users/runneradmin/.cargo/bin:$PATH
        export AUTOMATED_TESTING=1
        export VERBOSE=1
        make -j2 -C xapian-core check
        # make -j2 -C xapian-applications/omega check
        # make -j2 -C xapian-bindings check
        make -j2 -C xapian-letor check

  msvc2022-x86:
    if: false
    runs-on: 'windows-2022'
    needs: makedist
    defaults:
      run:
        shell: msys2 {0}
    steps:
    - uses: msys2/setup-msys2@v2
      with:
        release: true # Use the pre-installed MSYS2
        path-type: inherit
        install: base-devel
    - name: Install CCache
      uses: hendrikmuhs/ccache-action@v1
      with:
        key: ${{ github.job }}
        variant: sccache
    - name: Fetch distribution
      uses: actions/download-artifact@v4
    - name: Unpack distribution
      run: |
        mv artifact/* .
        rmdir artifact
        pushd xapian-core
        tar --strip-components=1 -xf xapian-core-*.tar.xz
        popd
        # Need libmagic for omega
        # pushd xapian-applications/omega
        # tar --strip-components=1 -xf xapian-omega-*.tar.xz
        # popd
        # pushd xapian-bindings
        # tar --strip-components=1 -xf xapian-bindings-*.tar.xz
        # popd
        pushd xapian-letor
        tar --strip-components=1 -xf xapian-letor-*.tar.xz
        popd
    - name: Set up Visual Studio shell
      uses: egor-tensin/vs-shell@v2
      with:
        arch: x86
    - name: Build zlib
      shell: bash
      run: |
        # Setup sccache for cl.
        ln /c/Users/runneradmin/.cargo/bin/{sccache.exe,cl.exe}
        PATH=/c/Users/runneradmin/.cargo/bin:$PATH
        # We find "link" from coreutils rather than from MSVC.  The coreutils
        # "link" is not a useful tool to us, so just delete it rather than
        # trying to reorder PATH.
        rm /usr/bin/link.exe || true
        mkdir zlib
        pushd zlib
        curl --retry 5 --retry-connrefused -L https://github.com/xapian/xapian-dev-deps/releases/download/current/zlib-1.2.13.tar.gz|tar --strip-components=1 -zxf -
        # Don't build zlib with -MD as it seems this flag needs to be used
        # consistently across the build.  Don't use -Zi -Fd"zlib" as
        # ccache/sccache don't seem to be able to handle that.
        sed -i 's/\(^CFLAGS  *= *-nologo \)-MD \(.* \)-Zi -Fd"zlib" /\1\2/' win32/Makefile.msc
        # Only build the static library.
        nmake -nologo -f 'win32\Makefile.msc' zlib.lib
        popd
    - name: configure
      run: |
        export AR=lib
        export CC="cl -nologo"
        export CXX="$PWD/xapian-core/compile cl -nologo"
        export CPPFLAGS="-I$PWD/zlib"
        # Standard C++ stack unwinding; assume extern "C" functions never throw.
        export CXXFLAGS=-EHsc
        export LD=link
        export LDFLAGS="-L$PWD/zlib"
        export NM=dumpbin
        PATH=/c/Users/runneradmin/.cargo/bin:$PATH
        pushd xapian-core
        ./configure --enable-werror --disable-shared
        export XAPIAN_CONFIG=$PWD/xapian-config
        popd
        # pushd xapian-applications/omega
        # ./configure --enable-werror
        # popd
        # pushd xapian-bindings
        # ./configure --enable-werror
        # popd
        pushd xapian-letor
        ./configure --enable-werror --disable-shared
        popd
    - name: make
      run: |
        PATH=/c/Users/runneradmin/.cargo/bin:$PATH
        make -j2 -C xapian-core
        # make -j2 -C xapian-applications/omega
        # make -j2 -C xapian-bindings
        make -j2 -C xapian-letor
    - name: Run tests
      run: |
        PATH=/c/Users/runneradmin/.cargo/bin:$PATH
        export AUTOMATED_TESTING=1
        export VERBOSE=1
        make -j2 -C xapian-core check
        # make -j2 -C xapian-applications/omega check
        # make -j2 -C xapian-bindings check
        make -j2 -C xapian-letor check

  freebsd:
    if: false
    runs-on: 'ubuntu-22.04'
    needs: makedist
    steps:
    - name: Install CCache
      uses: hendrikmuhs/ccache-action@v1
      with:
        key: ${{ github.job }}
    - name: Fetch distribution
      uses: actions/download-artifact@v4
    - name: Unpack distribution
      run: |
        mv artifact/* .
        rmdir artifact
        # Do actual unpacking in the VM, mostly to help reduce the size of the
        # rsync output in the logs.
    - uses: ojwb/freebsd-vm@v1
      # Limit wasted resources if the VM action gets into an infinite loop.
      timeout-minutes: 60
      with:
        # The default is csh!
        usesh: true
        prepare: |
          set -e
          pkg install -y bash ccache lua54 perl5 php82 pcre2 pkgconf py311-sphinx python3 ruby
<<<<<<< HEAD
          ls -l /usr/bin/lua* /usr/local/bin/lua* || true
          ls -l /usr/bin/php* /usr/local/bin/php* || true
          pkg-config --list-all|grep -i lua || true
=======
>>>>>>> 80c31d18
          ccache --set-config=cache_dir="$HOME/work/xapian/xapian/.ccache"
          ccache --set-config=max_size='500M'
          ccache --set-config=compression=true
        run: |
          set -e
          export CC='ccache cc'
          export CXX='ccache c++'
          #mv xapian-* "$HOME"
          #cd
          cd xapian-core
          tar --strip-components=1 -xf xapian-core-*.tar.xz
          ./configure --enable-werror
          export XAPIAN_CONFIG=$PWD/xapian-config
          cd ..
<<<<<<< HEAD
          #cd xapian-applications/omega
          #tar --strip-components=1 -xf xapian-omega-*.tar.xz
          #./configure --enable-werror
          #cd ../..
=======
          cd xapian-applications/omega
          tar --strip-components=1 -xf xapian-omega-*.tar.xz
          ./configure --enable-werror
          cd ../..
>>>>>>> 80c31d18
          cd xapian-bindings
          tar --strip-components=1 -xf xapian-bindings-*.tar.xz
          ./configure --enable-werror --with-lua --with-perl --with-php --with-python3 --with-ruby \
            LUA=lua54
<<<<<<< HEAD
=======
          cd ..
          cd xapian-letor
          tar --strip-components=1 -xf xapian-letor-*.tar.xz
          ./configure --enable-werror
>>>>>>> 80c31d18
          cd ..
          #cd xapian-letor
          #tar --strip-components=1 -xf xapian-letor-*.tar.xz
          #./configure --enable-werror
          #cd ..
          # Everything gets run in one script so use V=0 to reduce the size of
          # the log, but re-run without V=0 on failure to show the compiler
          # command line.
          make -j2 -C xapian-core V=0 || make -C xapian-core
<<<<<<< HEAD
          #make -j2 -C xapian-applications/omega V=0 || make -C xapian-applications/omega
          make -j2 -C xapian-bindings V=0 || make -C xapian-bindings
          #make -j2 -C xapian-letor V=0 || make -C xapian-letor
          export AUTOMATED_TESTING=1
          export VERBOSE=1
          #make -j2 -C xapian-core check V=0
          #make -j2 -C xapian-applications/omega check V=0
          make -j2 -C xapian-bindings check V=0
          #make -j2 -C xapian-letor check V=0
    - name: Save log files
      if: ${{ failure() }}
      uses: actions/upload-artifact@v4
      with:
        name: logs-${{ github.job }}-${{ github.sha }}
        overwrite: true
        path: |
          **/*.log
=======
          make -j2 -C xapian-applications/omega V=0 || make -C xapian-applications/omega
          make -j2 -C xapian-bindings V=0 || make -C xapian-bindings
          make -j2 -C xapian-letor V=0 || make -C xapian-letor
          export AUTOMATED_TESTING=1
          export VERBOSE=1
          make -j2 -C xapian-core check V=0
          make -j2 -C xapian-applications/omega check V=0
          make -j2 -C xapian-bindings check V=0
          make -j2 -C xapian-letor check V=0
>>>>>>> 80c31d18

  dragonfly:
    if: false
    runs-on: 'ubuntu-22.04'
    needs: makedist
    steps:
    - name: Install CCache
      uses: hendrikmuhs/ccache-action@v1
      with:
        key: ${{ github.job }}
    - name: Fetch distribution
      uses: actions/download-artifact@v4
    - name: Unpack distribution
      run: |
        mv artifact/* .
        rmdir artifact
        # Do actual unpacking in the VM, mostly to help reduce the size of the
        # rsync output in the logs.
    - uses: vmactions/dragonflybsd-vm@v1
      # Limit wasted resources if the VM action gets into an infinite loop.
      timeout-minutes: 60
      with:
        # The default is csh!
        usesh: true
        prepare: |
          set -e
          pkg install -y bash ccache lua54 perl5 php82 pcre2 pkgconf py39-sphinx python3 ruby
<<<<<<< HEAD
          ls -l /usr/bin/lua* /usr/local/bin/lua* || true
          ls -l /usr/bin/php* /usr/local/bin/php* || true
          pkg-config --list-all|grep -i lua || true
=======
>>>>>>> 80c31d18
          ccache --set-config=cache_dir="$HOME/work/xapian/xapian/.ccache"
          ccache --set-config=max_size='500M'
          ccache --set-config=compression=true
        run: |
          set -e
          export CC='ccache cc'
          export CXX='ccache c++'
          #mv xapian-* "$HOME"
          #cd
          cd xapian-core
          tar --strip-components=1 -xf xapian-core-*.tar.xz
          ./configure --enable-werror
          export XAPIAN_CONFIG=$PWD/xapian-config
          cd ..
<<<<<<< HEAD
          #cd xapian-applications/omega
          #tar --strip-components=1 -xf xapian-omega-*.tar.xz
          #./configure --enable-werror
          #cd ../..
=======
          cd xapian-applications/omega
          tar --strip-components=1 -xf xapian-omega-*.tar.xz
          ./configure --enable-werror
          cd ../..
>>>>>>> 80c31d18
          cd xapian-bindings
          tar --strip-components=1 -xf xapian-bindings-*.tar.xz
          ./configure --enable-werror --with-lua --with-perl --with-php --with-python3 --with-ruby \
            LUA=lua54
<<<<<<< HEAD
=======
          cd ..
          cd xapian-letor
          tar --strip-components=1 -xf xapian-letor-*.tar.xz
          ./configure --enable-werror
>>>>>>> 80c31d18
          cd ..
          #cd xapian-letor
          #tar --strip-components=1 -xf xapian-letor-*.tar.xz
          #./configure --enable-werror
          #cd ..
          # Everything gets run in one script so use V=0 to reduce the size of
          # the log, but re-run without V=0 on failure to show the compiler
          # command line.
          make -j2 -C xapian-core V=0 || make -C xapian-core
<<<<<<< HEAD
          #make -j2 -C xapian-applications/omega V=0 || make -C xapian-applications/omega
          make -j2 -C xapian-bindings V=0 || make -C xapian-bindings
          #make -j2 -C xapian-letor V=0 || make -C xapian-letor
          export AUTOMATED_TESTING=1
          export VERBOSE=1
          #make -j2 -C xapian-core check V=0
          #make -j2 -C xapian-applications/omega check V=0
          make -j2 -C xapian-bindings check V=0
          #make -j2 -C xapian-letor check V=0
    - name: Save log files
      if: ${{ failure() }}
      uses: actions/upload-artifact@v4
      with:
        name: logs-${{ github.job }}-${{ github.sha }}
        overwrite: true
        path: |
          **/*.log
=======
          make -j2 -C xapian-applications/omega V=0 || make -C xapian-applications/omega
          make -j2 -C xapian-bindings V=0 || make -C xapian-bindings
          make -j2 -C xapian-letor V=0 || make -C xapian-letor
          export AUTOMATED_TESTING=1
          export VERBOSE=1
          make -j2 -C xapian-core check V=0
          make -j2 -C xapian-applications/omega check V=0
          make -j2 -C xapian-bindings check V=0
          make -j2 -C xapian-letor check V=0
>>>>>>> 80c31d18

  netbsd:
    if: false
    runs-on: 'ubuntu-22.04'
    needs: makedist
    steps:
    - name: Install CCache
      uses: hendrikmuhs/ccache-action@v1
      with:
        key: ${{ github.job }}
    - name: Fetch distribution
      uses: actions/download-artifact@v4
    - name: Unpack distribution
      run: |
        mv artifact/* .
        rmdir artifact
        # Do actual unpacking in the VM, mostly to help reduce the size of the
        # rsync output in the logs.
    - uses: vmactions/netbsd-vm@v1
      # Limit wasted resources if the VM action gets into an infinite loop.
      timeout-minutes: 60
      with:
        # Default is ksh, which should be OK.
        # usesh: true
        prepare: |
          set -e
          /usr/sbin/pkg_add -u ccache lua54 perl pcre2 pkgconf
          # used by textproc/csharp-xapian/Makefile
          # used by textproc/lua-xapian/Makefile
          # used by textproc/p5-Xapian/Makefile
          # used by textproc/php-xapian/Makefile
          # used by textproc/py-xapian/Makefile
          # used by textproc/ruby-xapian/Makefile
          for v in `pkg-config --print-variables lua-5.4` ; do printf '%s=' "$v" ; pkg-config --variable=$v lua-5.4 || true ; done
          ccache --set-config=cache_dir="$HOME/work/xapian/xapian/.ccache"
          ccache --set-config=max_size='500M'
          ccache --set-config=compression=true
        run: |
          set -e
          ulimit
          export CC='ccache cc'
          export CXX='ccache c++'

          #mv xapian-* "$HOME"
          #cd
          cd xapian-core
          tar --strip-components=1 -xf xapian-core-*.tar.xz
          ./configure --enable-werror
          export XAPIAN_CONFIG=$PWD/xapian-config
          cd ..
          #cd xapian-applications/omega
          #tar --strip-components=1 -xf xapian-omega-*.tar.xz
          #./configure --enable-werror
          #cd ../..
          cd xapian-bindings
          tar --strip-components=1 -xf xapian-bindings-*.tar.xz
          ./configure --enable-werror --with-lua
          cd ..
          #cd xapian-letor
          #tar --strip-components=1 -xf xapian-letor-*.tar.xz
          #./configure --enable-werror
          #cd ..
          # Everything gets run in one script so use V=0 to reduce the size of
          # the log, but re-run without V=0 on failure to show the compiler
          # command line.
          make -j2 -C xapian-core V=0 || make -C xapian-core
          #make -j2 -C xapian-applications/omega V=0 || make -C xapian-applications/omega
          make -j2 -C xapian-bindings V=0 || make -C xapian-bindings
          #make -j2 -C xapian-letor V=0 || make -C xapian-letor
          export AUTOMATED_TESTING=1
          export VERBOSE=1
          #make -j2 -C xapian-core check V=0
          #make -j2 -C xapian-applications/omega check V=0
          make -j2 -C xapian-bindings check V=0
          #make -j2 -C xapian-letor check V=0
          # Avoid bloating output with a huge file tree visualisation.
          find xapian-* -depth \( -type f \! -name '*.log' \) -or \( -type d -empty \) -delete
    - name: Save log files
      if: ${{ failure() }}
      uses: actions/upload-artifact@v4
      with:
        name: logs-${{ github.job }}-${{ github.sha }}
        overwrite: true
        path: |
          **/*.log

  openbsd:
    if: false
    runs-on: 'ubuntu-22.04'
    needs: makedist
    steps:
    - name: Install CCache
      uses: hendrikmuhs/ccache-action@v1
      with:
        key: ${{ github.job }}
    - name: Fetch distribution
      uses: actions/download-artifact@v4
    - name: Unpack distribution
      run: |
        mv artifact/* .
        rmdir artifact
        # Do actual unpacking in the VM, mostly to help reduce the size of the
        # rsync output in the logs.
    - uses: vmactions/openbsd-vm@v1
      # Limit wasted resources if the VM action gets into an infinite loop.
      timeout-minutes: 60
      with:
        # Default is ksh, which should be OK.
        # usesh: true
        prepare: |
          set -e
          pkg_add ccache gtar-1.35 libmagic python-3.11.8 py3-sphinx ruby-3.3.5
          ccache --set-config=cache_dir="$HOME/work/xapian/xapian/.ccache"
          ccache --set-config=max_size='500M'
          ccache --set-config=compression=true
        run: |
          set -e
          export CC='ccache cc'
          export CXX='ccache c++'
          export RUBY=ruby33
          mv xapian-* "$HOME"
          cd
          cd xapian-core
          gtar --strip-components=1 -xf xapian-core-*.tar.xz
          ./configure --enable-werror
          export XAPIAN_CONFIG=$PWD/xapian-config
          $XAPIAN_CONFIG --ltlibs || true
          $XAPIAN_CONFIG --libs || true
          $XAPIAN_CONFIG --cxxflags || true
          cd ..
          #cd xapian-applications/omega
          #gtar --strip-components=1 -xf xapian-omega-*.tar.xz
          #./configure --enable-werror
          #cd ../..
          cd xapian-bindings
          gtar --strip-components=1 -xf xapian-bindings-*.tar.xz
          ./configure --enable-werror --with-ruby
          cd ..
          #cd xapian-letor
          #gtar --strip-components=1 -xf xapian-letor-*.tar.xz
          #./configure --enable-werror
          #cd ..
          # Everything gets run in one script so use V=0 to reduce the size of
          # the log, but re-run without V=0 on failure to show the compiler
          # command line.
          make -j2 -C xapian-core V=0 || make -C xapian-core
          #make -j2 -C xapian-applications/omega V=0 || make -C xapian-applications/omega
          make -j2 -C xapian-bindings V=0 || make -C xapian-bindings
          #make -j2 -C xapian-letor V=0 || make -C xapian-letor
          export AUTOMATED_TESTING=1
          export VERBOSE=1
<<<<<<< HEAD
          #make -j2 -C xapian-core check V=0
          #make -j2 -C xapian-applications/omega check V=0
          make -j2 -C xapian-bindings check V=0
          #make -j2 -C xapian-letor check V=0
          # Avoid bloating output with a huge file tree visualisation.
          find xapian-* -depth \( -type f \! -name '*.log' -delete \) -or \( -type d -empty -delete \)
    - name: Save log files
      if: ${{ failure() }}
      uses: actions/upload-artifact@v4
      with:
        name: logs-${{ github.job }}-${{ github.sha }}
        overwrite: true
        path: |
          **/*.log
=======
          make -j2 -C xapian-core check V=0
          make -j2 -C xapian-applications/omega check V=0
          make -j2 -C xapian-letor check V=0
          # Avoid bloating output with a huge file tree visualisation.
          rm -rf xapian-*

  openbsd:
    runs-on: 'ubuntu-22.04'
    needs: makedist
    steps:
    - name: Install CCache
      uses: hendrikmuhs/ccache-action@v1
      with:
        key: ${{ github.job }}
    - name: Fetch distribution
      uses: actions/download-artifact@v4
    - name: Unpack distribution
      run: |
        mv artifact/* .
        rmdir artifact
        # Do actual unpacking in the VM, mostly to help reduce the size of the
        # rsync output in the logs.
    - uses: vmactions/openbsd-vm@v1
      # Limit wasted resources if the VM action gets into an infinite loop.
      timeout-minutes: 60
      with:
        # Default is ksh, which should be OK.
        # usesh: true
        prepare: |
          set -e
          pkg_add ccache gtar-1.35 libmagic
          ccache --set-config=cache_dir="$HOME/work/xapian/xapian/.ccache"
          ccache --set-config=max_size='500M'
          ccache --set-config=compression=true
        run: |
          set -e
          export CC='ccache cc'
          export CXX='ccache c++'
          mv xapian-* "$HOME"
          cd
          cd xapian-core
          gtar --strip-components=1 -xf xapian-core-*.tar.xz
          ./configure --enable-werror
          export XAPIAN_CONFIG=$PWD/xapian-config
          $XAPIAN_CONFIG --ltlibs || true
          $XAPIAN_CONFIG --libs || true
          $XAPIAN_CONFIG --cxxflags || true
          cd ..
          cd xapian-applications/omega
          gtar --strip-components=1 -xf xapian-omega-*.tar.xz
          ./configure --enable-werror
          cd ../..
          # cd xapian-bindings
          # gtar --strip-components=1 -xf xapian-bindings-*.tar.xz
          # ./configure --enable-werror
          # cd ..
          cd xapian-letor
          gtar --strip-components=1 -xf xapian-letor-*.tar.xz
          ./configure --enable-werror
          cd ..
          # Everything gets run in one script so use V=0 to reduce the size of
          # the log, but re-run without V=0 on failure to show the compiler
          # command line.
          make -j2 -C xapian-core V=0 || make -C xapian-core
          make -j2 -C xapian-applications/omega V=0 || make -C xapian-applications/omega
          # make -j2 -C xapian-bindings V=0 || make -C xapian-bindings
          make -j2 -C xapian-letor V=0 || make -C xapian-letor
          export AUTOMATED_TESTING=1
          export VERBOSE=1
          make -j2 -C xapian-core check V=0
          make -j2 -C xapian-applications/omega check V=0
          # make -j2 -C xapian-bindings check V=0
          make -j2 -C xapian-letor check V=0
          # Avoid bloating output with a huge file tree visualisation.
          rm -rf xapian-*
>>>>>>> 80c31d18

  checkpatch:
    if: false
    name: 'Automated run of xapian-check-patch'
    runs-on: 'ubuntu-latest'
    steps:
    - name: Check out repository code
      uses: actions/checkout@v4
      with:
        fetch-depth: 0
        show-progress: false
    - name: "Automated run of xapian-check-patch"
      # Run the style checking script, checking changes between the common
      # ancestor of the target branch of the PR (or master if this isn't a PR)
      # and the revision being checked.
      run: |
        case ${GITHUB_BASE_REF:+PR}:`git remote get-url origin` in
          PR:*)
            BASE=origin/$GITHUB_BASE_REF ;;
          :https://github.com/xapian/xapian)
            BASE=origin/master ;;
          *)
            git remote add xapian https://github.com/xapian/xapian.git
            git fetch --no-tags xapian master
            BASE=xapian/master ;;
        esac
        git diff "${BASE}.." --|xapian-maintainer-tools/xapian-check-patch<|MERGE_RESOLUTION|>--- conflicted
+++ resolved
@@ -94,8 +94,8 @@
       run: ./configure CC='ccache gcc' CXX='ccache g++'
     - name: make
       run: make -j2
-    - name: Run tests
-      run: make -j2 check AUTOMATED_TESTING=1 VERBOSE=1
+    #- name: Run tests
+    #  run: make -j2 check AUTOMATED_TESTING=1 VERBOSE=1
     - name: Create distribution tarball
       run: |
         make dist
@@ -2348,12 +2348,6 @@
         prepare: |
           set -e
           pkg install -y bash ccache lua54 perl5 php82 pcre2 pkgconf py311-sphinx python3 ruby
-<<<<<<< HEAD
-          ls -l /usr/bin/lua* /usr/local/bin/lua* || true
-          ls -l /usr/bin/php* /usr/local/bin/php* || true
-          pkg-config --list-all|grep -i lua || true
-=======
->>>>>>> 80c31d18
           ccache --set-config=cache_dir="$HOME/work/xapian/xapian/.ccache"
           ccache --set-config=max_size='500M'
           ccache --set-config=compression=true
@@ -2368,28 +2362,14 @@
           ./configure --enable-werror
           export XAPIAN_CONFIG=$PWD/xapian-config
           cd ..
-<<<<<<< HEAD
           #cd xapian-applications/omega
           #tar --strip-components=1 -xf xapian-omega-*.tar.xz
           #./configure --enable-werror
           #cd ../..
-=======
-          cd xapian-applications/omega
-          tar --strip-components=1 -xf xapian-omega-*.tar.xz
-          ./configure --enable-werror
-          cd ../..
->>>>>>> 80c31d18
           cd xapian-bindings
           tar --strip-components=1 -xf xapian-bindings-*.tar.xz
           ./configure --enable-werror --with-lua --with-perl --with-php --with-python3 --with-ruby \
             LUA=lua54
-<<<<<<< HEAD
-=======
-          cd ..
-          cd xapian-letor
-          tar --strip-components=1 -xf xapian-letor-*.tar.xz
-          ./configure --enable-werror
->>>>>>> 80c31d18
           cd ..
           #cd xapian-letor
           #tar --strip-components=1 -xf xapian-letor-*.tar.xz
@@ -2399,7 +2379,6 @@
           # the log, but re-run without V=0 on failure to show the compiler
           # command line.
           make -j2 -C xapian-core V=0 || make -C xapian-core
-<<<<<<< HEAD
           #make -j2 -C xapian-applications/omega V=0 || make -C xapian-applications/omega
           make -j2 -C xapian-bindings V=0 || make -C xapian-bindings
           #make -j2 -C xapian-letor V=0 || make -C xapian-letor
@@ -2417,17 +2396,6 @@
         overwrite: true
         path: |
           **/*.log
-=======
-          make -j2 -C xapian-applications/omega V=0 || make -C xapian-applications/omega
-          make -j2 -C xapian-bindings V=0 || make -C xapian-bindings
-          make -j2 -C xapian-letor V=0 || make -C xapian-letor
-          export AUTOMATED_TESTING=1
-          export VERBOSE=1
-          make -j2 -C xapian-core check V=0
-          make -j2 -C xapian-applications/omega check V=0
-          make -j2 -C xapian-bindings check V=0
-          make -j2 -C xapian-letor check V=0
->>>>>>> 80c31d18
 
   dragonfly:
     if: false
@@ -2455,12 +2423,6 @@
         prepare: |
           set -e
           pkg install -y bash ccache lua54 perl5 php82 pcre2 pkgconf py39-sphinx python3 ruby
-<<<<<<< HEAD
-          ls -l /usr/bin/lua* /usr/local/bin/lua* || true
-          ls -l /usr/bin/php* /usr/local/bin/php* || true
-          pkg-config --list-all|grep -i lua || true
-=======
->>>>>>> 80c31d18
           ccache --set-config=cache_dir="$HOME/work/xapian/xapian/.ccache"
           ccache --set-config=max_size='500M'
           ccache --set-config=compression=true
@@ -2475,28 +2437,14 @@
           ./configure --enable-werror
           export XAPIAN_CONFIG=$PWD/xapian-config
           cd ..
-<<<<<<< HEAD
           #cd xapian-applications/omega
           #tar --strip-components=1 -xf xapian-omega-*.tar.xz
           #./configure --enable-werror
           #cd ../..
-=======
-          cd xapian-applications/omega
-          tar --strip-components=1 -xf xapian-omega-*.tar.xz
-          ./configure --enable-werror
-          cd ../..
->>>>>>> 80c31d18
           cd xapian-bindings
           tar --strip-components=1 -xf xapian-bindings-*.tar.xz
           ./configure --enable-werror --with-lua --with-perl --with-php --with-python3 --with-ruby \
             LUA=lua54
-<<<<<<< HEAD
-=======
-          cd ..
-          cd xapian-letor
-          tar --strip-components=1 -xf xapian-letor-*.tar.xz
-          ./configure --enable-werror
->>>>>>> 80c31d18
           cd ..
           #cd xapian-letor
           #tar --strip-components=1 -xf xapian-letor-*.tar.xz
@@ -2506,7 +2454,6 @@
           # the log, but re-run without V=0 on failure to show the compiler
           # command line.
           make -j2 -C xapian-core V=0 || make -C xapian-core
-<<<<<<< HEAD
           #make -j2 -C xapian-applications/omega V=0 || make -C xapian-applications/omega
           make -j2 -C xapian-bindings V=0 || make -C xapian-bindings
           #make -j2 -C xapian-letor V=0 || make -C xapian-letor
@@ -2524,17 +2471,6 @@
         overwrite: true
         path: |
           **/*.log
-=======
-          make -j2 -C xapian-applications/omega V=0 || make -C xapian-applications/omega
-          make -j2 -C xapian-bindings V=0 || make -C xapian-bindings
-          make -j2 -C xapian-letor V=0 || make -C xapian-letor
-          export AUTOMATED_TESTING=1
-          export VERBOSE=1
-          make -j2 -C xapian-core check V=0
-          make -j2 -C xapian-applications/omega check V=0
-          make -j2 -C xapian-bindings check V=0
-          make -j2 -C xapian-letor check V=0
->>>>>>> 80c31d18
 
   netbsd:
     if: false
@@ -2686,7 +2622,6 @@
           #make -j2 -C xapian-letor V=0 || make -C xapian-letor
           export AUTOMATED_TESTING=1
           export VERBOSE=1
-<<<<<<< HEAD
           #make -j2 -C xapian-core check V=0
           #make -j2 -C xapian-applications/omega check V=0
           make -j2 -C xapian-bindings check V=0
@@ -2701,83 +2636,6 @@
         overwrite: true
         path: |
           **/*.log
-=======
-          make -j2 -C xapian-core check V=0
-          make -j2 -C xapian-applications/omega check V=0
-          make -j2 -C xapian-letor check V=0
-          # Avoid bloating output with a huge file tree visualisation.
-          rm -rf xapian-*
-
-  openbsd:
-    runs-on: 'ubuntu-22.04'
-    needs: makedist
-    steps:
-    - name: Install CCache
-      uses: hendrikmuhs/ccache-action@v1
-      with:
-        key: ${{ github.job }}
-    - name: Fetch distribution
-      uses: actions/download-artifact@v4
-    - name: Unpack distribution
-      run: |
-        mv artifact/* .
-        rmdir artifact
-        # Do actual unpacking in the VM, mostly to help reduce the size of the
-        # rsync output in the logs.
-    - uses: vmactions/openbsd-vm@v1
-      # Limit wasted resources if the VM action gets into an infinite loop.
-      timeout-minutes: 60
-      with:
-        # Default is ksh, which should be OK.
-        # usesh: true
-        prepare: |
-          set -e
-          pkg_add ccache gtar-1.35 libmagic
-          ccache --set-config=cache_dir="$HOME/work/xapian/xapian/.ccache"
-          ccache --set-config=max_size='500M'
-          ccache --set-config=compression=true
-        run: |
-          set -e
-          export CC='ccache cc'
-          export CXX='ccache c++'
-          mv xapian-* "$HOME"
-          cd
-          cd xapian-core
-          gtar --strip-components=1 -xf xapian-core-*.tar.xz
-          ./configure --enable-werror
-          export XAPIAN_CONFIG=$PWD/xapian-config
-          $XAPIAN_CONFIG --ltlibs || true
-          $XAPIAN_CONFIG --libs || true
-          $XAPIAN_CONFIG --cxxflags || true
-          cd ..
-          cd xapian-applications/omega
-          gtar --strip-components=1 -xf xapian-omega-*.tar.xz
-          ./configure --enable-werror
-          cd ../..
-          # cd xapian-bindings
-          # gtar --strip-components=1 -xf xapian-bindings-*.tar.xz
-          # ./configure --enable-werror
-          # cd ..
-          cd xapian-letor
-          gtar --strip-components=1 -xf xapian-letor-*.tar.xz
-          ./configure --enable-werror
-          cd ..
-          # Everything gets run in one script so use V=0 to reduce the size of
-          # the log, but re-run without V=0 on failure to show the compiler
-          # command line.
-          make -j2 -C xapian-core V=0 || make -C xapian-core
-          make -j2 -C xapian-applications/omega V=0 || make -C xapian-applications/omega
-          # make -j2 -C xapian-bindings V=0 || make -C xapian-bindings
-          make -j2 -C xapian-letor V=0 || make -C xapian-letor
-          export AUTOMATED_TESTING=1
-          export VERBOSE=1
-          make -j2 -C xapian-core check V=0
-          make -j2 -C xapian-applications/omega check V=0
-          # make -j2 -C xapian-bindings check V=0
-          make -j2 -C xapian-letor check V=0
-          # Avoid bloating output with a huge file tree visualisation.
-          rm -rf xapian-*
->>>>>>> 80c31d18
 
   checkpatch:
     if: false
