--- conflicted
+++ resolved
@@ -11,29 +11,23 @@
   global:
     AUTOMATED_TESTING: 1
   matrix:
-<<<<<<< HEAD
-###  - TOOLCHAIN: mingw
-###    platform: x86
-###    APPVEYOR_BUILD_WORKER_IMAGE: Visual Studio 2015
-###  - TOOLCHAIN: mingw64
-###    platform: x86
-###    APPVEYOR_BUILD_WORKER_IMAGE: Visual Studio 2015
-###  - TOOLCHAIN: mingw64
-###    platform: x64
-###    APPVEYOR_BUILD_WORKER_IMAGE: Visual Studio 2015
-#### Fails trying to run apitest.exe etc for unknown reasons.
-###  - TOOLCHAIN: cygwin
-###    APPVEYOR_BUILD_WORKER_IMAGE: Visual Studio 2015
-###    platform: x86
-###  - TOOLCHAIN: cygwin
-###    platform: x64
-###    APPVEYOR_BUILD_WORKER_IMAGE: Visual Studio 2015
+  - TOOLCHAIN: mingw64
+    platform: x86
+    APPVEYOR_BUILD_WORKER_IMAGE: Visual Studio 2022
+  - TOOLCHAIN: mingw64
+    platform: x64
+    APPVEYOR_BUILD_WORKER_IMAGE: Visual Studio 2022
+  Fails trying to run apitest.exe etc for unknown reasons.
+   - TOOLCHAIN: cygwin
+     APPVEYOR_BUILD_WORKER_IMAGE: Visual Studio 2022
+     platform: x86
+  - TOOLCHAIN: cygwin
+    platform: x64
+    APPVEYOR_BUILD_WORKER_IMAGE: Visual Studio 2022
 ###  - TOOLCHAIN: msvc
 ###    platform: x86
 ###    APPVEYOR_BUILD_WORKER_IMAGE: Visual Studio 2015
 ###    VCVARS_BAT: "\"C:\\Program Files (x86)\\Microsoft Visual Studio 14.0\\VC\\vcvarsall.bat\" x86"
-#### We get exit code 127 trying to run apitest.exe but no error message.
-#### Other test programs which link to libxapian fail too.  unittest.exe OK.
 ###  - TOOLCHAIN: msvc
 ###    platform: x64
 ###    APPVEYOR_BUILD_WORKER_IMAGE: Visual Studio 2015
@@ -54,59 +48,14 @@
 ###    platform: x64
 ###    APPVEYOR_BUILD_WORKER_IMAGE: Visual Studio 2019
 ###    VCVARS_BAT: "\"C:\\Program Files (x86)\\Microsoft Visual Studio\\2019\\Community\\VC\\Auxiliary\\Build\\vcvars64.bat\""
-=======
-  - TOOLCHAIN: mingw
-    platform: x86
-    APPVEYOR_BUILD_WORKER_IMAGE: Visual Studio 2015
-# - TOOLCHAIN: mingw64
-#   platform: x86
-#   APPVEYOR_BUILD_WORKER_IMAGE: Visual Studio 2015
-# - TOOLCHAIN: mingw64
-#   platform: x64
-#   APPVEYOR_BUILD_WORKER_IMAGE: Visual Studio 2015
-# Fails trying to run apitest.exe etc for unknown reasons.
-#  - TOOLCHAIN: cygwin
-#    APPVEYOR_BUILD_WORKER_IMAGE: Visual Studio 2015
-#    platform: x86
-# - TOOLCHAIN: cygwin
-#   platform: x64
-#   APPVEYOR_BUILD_WORKER_IMAGE: Visual Studio 2015
-  - TOOLCHAIN: msvc
-    platform: x86
-    APPVEYOR_BUILD_WORKER_IMAGE: Visual Studio 2015
-    VCVARS_BAT: "\"C:\\Program Files (x86)\\Microsoft Visual Studio 14.0\\VC\\vcvarsall.bat\" x86"
-  - TOOLCHAIN: msvc
-    platform: x64
-    APPVEYOR_BUILD_WORKER_IMAGE: Visual Studio 2015
-    VCVARS_BAT: "\"C:\\Program Files (x86)\\Microsoft Visual Studio 14.0\\VC\\vcvarsall.bat\" x64"
-  - TOOLCHAIN: msvc
-    platform: x86
-    APPVEYOR_BUILD_WORKER_IMAGE: Visual Studio 2017
-    VCVARS_BAT: "\"C:\\Program Files (x86)\\Microsoft Visual Studio\\2017\\Community\\VC\\Auxiliary\\Build\\vcvars32.bat\""
-  - TOOLCHAIN: msvc
-    platform: x64
-    APPVEYOR_BUILD_WORKER_IMAGE: Visual Studio 2017
-    VCVARS_BAT: "\"C:\\Program Files (x86)\\Microsoft Visual Studio\\2017\\Community\\VC\\Auxiliary\\Build\\vcvars64.bat\""
->>>>>>> 9ec9b445
-  - TOOLCHAIN: msvc
-    platform: x86
-    APPVEYOR_BUILD_WORKER_IMAGE: Visual Studio 2022
-    VCVARS_BAT: "\"C:\\Program Files\\Microsoft Visual Studio\\2022\\Community\\VC\\Auxiliary\\Build\\vcvars32.bat\""
-  - TOOLCHAIN: msvc
-    platform: x64
-<<<<<<< HEAD
-=======
-    APPVEYOR_BUILD_WORKER_IMAGE: Visual Studio 2019
-    VCVARS_BAT: "\"C:\\Program Files (x86)\\Microsoft Visual Studio\\2019\\Community\\VC\\Auxiliary\\Build\\vcvars64.bat\""
-  - TOOLCHAIN: msvc
-    platform: x86
-    APPVEYOR_BUILD_WORKER_IMAGE: Visual Studio 2022
-    VCVARS_BAT: "\"C:\\Program Files\\Microsoft Visual Studio\\2022\\Community\\VC\\Auxiliary\\Build\\vcvars32.bat\""
-  - TOOLCHAIN: msvc
-    platform: x64
->>>>>>> 9ec9b445
-    APPVEYOR_BUILD_WORKER_IMAGE: Visual Studio 2022
-    VCVARS_BAT: "\"C:\\Program Files\\Microsoft Visual Studio\\2022\\Community\\VC\\Auxiliary\\Build\\vcvars64.bat\""
+###  - TOOLCHAIN: msvc
+###    platform: x86
+###    APPVEYOR_BUILD_WORKER_IMAGE: Visual Studio 2022
+###    VCVARS_BAT: "\"C:\\Program Files\\Microsoft Visual Studio\\2022\\Community\\VC\\Auxiliary\\Build\\vcvars32.bat\""
+###  - TOOLCHAIN: msvc
+###    platform: x64
+###    APPVEYOR_BUILD_WORKER_IMAGE: Visual Studio 2022
+###    VCVARS_BAT: "\"C:\\Program Files\\Microsoft Visual Studio\\2022\\Community\\VC\\Auxiliary\\Build\\vcvars64.bat\""
 matrix:
   allow_failures:
   # mingw build currently sometimes fails due to trying to delete open files.
