--- conflicted
+++ resolved
@@ -99,11 +99,8 @@
   - if "%TOOLCHAIN%"=="msvc" mkdir zlib
   - if "%TOOLCHAIN%"=="msvc" cd zlib
   - if "%TOOLCHAIN%"=="msvc" bash -c 'curl -L https://github.com/xapian/xapian-dev-deps/releases/download/current/zlib-1.2.11.tar.gz|tar --strip-components=1 -zxf -'
-<<<<<<< HEAD
-=======
   # Don't build zlib with -MD as it seems this flag needs to be used
   # consistently across the build.
->>>>>>> 9f23b1b6
   - if "%TOOLCHAIN%"=="msvc" sed -i 's/\(^CFLAGS  *= *-nologo \)-MD /\1/' win32/Makefile.msc
   - if "%TOOLCHAIN%"=="msvc" nmake -nologo -f win32\Makefile.msc
   - if "%TOOLCHAIN%"=="msvc" cd ..
